
[project]
name = "psychopy"
dynamic = ["version"]
requires-python = ">=3.8, <3.11"
description = "PsychoPy provides easy, precise, flexible experiments in behavioural sciences"
readme ={file = "README.md", content-type = "text/markdown"}
authors = [
    {name = "Open Science Tools Ltd", email = "support@opensciencetools.org"},
]
maintainers = [
    {name = "Open Science Tools Ltd", email = "support@opensciencetools.org"},
]
classifiers = [
    "Development Status :: 4 - Beta",
    "Operating System :: MacOS :: MacOS X",
    "Operating System :: Microsoft :: Windows",
    "Operating System :: POSIX :: Linux",
    "Programming Language :: Python :: 3",
    "Programming Language :: Python :: 3.8",
    "Programming Language :: Python :: 3.9",
    "Programming Language :: Python :: 3.10",
    "Topic :: Scientific/Engineering",
    "License :: OSI Approved :: GNU General Public License v3 or later (GPLv3+)",
    ]
    
dependencies = [
    "numpy<2.0",  # use numpy<1.24 for psychopy<2023.1
    "scipy",
    "matplotlib",
    "pyglet == 1.4.11; platform_system == \"Windows\"",
    "pyglet == 1.5.27; platform_system != \"Windows\"",
    "pillow>=9.4.0",
    "pyqt6",
    "pandas>=1.5.3",
    "questplus>=2023.1",
    "openpyxl",
    "xmlschema",
    # for core stimuli
    "soundfile",
    "imageio",
    "imageio-ffmpeg",
    "psychtoolbox; platform_machine!='arm64'",
    # for iohub
    "pywinhook; platform_system == \"Windows\"",
    "gevent",
    "psutil",
    "pyzmq>=22.2.1",
    "ujson",
    "msgpack",
    "msgpack-numpy",
    "pyyaml",
    # for text formatting
    "freetype-py",
    "python-bidi",
    "arabic-reshaper",
    "javascripthon",
    "websockets",  # new in 2023.2 for session.py
    # for the app
    "wxPython >= 4.1.1",
    "markdown-it-py",
    "requests",
    "future",  # only to support legacy versions in useVersion
    # supporting plugins
    "pypi-search>=1.2.1",
    "setuptools>70.0",
    # pavlovia connections
    "python-gitlab",
    "gitpython",
    "cryptography",  # for sshkeys
    # psychoJS conversions
    "javascripthon>=0.12",
    "astunparse",
    "esprima",
    "jedi >= 0.16",
    # hardware
    "pyserial",
    "pyparallel; platform_system != \"Darwin\"",
    # movie backends
    "ffpyplayer",
    "opencv-python",
    # platform specific
    "python-vlc == 3.0.11115; platform_system == \"Windows\"",
    "python-vlc >= 3.0.12118; platform_system != \"Windows\"",
    "pypiwin32; platform_system == \"Windows\"",
    "pyobjc-core; platform_system == \"Darwin\"",
    "pyobjc-framework-Quartz < 8.0; platform_system == \"Darwin\"",
    "pyobjc; platform_system == \"Darwin\"",
    "zeroconf; platform_system == \"Darwin\"",
    "python-xlib; platform_system == \"Linux\"",
    "distro; platform_system == \"Linux\"",
<<<<<<< HEAD
    'tables<3.9; python_version < "3.9"',
    'tables; python_version >= "3.9"',
    'blosc2<2.2.8; python_version < "3.9"',  # dependency of tables
=======
    'tables!=3.9.2',  # 3.9.2 crashes on Rosetta
>>>>>>> be6d6aa2
    "packaging>=24.0",
]

[project.optional-dependencies]  # This is optional dependencies
tests = [
    "pytest>=6.2.5",
    "pytest-codecov",
    "pytest-cov",
    "pytest-asyncio",
    "flake8",
    "xmlschema",
]
building = [
    "bdist-mpkg>=0.5.0; platform_system == \"Darwin\"",
    "py2app; platform_system == \"Darwin\"",
    "dmgbuild; platform_system == \"Darwin\"",
]
suggested = [
    "sounddevice",
    "pylsl>=1.16.1", # lab streaming layer for general connectivity
    "xlwt",  # writing excel files with pandas
    "h5py",  # to read hdf5 files for analysis
    "tobii_research",
    "badapted>=0.0.3",
    "egi-pynetstation>=0.0.0rc1",
    "pyxid2>=1.0.5",
    "Phidget22",
]
legacy = [
    "pyo>=1.0.3",
    "pyglfw",
    "moviepy",
    "pygame",
]

[project.urls]
Homepage = "https://www.psychopy.org/"
Download = "https://github.com/psychopy/psychopy/releases/"

[project.gui-scripts]
psychopy = "psychopy.app.psychopyApp:main"

[build-system]
requires = [
    "pdm-backend",
    "distro; platform_system == \"Linux\"",
    "tomlkit",
    "packaging",
    "six",  # for configobj
    ]
build-backend = "pdm.backend"

[tool.pdm.build]
includes = []
excludes = ["building/"]
#source-includes = ["tests/"]

[tool.pdm.version]
source = "call"
getter = "psychopy.__init__:getVersion"

[tool.distutils.bdist_wheel]
universal = 1

[tool.psychopy]
src = ["psychopy"]<|MERGE_RESOLUTION|>--- conflicted
+++ resolved
@@ -89,13 +89,7 @@
     "zeroconf; platform_system == \"Darwin\"",
     "python-xlib; platform_system == \"Linux\"",
     "distro; platform_system == \"Linux\"",
-<<<<<<< HEAD
-    'tables<3.9; python_version < "3.9"',
-    'tables; python_version >= "3.9"',
-    'blosc2<2.2.8; python_version < "3.9"',  # dependency of tables
-=======
     'tables!=3.9.2',  # 3.9.2 crashes on Rosetta
->>>>>>> be6d6aa2
     "packaging>=24.0",
 ]
 
