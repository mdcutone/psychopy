[tool.pdm]

[project]
name = "psychopy"
version = "2023.1.1"
requires-python = ">=3.8, <3.11"
description = "PsychoPy provides easy, precise, flexible experiments in behavioural sciences"
readme ={file = "README.md", content-type = "text/markdown"}
authors = [
    {name = "Open Science Tools Ltd", email = "support@opensciencetools.org"},
]
maintainers = [
    {name = "Open Science Tools Ltd", email = "support@opensciencetools.org"},
]
classifiers = [
    "Development Status :: 4 - Beta",
    "Operating System :: MacOS :: MacOS X",
    "Operating System :: Microsoft :: Windows",
    "Operating System :: POSIX :: Linux",
    "Programming Language :: Python :: 3",
    "Programming Language :: Python :: 3.8",
    "Programming Language :: Python :: 3.9",
    "Programming Language :: Python :: 3.10", ]
    
dependencies = [
    "scipy>=1.10.1",
    "numpy<1.24",
    "matplotlib>=3.7.1",
    "pyglet == 1.4.11; platform_system == \"Windows\"",
    "pyglet == 1.5.27; platform_system != \"Windows\"",
    "pillow>=9.4.0",
    "pyqt5",
    "pandas>=1.5.3",
    "questplus>=2023.1",
    # for core stimuli
    "soundfile>=0.12.1",
    "imageio >= 2.5",
    "imageio-ffmpeg",
    "psychtoolbox",
    # for iohub
<<<<<<< HEAD
    "gevent",
=======
    "pywinhook; platform_system == \"Windows\"",
>>>>>>> d67bf661
    "psutil",
    "tables",
    "pyzmq",
    "ujson",
    "msgpack-numpy>=0.4.8",
    # for text formatting
    "freetype-py",
    "python-bidi>=0.4.2",
    "arabic-reshaper>=3.0.0",
    "javascripthon>=0.12",
    "websocket_client",  # new in 2023.2 for session.py
    # for the app
    "wxPython >= 4.1.1",
    "markdown-it-py",
    "requests>=2.28.2",
    "future>=0.18.3",  # to support legacy versions in useVersion
    # pavlovia connections
    "python-gitlab",
    "gitpython",
    "cryptography>=39.0.2",  # for sshkeys
    # psychoJS conversions
    "astunparse",
    "esprima",
    "jedi >= 0.16",
    # hardware
    "pyserial",
    "pyparallel; platform_system != \"Darwin\"",
    # movie backends
    "ffpyplayer",
    "opencv-python",
    # platform specific
    "python-vlc == 3.0.11115; platform_system == \"Windows\"",
    "python-vlc >= 3.0.12118; platform_system != \"Windows\"",
    "pypiwin32; platform_system == \"Windows\"",
    "pyobjc-core < 8.0; platform_system == \"Darwin\"",
    "pyobjc-framework-Quartz < 8.0; platform_system == \"Darwin\"",
    "pyobjc < 8.0; platform_system == \"Darwin\"",
    "python-xlib; platform_system == \"Linux\"",
    "pyyaml>=6.0",
    "pypi-search>=1.2.1",
    "openpyxl>=3.1.2",
    "setuptools<=66.1.1",
]

[project.optional-dependencies]  # This is optional dependencies
egi = ["egi-pynetstation"]
legacy = ["moviepy", "pygame"]
tests = [
    "pytest",
    "pytest-codecov",
    "pytest-cov",
    "pytest-asyncio",
    "flake8",
    "xmlschema",
]

[project.urls]
Homepage = "https://www.psychopy.org/"
Download = "https://github.com/psychopy/psychopy/releases/"

[project.gui-scripts]
psychopy = "psychopy.app.psychopyApp:main"

[build-system]
requires = [
    "pdm-backend",
    "distro; platform_system == \"Linux\"",
    ]
build-backend = "pdm.backend"

[tool.pdm.build]
includes = []
excludes = ["building/"]
#source-includes = ["tests/"]

[[tool.pdm.source]]
url = "https://extras.wxpython.org/wxPython4/extras/linux/gtk3/ubuntu-22.04/"
name = "wxpython_wheels"
type = "find_links"

[tool.distutils.bdist_wheel]
universal = 1

[tool.psychopy]
src = ["psychopy"]<|MERGE_RESOLUTION|>--- conflicted
+++ resolved
@@ -38,11 +38,8 @@
     "imageio-ffmpeg",
     "psychtoolbox",
     # for iohub
-<<<<<<< HEAD
+    "pywinhook; platform_system == \"Windows\"",
     "gevent",
-=======
-    "pywinhook; platform_system == \"Windows\"",
->>>>>>> d67bf661
     "psutil",
     "tables",
     "pyzmq",
