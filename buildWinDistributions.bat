--- conflicted
+++ resolved
@@ -1,21 +1,15 @@
-rem build simple distributions
-rem python setup.py bdist_egg
-python setup.py sdist --formats=zip
-python setup.py bdist_wininst --install-script=psychopy_post_inst.py
-
-rem install the current version to site-packages
-python setup.py install
-
-xcopy /I /Y psychopy\*.txt C:\Python25
-rem build the installer
-<<<<<<< HEAD
-makensis.exe /v3 buildCompleteInstaller.nsi
-move /Y "StandalonePsychoPy*.exe" dist\
-
-=======
-makensis.exe /v3 buildCompleteInstaller.nsi
-
-rem moving files to ..\dist
-move /Y "StandalonePsychoPy*.exe" ..\dist\
->>>>>>> ec7f1ae2
-move /Y dist\* ..\dist\+rem build simple distributions
+rem python setup.py bdist_egg
+python setup.py sdist --formats=zip
+python setup.py bdist_wininst --install-script=psychopy_post_inst.py
+
+rem install the current version to site-packages
+python setup.py install
+
+xcopy /I /Y psychopy\*.txt C:\Python25
+rem build the installer
+makensis.exe /v3 buildCompleteInstaller.nsi
+
+rem moving files to ..\dist
+move /Y "StandalonePsychoPy*.exe" ..\dist\
+move /Y dist\* ..\dist\