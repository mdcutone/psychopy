#!/usr/bin/env python
# -*- coding: utf-8 -*-
"""Classes and functions for reading and writing camera streams.

A camera may be used to document participant responses on video or used by the
experimenter to create movie stimuli or instructions.

"""

# Part of the PsychoPy library
# Copyright (C) 2002-2018 Jonathan Peirce (C) 2019-2022 Open Science Tools Ltd.
# Distributed under the terms of the GNU General Public License (GPL).

__all__ = [
    'VIDEO_DEVICE_ROOT_LINUX',
    'CAMERA_UNKNOWN_VALUE',
    'CAMERA_NULL_VALUE',
    # 'CAMERA_MODE_VIDEO',
    # 'CAMERA_MODE_CV',
    # 'CAMERA_MODE_PHOTO',
    'CAMERA_TEMP_FILE_VIDEO',
    'CAMERA_TEMP_FILE_AUDIO',
    'CAMERA_API_AVFOUNDATION',
    'CAMERA_API_DIRECTSHOW',
    'CAMERA_API_VIDEO4LINUX2',
    'CAMERA_API_ANY',
    'CAMERA_API_UNKNOWN',
    'CAMERA_API_NULL',
    'CAMERA_LIB_FFPYPLAYER',
    'CAMERA_LIB_OPENCV',
    'CAMERA_LIB_UNKNOWN',
    'CAMERA_LIB_NULL',
    'CameraError',
    'CameraNotReadyError',
    'CameraNotFoundError',
    'CameraFormatNotSupportedError',
    'FormatNotFoundError',
    'PlayerNotAvailableError',
    'CameraInterfaceFFmpeg',
    'CameraInterfaceOpenCV',
    'Camera',
    'CameraInfo',
    'getCameras',
    'getCameraDescriptions',
    'getOpenCameras',
    'closeAllOpenCameras',
    'renderVideo'
]

import platform
import inspect
import os
import os.path
import sys
import math
<<<<<<< HEAD
from psychopy.constants import STOPPED, NOT_STARTED, RECORDING, STARTED, \
    STOPPING, PAUSED, FINISHED, INVALID
from psychopy.visual.movies.frame import MovieFrame, NULL_MOVIE_FRAME_INFO
from psychopy.sound.microphone import Microphone
import psychopy.tools.movietools as movietools
import psychopy.logging as logging
from psychopy.localization import _translate

=======
>>>>>>> 072bb5f4
import uuid
import threading
import queue
import time
import numpy as np

from psychopy.constants import NOT_STARTED
from psychopy.visual.movies.frame import MovieFrame, NULL_MOVIE_FRAME_INFO
from psychopy.sound.microphone import Microphone
import psychopy.tools.movietools as movietools
import psychopy.logging as logging


# ------------------------------------------------------------------------------
# Constants
#

VIDEO_DEVICE_ROOT_LINUX = '/dev'
CAMERA_UNKNOWN_VALUE = u'Unknown'  # fields where we couldn't get a value
CAMERA_NULL_VALUE = u'Null'  # fields where we couldn't get a value
# camera operating modes
# CAMERA_MODE_VIDEO = u'video'
# CAMERA_MODE_CV = u'cv'
# CAMERA_MODE_PHOTO = u'photo'

# camera status 
CAMERA_STATUS_OK = 'ok'
CAMERA_STATUS_PAUSED = 'paused'
CAMERA_STATUS_EOF = 'eof'

# camera API flags, these specify which API camera settings were queried with
CAMERA_API_AVFOUNDATION = u'AVFoundation'  # mac
CAMERA_API_DIRECTSHOW = u'DirectShow'      # windows
CAMERA_API_VIDEO4LINUX2 = u'Video4Linux2'  # linux
CAMERA_API_ANY = u'Any'                    # any API (OpenCV only)
CAMERA_API_UNKNOWN = u'Unknown'            # unknown API
CAMERA_API_NULL = u'Null'                  # empty field

# camera libraries for playback nad recording
CAMERA_LIB_FFPYPLAYER = u'FFPyPlayer'
CAMERA_LIB_OPENCV = u'OpenCV'
CAMERA_LIB_UNKNOWN = u'Unknown'
CAMERA_LIB_NULL = u'Null'

# special values
CAMERA_FRAMERATE_NOMINAL_NTSC = '30.000030'
CAMERA_FRAMERATE_NTSC = 30.000030

# FourCC and pixel format mappings, mostly used with AVFoundation to determine
# the FFMPEG decoder which is most suitable for it. Please expand this if you
# know any more!
pixelFormatTbl = {
    'yuvs': 'yuyv422',  # 4:2:2
    '420v': 'nv12',     # 4:2:0
    '2vuy': 'uyvy422'   # QuickTime 4:2:2
}

# Camera standards to help with selection. Some standalone cameras sometimes
# support an insane number of formats, this will help narrow them down. 
standardResolutions = {
    'vga': (640, 480),
    'svga': (800, 600),
    'xga': (1024, 768),
    'wxga': (1280, 768),
    'wxga+': (1440, 900),
    'sxga': (1280, 1024),
    'wsxga+': (1680, 1050),
    'uxga': (1600, 1200),
    'wuxga': (1920, 1200),
    'wqxga': (2560, 1600),
    'wquxga': (3840, 2400),
    '720p': (1280, 720),    # also known as HD
    '1080p': (1920, 1080),
    '2160p': (3840, 2160),
    'uhd': (3840, 2160),
    'dci': (4096, 2160)
}


# ------------------------------------------------------------------------------
# Exceptions
#

class CameraError(Exception):
    """Base class for errors around the camera."""


class CameraNotReadyError(CameraError):
    """Camera is not ready."""


class CameraNotFoundError(CameraError):
    """Raised when a camera cannot be found on the system."""


class CameraFormatNotSupportedError(CameraError):
    """Raised when a camera cannot use the settings requested by the user."""


class FormatNotFoundError(CameraError):
    """Cannot find a suitable pixel format for the camera."""


class PlayerNotAvailableError(Exception):
    """Raised when a player object is not available but is required."""


# ------------------------------------------------------------------------------
# Classes
#

class CameraInfo:
    """Information about a specific operating mode for a camera attached to the
    system.

    Parameters
    ----------
    index : int
        Index of the camera. This is the enumeration for the camera which is
        used to identify and select it by the `cameraLib`. This value may differ
        between operating systems and the `cameraLib` being used.
    name : str
        Camera name retrieved by the OS. This may be a human-readable name
        (i.e. DirectShow on Windows), an index on MacOS or a path (e.g.,
        `/dev/video0` on Linux). If the `cameraLib` does not support this 
        feature, then this value will be generated.
    frameSize : ArrayLike
        Resolution of the frame `(w, h)` in pixels.
    frameRate : ArrayLike
        Allowable framerate for this camera mode.
    pixelFormat : str
        Pixel format for the stream. If `u'Null'`, then `codecFormat` is being
        used to configure the camera.
    codecFormat : str
        Codec format for the stream.  If `u'Null'`, then `pixelFormat` is being
        used to configure the camera. Usually this value is used for high-def
        stream formats.
    cameraLib : str
        Library used to access the camera. This can be either, 'ffpyplayer',
        'opencv'.
    cameraAPI : str
        API used to access the camera. This relates to the external interface
        being used by `cameraLib` to access the camera. This value can be: 
        'AVFoundation', 'DirectShow', 'Video4Linux', 'OpenCV'.

    """
    __slots__ = [
        '_index',
        '_name',
        '_frameSize',
        '_frameRate',
        '_pixelFormat',
        '_codecFormat',
        '_cameraLib',
        '_cameraAPI'  # API in use, e.g. DirectShow on Windows
    ]

    def __init__(self,
                 index=-1,
                 name=CAMERA_NULL_VALUE,
                 frameSize=(-1, -1),
                 frameRate=(-1, -1),
                 pixelFormat=CAMERA_UNKNOWN_VALUE,
                 codecFormat=CAMERA_UNKNOWN_VALUE,
                 cameraLib=CAMERA_NULL_VALUE,
                 cameraAPI=CAMERA_API_NULL):

        self.index = index
        self.name = name
        self.frameSize = frameSize
        self.frameRate = frameRate
        self.pixelFormat = pixelFormat
        self.codecFormat = codecFormat
        self.cameraLib = cameraLib
        self.cameraAPI = cameraAPI

    def __repr__(self):
        return (f"CameraInfo(index={repr(self.index)}, "
                f"name={repr(self.name)}, "
                f"frameSize={repr(self.frameSize)}, "
                f"frameRate={self.frameRate}, "
                f"pixelFormat={repr(self.pixelFormat)}, "
                f"codecFormat={repr(self.codecFormat)}, "
                f"cameraLib={repr(self.cameraLib)}, "
                f"cameraAPI={repr(self.cameraAPI)})")

    def __str__(self):
        return self.description()

    @property
    def index(self):
        """Camera index (`int`). This is the enumerated index of this camera.
        """
        return self._index

    @index.setter
    def index(self, value):
        self._index = int(value)

    @property
    def name(self):
        """Camera name (`str`). This is the camera name retrieved by the OS.
        """
        return self._name

    @name.setter
    def name(self, value):
        self._name = str(value)

    @property
    def frameSize(self):
        """Resolution (w, h) in pixels (`ArrayLike`).
        """
        return self._frameSize

    @frameSize.setter
    def frameSize(self, value):
        assert len(value) == 2, "Value for `frameSize` must have length 2."
        assert all([isinstance(i, int) for i in value]), (
            "Values for `frameSize` must be integers.")

        self._frameSize = value

    @property
    def frameRate(self):
        """Frame rate (`float`) or range (`ArrayLike`). 
        
        Depends on the backend being used. If a range is provided, then the 
        first value is the maximum and the second value is the minimum frame 
        rate.
        """
        return self._frameRate

    @frameRate.setter
    def frameRate(self, value):
        # assert len(value) == 2, "Value for `frameRateRange` must have length 2."
        # assert all([isinstance(i, int) for i in value]), (
        #     "Values for `frameRateRange` must be integers.")
        # assert value[0] <= value[1], (
        #     "Value for `frameRateRange` must be `min` <= `max`.")

        self._frameRate = value

    @property
    def pixelFormat(self):
        """Video pixel format (`str`). An empty string indicates this field is
        not initialized.
        """
        return self._pixelFormat

    @pixelFormat.setter
    def pixelFormat(self, value):
        self._pixelFormat = str(value)

    @property
    def codecFormat(self):
        """Codec format, may be used instead of `pixelFormat` for some
        configurations. Default is `''`.
        """
        return self._codecFormat

    @codecFormat.setter
    def codecFormat(self, value):
        self._codecFormat = str(value)

    @property
    def cameraLib(self):
        """Camera library these settings are targeted towards (`str`).
        """
        return self._cameraLib

    @cameraLib.setter
    def cameraLib(self, value):
        self._cameraLib = str(value)

    @property
    def cameraAPI(self):
        """Camera API in use to obtain this information (`str`).
        """
        return self._cameraAPI

    @cameraAPI.setter
    def cameraAPI(self, value):
        self._cameraAPI = str(value)

    def frameSizeAsFormattedString(self):
        """Get image size as as formatted string.

        Returns
        -------
        str
            Size formatted as `'WxH'` (e.g. `'480x320'`).

        """
        return '{width}x{height}'.format(
            width=self.frameSize[0],
            height=self.frameSize[1])

    def description(self):
        """Get a description as a string.

        Returns
        -------
        str
            Description of the camera format as a human readable string.

        """
        codecFormat = self._codecFormat
        pixelFormat = self._pixelFormat
        codec = codecFormat if not pixelFormat else pixelFormat

        return "[{name}] {width}x{height}@{frameRate}fps, {codec}".format(
            #index=self.index,
            name=self.name,
            width=str(self.frameSize[0]),
            height=str(self.frameSize[1]),
            frameRate=str(self.frameRate),
            codec=codec
        )


class CameraInterface:
    """Base class providing an interface with a camera attached to the system.

    This interface handles the opening, closing, and reading of camera streams.
    Subclasses provide a specific implementation for a camera interface. 
    
    Calls to any instance methods should be asynchronous and non-blocking, 
    returning immediately with the same data as before if no new frame data is
    available. This is to ensure that the main thread is not blocked by the
    camera interface and can continue to process other events.

    Parameters
    ----------
    device : Any
        Camera device to open a stream with. The type of this value is platform
        dependent. Calling `start()` will open a stream with this device. 
        Afterwards, `getRecentFrame()` can be called to get the most recent
        frame from the camera.

    """
    # default values for class variables, these are read-only and should not be
    # changed at runtime
    _cameraLib = u'Null'
    _frameIndex = 0
    _lastPTS = 0.0  # presentation timestamp of the last frame
    _supportedPlatforms = ['linux', 'windows', 'darwin']
    _device = None
    _lastFrame = None
    _isReady = False  # `True` if the camera is 'hot' and yielding frames

    def __init__(self, device):
        self._device = device
        self._mic = None

    @staticmethod
    def getCameras():
        """Get a list of devices this interface can open.

        Returns
        -------
        list 
            List of objects which represent cameras that can be opened by this
            interface. Pass any of these values to `device` to open a stream.

        """
        return []

    @property
    def device(self):
        """Camera device this interface is using (`Any`).
        """
        return self._device
    
    @property
    def frameCount(self):
        """Number of new frames read from the camera since initialization 
        (`int`).
        """
        return self._frameCount

    @property
    def streamTime(self):
        """Current stream time in seconds (`float`). This time increases
        monotonically from startup.
        """
        return self._streamTime

    def lastFrame(self):
        """The last frame read from the camera. If `None`, no frames have been
        read yet.
        """
        return self._lastFrame
    
    def _assertMediaPlayer(self):
        """Assert that the media player is available.
        
        Returns
        -------
        bool
            `True` if the media player is available.

        """
        return False
    
    def open(self):
        """Open the camera stream.
        """
        pass

    def isOpen(self):
        """Check if the camera stream is open.

        Returns
        -------
        bool
            `True` if the camera stream is open.

        """
        return False
    
    def enable(self):
        """Enable passing camera frames to the main thread.
        """
        pass

    def disable(self):
        """Disable passing camera frames to the main thread.
        """
        pass

    def close(self):
        """Close the camera stream.
        """
        pass

    def getMetadata(self):
        """Get metadata about the camera stream.

        Returns
        -------
        dict
            Dictionary containing metadata about the camera stream. Returns an
            empty dictionary if no metadata is available.

        """
        return {}
    
    def _enqueueFrame(self):
        """Enqueue a frame from the camera stream.
        """
        pass

    def update(self):
        """Update the camera stream.
        """
        pass

    def getRecentFrame(self):
        """Get the most recent frame from the camera stream.

        Returns
        -------
        numpy.ndarray
            Most recent frame from the camera stream. Returns `None` if no
            frames are available.

        """
        return NULL_MOVIE_FRAME_INFO


class CameraInterfaceFFmpeg(CameraInterface):
    """Camera interface using FFmpeg (ffpyplayer) to open and read camera 
    streams.

    Parameters
    ----------
    device : CameraInfo
        Camera device to open a stream with. Calling `start()` will open a
        stream with this device. Afterwards, `getRecentFrame()` can be called
        to get the most recent frame from the camera.
    mic : MicrophoneInterface or None
        Microphone interface to use for audio recording. If `None`, no audio
        recording is performed.

    """
    _cameraLib = u'ffpyplayer'

    def __init__(self, device, mic=None):
        super().__init__(device=device)

        self._bufferSecs = 0.5  # number of seconds to buffer
        self._cameraInfo = device
        self._mic = mic  # microphone interface
        self._frameQueue = queue.Queue()
        self._enableEvent = threading.Event()
        self._enableEvent.clear()
        self._exitEvent = threading.Event()
        self._exitEvent.clear()
        self._syncBarrier = None
        self._recordBarrier = None  # created in `open()`
        self._playerThread = None

    def _assertMediaPlayer(self):
        return self._playerThread is not None
    
    def _getCameraInfo(self):
        """Get camera information in the format expected by FFmpeg.
        """
        pass

    def getCameras():
        """Get a list of devices this interface can open.

        Returns
        -------
        list 
            List of objects which represent cameras that can be opened by this
            interface. Pass any of these values to `device` to open a stream.

        """
        global _cameraGetterFuncTbl
        systemName = platform.system()  # get the system name

        # lookup the function for the given platform
        getCamerasFunc = _cameraGetterFuncTbl.get(systemName, None)
        if getCamerasFunc is None:  # if unsupported
            raise OSError(
                "Cannot get cameras, unsupported platform '{}'.".format(
                    systemName))

        return getCamerasFunc()

    @property
    def frameRate(self):
        """Frame rate of the camera stream (`float`).
        """
        return self._cameraInfo.frameRate
    
    @property
    def frameSize(self):
        """Frame size of the camera stream (`tuple`).
        """
        return self._cameraInfo.frameSize

    @property
    def framesWaiting(self):
        """Get the number of frames currently buffered (`int`).

        Returns the number of frames which have been pulled from the stream and
        are waiting to be processed. This value is decremented by calls to 
        `_enqueueFrame()`.

        """
        return self._frameQueue.qsize()

    def isOpen(self):
        """Check if the camera stream is open (`bool`).
        """
        if self._playerThread is not None:
            return self._playerThread.is_alive()
        
        return False
    
    def open(self):
        """Open the camera stream and begin decoding frames (if available).

        The value of `lastFrame` will be updated as new frames from the camera
        arrive.

        """
        if self._playerThread is not None:
            raise RuntimeError('Cannot open `MediaPlayer`, already opened.')
        
        self._exitEvent.clear()  # signal the thread to stop
        
        def _frameGetterAsync(videoCapture, frameQueue, exitEvent, recordEvent, 
                              warmUpBarrier, recordingBarrier, audioCapture):
            """Get frames from the camera stream asynchronously.

            Parameters
            ----------
            videoCapture : ffpyplayer.player.MediaPlayer
                FFmpeg media player object. This object will be under direct 
                control of this function.
            frameQueue : queue.Queue
                Queue to put frames into. The queue has an unlimited size, so 
                be careful with memory use. This queue should be flushed when
                camera thread is paused.
            exitEvent : threading.Event
                Event used to signal the thread to stop.
            recordEvent : threading.Event
                Event used to signal the thread to pass frames along to the main 
                thread.
            warmUpBarrier : threading.Barrier
                Barrier which is used hold until camera capture is ready.
            recordingBarrier : threading.Barrier
                Barrier which is used to synchronize audio and video recording.
                This ensures that the audio device is ready before buffering 
                frames captured by the camera. 
            audioCapture : psychopy.sound.Microphone or None
                Microphone object to use for audio capture. This will be used to
                synchronize the audio and video streams. If `None`, no audio
                will be captured.

            """           
            # warmup the stream, wait for metadata
            ptsStart = 0.0  # may be used in the future
            while True:
                frame, val = videoCapture.get_frame()
                if frame is not None:
                    ptsStart = videoCapture.get_pts()
                    break
                
                time.sleep(0.001)

            # if we have a valid frame, determine the polling rate
            metadata = videoCapture.get_metadata()
            numer, divisor = metadata['frame_rate']

            # poll interval is half the frame period, this makes sure we don't
            # miss frames while not wasting CPU cycles
            pollInterval = (1.0 / float(numer / divisor)) * 0.5

            # holds main-thread execution until its ready for frames
            # frameQueue.put((frame, val, metadata))  # put the first frame

            warmUpBarrier.wait()  # wait for main thread to be ready

            # start capturing frames in background thread
            isRecording = False
            lastAbsTime = -1.0  # presentation timestamp of the last frame
            while not exitEvent.is_set():  # quit if signaled
                # pull a frame from the stream, we keep this running 'hot' so
                # that we don't miss frames, we just discard them if we don't
                # need them
                frame, val = videoCapture.get_frame(force_refresh=False)

                if val == 'eof':  # thread should exit if stream is done
                    break
                elif val == 'paused':
                    continue
                elif frame is None:
                    continue
                else:
                    # don't queue frames unless they are newer than the last
                    if isRecording:
                        thisFrameAbsTime = videoCapture.get_pts()
                        if lastAbsTime < thisFrameAbsTime:
                            frameQueue.put((frame, val, metadata))
                            lastAbsTime = thisFrameAbsTime

                if recordEvent.is_set() and not isRecording:
                    if audioCapture is not None:
                        audioCapture.start(waitForStart=1)
                    recordingBarrier.wait()
                    isRecording = True
                elif not recordEvent.is_set() and isRecording:
                    if audioCapture is not None:
                        audioCapture.stop(blockUntilStopped=1)
                    recordingBarrier.wait()
                    isRecording = False

                if not isRecording:
                    time.sleep(pollInterval)
                    continue

                if audioCapture is not None:
                    if audioCapture.isRecording:
                        audioCapture.poll()

                time.sleep(pollInterval)
            
            videoCapture.close_player()

            if audioCapture is not None:
                audioCapture.stop(blockUntilStopped=1)

            # thread is dead when we get here

        # configure the camera stream reader
        ff_opts = {}  # ffmpeg options
        lib_opts = {}  # ffpyplayer options
        _camera = CAMERA_NULL_VALUE
        _frameRate = CAMERA_NULL_VALUE
        _cameraInfo = self._cameraInfo

        # setup commands for FFMPEG
        if _cameraInfo.cameraAPI == CAMERA_API_DIRECTSHOW:  # windows
            ff_opts['f'] = 'dshow'
            _camera = 'video={}'.format(_cameraInfo.name)
            _frameRate = _cameraInfo.frameRate
            if _cameraInfo.pixelFormat:
                ff_opts['pixel_format'] = _cameraInfo.pixelFormat
            if _cameraInfo.codecFormat:
                ff_opts['vcodec'] = _cameraInfo.codecFormat
        elif _cameraInfo.cameraAPI == CAMERA_API_AVFOUNDATION:  # darwin
            ff_opts['f'] = 'avfoundation'
            ff_opts['i'] = _camera = self._cameraInfo.name

            # handle pixel formats using FourCC
            global pixelFormatTbl
            ffmpegPixFmt = pixelFormatTbl.get(_cameraInfo.pixelFormat, None)

            if ffmpegPixFmt is None:
                raise FormatNotFoundError(
                    "Cannot find suitable FFMPEG pixel format for '{}'. Try a "
                    "different format or camera.".format(
                        _cameraInfo.pixelFormat))

            _cameraInfo.pixelFormat = ffmpegPixFmt

            # this needs to be exactly specified if using NTSC
            if math.isclose(CAMERA_FRAMERATE_NTSC, _cameraInfo.frameRate):
                _frameRate = CAMERA_FRAMERATE_NOMINAL_NTSC
            else:
                _frameRate = str(_cameraInfo.frameRate)

            # need these since hardware acceleration is not possible on Mac yet
            lib_opts['fflags'] = 'nobuffer'
            lib_opts['flags'] = 'low_delay'
            lib_opts['pixel_format'] = _cameraInfo.pixelFormat
            ff_opts['framedrop'] = True
            ff_opts['fast'] = True
        elif _cameraInfo.cameraAPI == CAMERA_API_VIDEO4LINUX:
            raise OSError(
                "Sorry, camera does not support Linux at this time. However, "
                "it will in future versions.")
        
        else:
            raise RuntimeError("Unsupported camera API specified.")

        # set library options
        camWidth = _cameraInfo.frameSize[0]
        camHeight = _cameraInfo.frameSize[1]

        # configure the real-time buffer size
        _bufferSize = camWidth * camHeight * 3 * self._bufferSecs

        # common settings across libraries
        lib_opts['rtbufsize'] = str(int(_bufferSize))
        lib_opts['video_size'] = _cameraInfo.frameSizeAsFormattedString()
        lib_opts['framerate'] = str(_frameRate)

        self._warmupBarrier = threading.Barrier(2)
        self._recordBarrier = threading.Barrier(2)

        # open the media player
        from ffpyplayer.player import MediaPlayer
        cap = MediaPlayer(_camera, ff_opts=ff_opts, lib_opts=lib_opts)

        # open a stream thread and pause wait until ready
        self._playerThread = threading.Thread(
            target=_frameGetterAsync,
            args=(cap, 
                  self._frameQueue, 
                  self._exitEvent,
                  self._enableEvent,
                  self._warmupBarrier,
                  self._recordBarrier,
                  self._mic))
        self._playerThread.start()

        self._warmupBarrier.wait()

        # pass off the player to the thread which will process the stream
        self._enqueueFrame()  # pull metadata from first frame

    def _enqueueFrame(self):
        """Grab the latest frame from the stream.

        Returns
        -------
        bool
            `True` if a frame has been enqueued. Returns `False` if the camera 
            has not acquired a new frame yet.

        """
        self._assertMediaPlayer()

        try:
            frameData = self._frameQueue.get_nowait()
        except queue.Empty:
            return False

        frame, val, metadata = frameData  # update the frame

        if val == CAMERA_STATUS_EOF:  # handle end of stream
            return False
        elif val == CAMERA_STATUS_PAUSED:  # handle when paused
            return False
        elif frame is None:  # handle when no frame is available
            return False
        
        frameImage, pts = frame  # otherwise, unpack the frame

        # if we have a new frame, update the frame information
        videoBuffer = frameImage.to_bytearray()[0]
        videoFrameArray = np.frombuffer(videoBuffer, dtype=np.uint8)

        # provide the last frame
        self._lastFrame = MovieFrame(
            frameIndex=self._frameIndex,
            absTime=pts,
            # displayTime=self._recentMetadata['frame_size'],
            size=frameImage.get_size(),
            colorData=videoFrameArray,
            audioChannels=0,
            audioSamples=None,
            metadata=metadata,
            movieLib=self._cameraLib,
            userData=None)

        return True

    def close(self):
        """Close the camera stream and release resources. 
        
        This blocks until the camera stream thread is no longer alive.

        """
        if self._playerThread is None:
            raise RuntimeError('Cannot close `MediaPlayer`, already closed.')
        
        self._exitEvent.set()  # signal the thread to stop
        self._playerThread.join()  # wait for the thread to stop

        self._playerThread = None

    @property
    def isEnabled(self):
        """`True` if the camera is enabled.
        """
        return self._enableEvent.is_set()

    def enable(self, state=True):
        """Start passing frames to the frame queue.

        This method returns when the video and audio stream are both starting to
        record or stop recording.

        Parameters
        ----------
        state : bool
            `True` to enable recording frames to the queue, `False` to disable.
            On state change, the audio interface will be started or stopped.

        """
        if state:
            self._enableEvent.set()
        else:
            self._enableEvent.clear()
        
        self._recordBarrier.wait()
        self._enqueueFrame()
    
    def disable(self):
        """Stop passing frames to the frame queue.
        
        Calling this is equivalent to calling `enable(False)`.

        """
        self.enable(False)

    def getFrames(self):
        """Get all frames from the camera stream which are waiting to be 
        processed. 

        Returns
        -------
        list
            List of `MovieFrame` objects. The most recent frame is the last one 
            in the list.

        """
        self._assertMediaPlayer()

        frames = []
        while self._enqueueFrame():
            frames.append(self._lastFrame)

        return frames

    def getRecentFrame(self):
        """Get the most recent frame captured from the camera, discarding all 
        others.

        Returns
        -------
        MovieFrame
            The most recent frame from the stream.

        """
        while self._enqueueFrame():
            pass

        return self._lastFrame


class CameraInterfaceOpenCV(CameraInterface):
    """Camera interface using OpenCV to open and read camera streams.

    Parameters
    ----------
    device : int
        Camera device to open a stream with. This value is platform dependent.
    mic : MicrophoneInterface or None
        Microphone interface to use for audio recording. If `None`, no audio
        recording is performed.

    """
    _cameraLib = u'opencv'

    def __init__(self, device, mic=None):
        super().__init__(device)
        try:
            import cv2   # just import to check if it's available
        except ImportError:
            raise ImportError(
                "Could not import `cv2`. Please install OpenCV2 to use this "
                "camera interface.")
        
        self._cameraInfo = device
        self._mic = mic  # microphone interface
        self._frameQueue = queue.Queue()
        self._enableEvent = threading.Event()
        self._exitEvent = threading.Event()
        self._warmUpBarrier = None
        self._recordBarrier = None

    def _assertMediaPlayer(self):
        """Assert that the media player thread is running.
        """
        return self._playerThread is not None
    
    @staticmethod
    def getCameras(maxCameraEnum=16):
        """Get information about available cameras.

        OpenCV is not capable of enumerating cameras and getting information
        about them. Therefore, we must open a stream with each camera index
        and query the information from the stream. This process is quite slow
        on systems with many cameras. It's best to run this function once and
        save the results for later use if the camera configuration is not
        expected to change.

        Parameters
        ----------
        maxCameraEnum : int
            Maximum number of cameras to check. This is the maximum camera index
            to check. For example, if `maxCameraEnum` is 16, then cameras 0-15
            will be checked.

        Returns
        -------
        dict
            Mapping containing information about each camera. The keys are the
            camera index, and the values are `CameraInfo` objects.

        """
        import cv2

        # recommended camera drivers for each platform
        cameraPlatformDrivers = {
            'Linux': (cv2.CAP_V4L2, CAMERA_API_VIDEO4LINUX2),
            'Windows': (cv2.CAP_DSHOW, CAMERA_API_DIRECTSHOW),
            'Darwin': (cv2.CAP_AVFOUNDATION, CAMERA_API_AVFOUNDATION)
        }

        # select the camera interface for the platform
        cameraDriver, cameraAPI = cameraPlatformDrivers.get(
            platform.system(), (cv2.CAP_ANY, CAMERA_API_ANY))

        logging.info(
            'Searching for connected cameras, this may take a while...')
        
        cameras = {}
        for cameraIndex in range(maxCameraEnum):
            # open a camera
            thisCamera = cv2.VideoCapture(cameraIndex, cameraDriver)

            # if the camera is not opened, we're done
            if not thisCamera.isOpened():
                break
            
            # get information about camera capabilities
            frameRate = thisCamera.get(cv2.CAP_PROP_FPS)
            frameSize = (
                int(thisCamera.get(cv2.CAP_PROP_FRAME_WIDTH)),
                int(thisCamera.get(cv2.CAP_PROP_FRAME_HEIGHT)))
            
            genName = 'camera:{}'.format(cameraIndex)
            cameraInfo = CameraInfo(
                index=cameraIndex,
                name=genName,
                frameSize=frameSize or (-1, -1),
                frameRate=frameRate or -1.0,
                pixelFormat='bgr24',  # always BGR with 8 bpc for OpenCV
                cameraLib=CameraInterfaceOpenCV._cameraLib,
                cameraAPI=cameraAPI
            )

            cameras.update({genName: [cameraInfo]})
            thisCamera.release()

        logging.info('Found {} cameras.'.format(len(cameras)))
        
        return cameras

    @property
    def framesWaiting(self):
        """Get the number of frames currently buffered (`int`).

        Returns the number of frames which have been pulled from the stream and
        are waiting to be processed. This value is decremented by calls to 
        `_enqueueFrame()`.

        """
        return self._frameQueue.qsize()
    
    @property
    def frameRate(self):
        """Get the frame rate of the camera stream (`float`).
        """
        if self._cameraInfo is None:
            return -1.0
        
        return self._cameraInfo.frameRate
    
    @property
    def frameSize(self):
        """Get the frame size of the camera stream (`tuple`).
        """
        if self._cameraInfo is None:
            return (-1, -1)
        
        return self._cameraInfo.frameSize

    def isOpen(self):
        """Check if the camera stream is open (`bool`).
        """
        if self._playerThread is not None:
            return self._playerThread.is_alive()
        
        return False
    
    def open(self):
        """Open the camera stream and start reading frames using OpenCV2.
        """
        import cv2
        
        def _frameGetterAsync(videoCapture, frameQueue, exitEvent, recordEvent, 
                              warmUpBarrier, recordingBarrier, audioCapture):
            """Get frames asynchronously from the camera stream.

            Parameters
            ----------
            videoCapture : cv2.VideoCapture
                Handle for the video capture object. This is opened outside the
                thread and passed in.
            frameQueue : queue.Queue
                Queue to store frames in.
            exitEvent : threading.Event
                Event to signal when the thread should stop.
            recordEvent : threading.Event
                Event used to signal the thread to pass frames along to the main 
                thread.
            warmUpBarrier : threading.Barrier
                Barrier which is used hold until camera capture is ready.
            recordingBarrier : threading.Barrier
                Barrier which is used to synchronize audio and video recording.
                This ensures that the audio device is ready before buffering 
                frames captured by the camera. 
            audioCapture : psychopy.sound.Microphone or None
                Microphone object to use for audio capture. This will be used to
                synchronize the audio and video streams. If `None`, no audio
                will be captured.

            """
            # poll interval is half the frame period, this makes sure we don't
            # miss frames while not wasting CPU cycles
            pollInterval = (1.0 / cap.get(cv2.CAP_PROP_FPS)) * 0.5
            
            # if the camera is opened, wait until the main thread is ready to
            # take frames
            warmUpBarrier.wait()

            # start capturing frames
            isRecording = False
            while not exitEvent.is_set():
                # Capture frame-by-frame
                ret, frame = videoCapture.read()

                # if frame is read correctly ret is True
                if not ret:  # eol or something else
                    # val = 'eof'
                    break
                else:
                    # don't queue frames unless they are newer than the last
                    if isRecording:
                        # color conversion is done in the thread here
                        colorData = cv2.cvtColor(frame, cv2.COLOR_BGR2RGB)
                        # colorData = frame
                        frameQueue.put((colorData, 0.0, None))

                # check if we should start or stop recording
                if recordEvent.is_set() and not isRecording:
                    if audioCapture is not None:
                        audioCapture.start(waitForStart=1)
                    recordingBarrier.wait()
                    isRecording = True
                elif not recordEvent.is_set() and isRecording:
                    if audioCapture is not None:
                        audioCapture.stop(blockUntilStopped=1)
                    recordingBarrier.wait()
                    isRecording = False

                if not isRecording:
                    time.sleep(pollInterval)
                    continue

                if audioCapture is not None:
                    if audioCapture.isRecording:
                        audioCapture.poll()

            # when everything done, release the capture device
            videoCapture.release()

            if audioCapture is not None:  # stop audio capture
                audioCapture.stop(blockUntilStopped=1)

            # thread is dead if we get here

        # barriers used for synchronizing
        parties = 2  # main + recording threads
        self._warmUpBarrier = threading.Barrier(parties)  # camera is ready
        self._recordBarrier = threading.Barrier(parties)  # audio/video is ready

        # drivers for the given camera API
        cameraDrivers = {
            CAMERA_API_ANY: cv2.CAP_ANY,
            CAMERA_API_VIDEO4LINUX2: cv2.CAP_V4L2,
            CAMERA_API_DIRECTSHOW: cv2.CAP_DSHOW,
            CAMERA_API_AVFOUNDATION: cv2.CAP_AVFOUNDATION
        }
        _cameraInfo = self._cameraInfo

        # create the camera capture object, we keep this internal to the thread
        # so that we can control when it is released
        cap = cv2.VideoCapture(
            _cameraInfo.index,
            cameraDrivers[_cameraInfo.cameraAPI])
        
        # check if the camera is opened
        if not cap.isOpened():
            raise RuntimeError("Cannot open camera using `cv2`")

        # if the user didn't specify a frame rate or size, use the defaults
        # pulled from the camera
        usingDefaults = False
        if _cameraInfo.frameRate is None or _cameraInfo.frameRate < 0.0:
            _cameraInfo.frameRate = cap.get(cv2.CAP_PROP_FPS)
            usingDefaults = True

        if _cameraInfo.frameSize is None or _cameraInfo.frameSize == (-1, -1):
            _cameraInfo.frameSize = (
                int(cap.get(cv2.CAP_PROP_FRAME_WIDTH)), 
                int(cap.get(cv2.CAP_PROP_FRAME_HEIGHT)))
            usingDefaults = True
        
        if not usingDefaults:
            # set frame rate and size and check if they were set correctly
            cap.set(cv2.CAP_PROP_FPS, _cameraInfo.frameRate)
            cap.set(cv2.CAP_PROP_FRAME_WIDTH, _cameraInfo.frameSize[0])
            cap.set(cv2.CAP_PROP_FRAME_HEIGHT, _cameraInfo.frameSize[1])
            
            if cap.get(cv2.CAP_PROP_FPS) != _cameraInfo.frameRate:
                raise CameraFormatNotSupportedError(
                    "Unsupported frame rate: %d" % _cameraInfo.frameRate)
            
            frameSizeMismatch = (
                cap.get(cv2.CAP_PROP_FRAME_WIDTH) != _cameraInfo.frameSize[0] or
                cap.get(cv2.CAP_PROP_FRAME_HEIGHT) != _cameraInfo.frameSize[1])
            if frameSizeMismatch:
                raise CameraFormatNotSupportedError(
                    "Unsupported frame size: %s" % str(_cameraInfo.frameSize))
            
        # open a stream and pause it until ready
        self._playerThread = threading.Thread(
            target=_frameGetterAsync,
            args=(cap, 
                  self._frameQueue, 
                  self._exitEvent,
                  self._enableEvent,
                  self._warmUpBarrier,
                  self._recordBarrier,
                  self._mic))
        self._playerThread.start()

        self._warmUpBarrier.wait()  # wait until the camera is ready

        # pass off the player to the thread which will process the stream
        self._enqueueFrame()  # pull metadata from first frame

    def _enqueueFrame(self):
        """Grab the latest frame from the stream.

        Returns
        -------
        bool
            `True` if a frame has been enqueued. Returns `False` if the camera 
            has not acquired a new frame yet.

        """
        self._assertMediaPlayer()

        try:
            frameData = self._frameQueue.get_nowait()
        except queue.Empty:
            return False

        frame, val, _ = frameData  # update the frame

        if val == 'eof':  # handle end of stream
            return False
        elif val == 'paused':  # handle when paused, not used for OpenCV yet
            return False
        elif frame is None:  # handle when no frame is available
            return False
        
        frameImage = frame  # otherwise, unpack the frame

        # if we have a new frame, update the frame information
        # videoBuffer = frameImage.to_bytearray()[0]
        videoFrameArray = np.ascontiguousarray(
            frameImage.flatten(), dtype=np.uint8)

        # provide the last frame
        self._lastFrame = MovieFrame(
            frameIndex=self._frameIndex,
            absTime=0.0,
            # displayTime=self._recentMetadata['frame_size'],
            size=self._cameraInfo.frameSize,
            colorFormat='rgb24',  # converted in thread
            colorData=videoFrameArray,
            audioChannels=0,
            audioSamples=None,
            metadata=None,
            movieLib=self._cameraLib,
            userData=None)

        return True

    def close(self):
        """Close the camera stream and release resources.
        """
        self._exitEvent.set()  # signal the thread to stop
        self._playerThread.join()  # hold the thread until it stops

        self._playerThread = None

    @property
    def isEnabled(self):
        """`True` if the camera is enabled.
        """
        return self._enableEvent.is_set()

    def enable(self, state=True):
        """Start passing frames to the frame queue.

        This method returns when the video and audio stream are both starting to
        record or stop recording. If no audio stream is being recorded, this
        method returns quicker.

        Parameters
        ----------
        state : bool
            `True` to enable recording frames to the queue, `False` to disable.
            On state change, the audio interface will be started or stopped.

        """
        if state:
            self._enableEvent.set()
        else:
            self._enableEvent.clear()
        
        self._recordBarrier.wait()
        self._enqueueFrame()
    
    def disable(self):
        """Stop passing frames to the frame queue.
        
        Calling this is equivalent to calling `enable(False)`.

        """
        self.enable(False)

    def getFrames(self):
        """Get all frames from the camera stream which are waiting to be 
        processed. 

        Returns
        -------
        list
            List of `MovieFrame` objects. The most recent frame is the last one 
            in the list.

        """
        self._assertMediaPlayer()

        frames = []
        while self._enqueueFrame():
            frames.append(self._lastFrame)

        return frames

    def getRecentFrame(self):
        """Get the most recent frame captured from the camera, discarding all 
        others.

        Returns
        -------
        MovieFrame
            The most recent frame from the stream.

        """
        while self._enqueueFrame():
            pass

        return self._lastFrame


# keep track of camera devices that are opened
_openCameras = {}


class Camera:
    """Class for displaying and recording video from a USB/PCI connected camera.

    This class is capable of opening, recording, and saving camera video streams
    to disk. Camera stream reading/writing is done in a separate thread, 
    allowing capture to occur in the background while the main thread is free to 
    perform other tasks. This allows for capture to occur at higher frame rates
    than the display refresh rate. Audio recording is also supported if a 
    microphone interface is provided, where recording will be synchronized with 
    the video stream (as best as possible). Video and audio can be saved to disk 
    either as a single file or as separate files.

    GNU/Linux is supported only by the OpenCV backend (`cameraLib='opencv'`).

    Parameters
    ----------
    device : str or int
        Camera to open a stream with. If the ID is not valid, an error will be
        raised when `open()` is called. Value can be a string or number. String
        values are platform-dependent: a DirectShow URI or camera name on
        Windows, or a camera name/index on MacOS. Specifying a number (>=0) is a
        platform-independent means of selecting a camera. PsychoPy enumerates
        possible camera devices and makes them selectable without explicitly
        having the name of the cameras attached to the system. Use caution when
        specifying an integer, as the same index may not reference the same
        camera every time.
    mic : :class:`~psychopy.sound.microphone.Microphone` or None
        Microphone to record audio samples from during recording. The microphone
        input device must not be in use when `record()` is called. The audio
        track will be merged with the video upon calling `save()`. Make sure 
        that `Microphone.maxRecordingSize` is specified to a reasonable value to 
        prevent the audio track from being truncated. Specifying a microphone
        adds some latency to starting and stopping camera recording due to the 
        added overhead involved with synchronizing the audio and video streams.
    frameRate : int or None
        Frame rate to record the camera stream at. If `None`, the camera's
        default frame rate will be used.
    frameSize : tuple or None
        Size (width, height) of the camera stream frames to record. If `None`,
        the camera's default frame size will be used. 
    cameraLib : str
        Interface library (backend) to use for accessing the camera. May either
        be `ffpyplayer` or `opencv`. If `None`, the default library for the
        recommended by the PsychoPy developers will be used. Switching camera 
        libraries could help resolve issues with camera compatibility. More 
        camera libraries may be installed via extension packages.
    bufferSecs : float
        Size of the real-time camera stream buffer specified in seconds (only
        valid on Windows and MacOS). This is not the same as the recording
        buffer size. This option might not be available for all camera
        libraries.
    win : :class:`~psychopy.visual.Window` or None
        Optional window associated with this camera. Some functionality may
        require an OpenGL context for presenting frames to the screen. If you 
        are not planning to display the camera stream, this parameter can be
        safely ignored.
    name : str
        Label for the camera for logging purposes.

    Examples
    --------
    Opening a camera stream and closing it::

        camera = Camera(device=0)
        camera.open()  # exception here on invalid camera
        camera.close()

    Recording 5 seconds of video and saving it to disk::

        cam = Camera(0)
        cam.open()
        cam.record()  # starts recording

        while cam.recordingTime < 5.0:  # record for 5 seconds
            if event.getKeys('q'):
                break
            cam.update()

        cam.stop()  # stops recording
        cam.save('myVideo.mp4')
        cam.close()
    
    Providing a microphone as follows enables audio recording::

        mic = Microphone(0)
        cam = Camera(0, mic=mic)
    
    Overriding the default frame rate and size (if `cameraLib` supports it)::

        cam = Camera(0, frameRate=30, frameSize=(640, 480), cameraLib=u'opencv')

    """
    def __init__(self, device=0, mic=None, cameraLib=u'ffpyplayer',
                 frameRate=None, frameSize=None, bufferSecs=4, win=None,
                 name='cam'):
        # add attributes for setters
        self.__dict__.update(
            {'_device': None,
             '_captureThread': None,
             '_mic': None,
             '_outFile': None,
             '_mode': u'video',
             '_frameRate': None,
             '_frameRateFrac': None,
             '_size': None,
             '_cameraLib': u''})

        # ----------------------------------------------------------------------
        # Process camera settings
        #

        # camera library in use
        self._cameraLib = cameraLib
        
        if self._cameraLib == u'opencv':
            if device in (None, "None", "none", "Default", "default"):
                device = 0  # use the first enumerated camera

            # handle all possible input for `frameRate` and `frameSize`
            if frameRate is None:
                pass   # no change
            elif isinstance(frameRate, str):
                if frameRate in ("None", "none", "Default", "default"):
                    frameRate = None
            elif isinstance(frameRate, (int, float)):
                if frameRate <= 0:
                    raise ValueError("`frameRate` must be a positive number")
                elif str(frameRate).lower() == 'ntsc':
                    frameRate = CAMERA_FRAMERATE_NTSC
            else:
                raise ValueError("`frameRate` must be a number, string or None")
            
            if frameSize is None:
                pass  # use the camera default
            elif isinstance(frameSize, str):
                if frameSize in ("None", "none", "Default", "default"):
                    frameSize = None
                elif len(frameSize.split('x')) == 2:
                    frameSize = tuple(map(int, frameSize.split('x')))
                elif frameSize.upper() in movietools.VIDEO_RESOLUTIONS.keys():
                    frameSize = movietools.VIDEO_RESOLUTIONS[frameSize.upper()]
                else:
                    raise ValueError("Invalid `frameSize` string")
            elif isinstance(frameSize, (tuple, list)):
                if len(frameSize) != 2:
                    raise ValueError("`frameSize` must be a 2-tuple or 2-list")
                frameSize = tuple(map(int, frameSize))
            else:
                raise ValueError("`frameSize` specified incorrectly")
                
            # recommended camera drivers for each platform
            cameraPlatformDrivers = {
                'Linux': CAMERA_API_VIDEO4LINUX2,
                'Windows': CAMERA_API_DIRECTSHOW,
                'Darwin': CAMERA_API_AVFOUNDATION
            }
            # get the recommended camera driver for the current platform
            cameraAPI = cameraPlatformDrivers[platform.system()]

            self._cameraInfo = CameraInfo(
                index=device, 
                frameRate=frameRate or -1.0,   # dummy value
                frameSize=frameSize or (-1, -1),  # dummy value
                pixelFormat='bgr24', 
                cameraLib=cameraLib, 
                cameraAPI=cameraAPI)
            
            self._device = self._cameraInfo.description()

        elif self._cameraLib == u'ffpyplayer':
            supportedCameraSettings = CameraInterfaceFFmpeg.getCameras()

            # create a mapping of supported camera formats
            _formatMapping = dict()
            for _, formats in supportedCameraSettings.items():
                for _format in formats:
                    desc = _format.description()
                    _formatMapping[desc] = _format
            # sort formats by resolution then frame rate
            orderedFormats = list(_formatMapping.values())
            orderedFormats.sort(key=lambda obj: obj.frameRate, reverse=True)
            orderedFormats.sort(key=lambda obj: np.prod(obj.frameSize), 
                                reverse=True)

            # list of devices
            devList = list(_formatMapping)

            if not devList:  # no cameras found if list is empty
                raise CameraNotFoundError('No cameras found of the system!')

            # Get best device
            bestDevice = _formatMapping[devList[-1]]
            for mode in orderedFormats:
                sameFrameRate = mode.frameRate == frameRate or frameRate is None
                sameFrameSize = mode.frameSize == frameSize or frameSize is None
                if sameFrameRate and sameFrameSize:
                    bestDevice = mode
                    break

            # if given just device name, use frameRate and frameSize to match it to a mode
            if device in supportedCameraSettings:
                match = None
                for mode in supportedCameraSettings[device]:
                    sameFrameRate = mode.frameRate == frameRate or frameRate is None
                    sameFrameSize = mode.frameSize == frameSize or frameSize is None
                    if sameFrameRate and sameFrameSize:
                        match = mode
                if match is not None:
                    device = match
                else:
                    # if no match found, find closest
                    byWidth = sorted(
                        supportedCameraSettings[device],
                        key=lambda mode: abs(frameSize[0] - mode.frameSize[0])
                    )
                    byHeight = sorted(
                        supportedCameraSettings[device],
                        key=lambda mode: abs(frameSize[1] - mode.frameSize[1])
                    )
                    byFrameRate = sorted(
                        supportedCameraSettings[device],
                        key=lambda mode: abs(mode.frameRate)
                    )
                    deltas = [
                        byWidth.index(mode) + byHeight.index(mode) + byFrameRate.index(mode)
                        for mode in supportedCameraSettings[device]
                    ]
                    i = deltas.index(min(deltas))
                    closest = supportedCameraSettings[device][i]
                    # log warning that settings won't match requested
                    logging.warn(_translate(
                        "Device {device} does not support frame rate of {frameRate} and frame size of {frameSize}, "
                        "using closest supported format: {desc}"
                    ).format(device=device, frameRate=frameRate, frameSize=frameSize, desc=closest.description()))
                    # use closest
                    device = closest

            # self._origDevSpecifier = device  # what the user provided
            self._device = None  # device identifier

            # alias device None or Default as being device 0
            if device in (None, "None", "none", "Default", "default"):
                self._device = bestDevice.description()
            elif isinstance(device, CameraInfo):
                if self._cameraLib != device.cameraLib:
                    raise CameraFormatNotSupportedError(
                        'Wrong configuration for camera library!')
                self._device = device.description()
            else:
                # resolve getting the camera identifier
                if isinstance(device, int):  # get camera if integer
                    try:
                        self._device = devList[device]
                    except IndexError:
                        raise CameraNotFoundError(
                            'Cannot find camera at index={}'.format(device))
                elif isinstance(device, str):
                    self._device = device
                else:
                    raise TypeError(
                        "Incorrect type for `camera`, expected `int` or `str`.")

            # get the camera information
            if self._device in _formatMapping:
                self._cameraInfo = _formatMapping[self._device]
            else:
                # raise error if couldn't find matching camera info
                raise CameraFormatNotSupportedError(
                    'Specified camera format is not supported.')

        # # operating mode
        # if mode not in (CAMERA_MODE_VIDEO, CAMERA_MODE_CV, CAMERA_MODE_PHOTO):
        #     raise ValueError(
        #         "Invalid value for parameter `mode`, expected one of `'video'` "
        #         "`'cv'` or `'photo'`.")
        # self._mode = mode

        if not isinstance(mic, Microphone):
            TypeError(
                "Expected type for parameter `mic`, expected `Microphone`.")

        # current camera frame since the start of recording
        self._player = None  # media player instance
        self._status = NOT_STARTED
        self._isRecording = False
        self._bufferSecs = float(bufferSecs)

        # microphone instance, this is controlled by the camera interface and
        # is not meant to be used by the user
        self.mic = mic
        # other information
        self.name = name
        # timestamp data
        self._streamTime = 0.0
        # store win (unused but needs to be set/got safely for parity with JS)
        self.win = win
        
        # movie writer instance, this runs in a separate thread
        self._movieWriter = None
        # if we begin receiving frames, change this flag to `True`
        self._captureThread = None
        # self._audioThread = None
        self._captureFrames = []  # array for storing frames
        # thread for polling the microphone
        self._audioTrack = None  # audio track from the recent recording
        # used to sync threads spawned by this class, created on `open()`
        self._syncBarrier = None
        # keep track of the last video file saved
        self._lastVideoFile = None

    def authorize(self):
        """Get permission to access the camera. Not implemented locally yet.
        """
        pass  # NOP

    @property
    def isReady(self):
        """Is the camera ready (`bool`)?

        The camera is ready when the following conditions are met. First, we've
        created a player interface and opened it. Second, we have received
        metadata about the stream. At this point we can assume that the camera
        is 'hot' and the stream is being read.

        This is a legacy property used to support older versions of PsychoPy. 
        The `isOpened` property should be used instead.

        """
        return self.isStarted

    @property
    def frameSize(self):
        """Size of the video frame obtained from recent metadata (`float` or
        `None`).

        Only valid after an `open()` and successive `_enqueueFrame()` call as
        metadata needs to be obtained from the stream. Returns `None` if not
        valid.
        """
        if self._cameraInfo is None:
            return None

        return self._cameraInfo.frameSize

    @property
    def frameRate(self):
        """Frame rate of the video stream (`float` or `None`).

        Only valid after an `open()` and successive `_enqueueFrame()` call as
        metadata needs to be obtained from the stream. Returns `None` if not
        valid.

        """
        if self._cameraInfo is None:
            return None

        return self._cameraInfo.frameRate

    def _assertCameraReady(self):
        """Assert that the camera is ready. Raises a `CameraNotReadyError` if
        the camera is not ready.
        """
        if not self.isReady:
            raise CameraNotReadyError("Camera is not ready.")

    @property
    def isRecording(self):
        """`True` if the video is presently recording (`bool`)."""
        # Status flags as properties are pretty useful for users since they are
        # self documenting and prevent the user from touching the status flag
        # attribute directly.
        #
        return self._isRecording
    
    @property
    def isStarted(self):
        """`True` if the stream has started (`bool`). This status is given after
        `open()` has been called on this object.
        """
        if self._captureThread is None:
            return False

        return self._captureThread.is_alive()

    @property
    def isNotStarted(self):
        """`True` if the stream may not have started yet (`bool`). This status
        is given before `open()` or after `close()` has been called on this
        object.
        """
        return not self.isStarted

    @property
    def isStopped(self):
        """`True` if the recording has stopped (`bool`). This does not mean that
        the stream has stopped, `getVideoFrame()` will still yield frames until
        `close()` is called.
        """
        return not self._isRecording

    @property
    def metadata(self):
        """Video metadata retrieved during the last frame update
        (`MovieMetadata`).
        """
        return self.getMetadata()

    def getMetadata(self):
        """Get stream metadata.

        Returns
        -------
        MovieMetadata
            Metadata about the video stream, retrieved during the last frame
            update (`_enqueueFrame` call).

        """
        return self._recentMetadata

    # @property
    # def mode(self):
    #     """Operating mode in use for this camera.
    #     """
    #     return self._mode

    _getCamerasCache = {}

    @staticmethod
    def getCameras(cameraLib=None):
        """Get information about installed cameras on this system.

        Returns
        -------
        dict
            Mapping of camera information objects.

        """
        # not pluggable yet, needs to be made available via extensions
        if cameraLib == 'opencv':
            if 'opencv' not in Camera._getCamerasCache:
                Camera._getCamerasCache['opencv'] = CameraInterfaceOpenCV.getCameras()
            return Camera._getCamerasCache['opencv']
        elif cameraLib == 'ffpyplayer':
            if 'ffpyplayer' not in Camera._getCamerasCache:
                Camera._getCamerasCache['ffpyplayer'] = CameraInterfaceFFmpeg.getCameras()
            return Camera._getCamerasCache['ffpyplayer']
        else:
            raise ValueError("Invalid value for parameter `cameraLib`")

    @staticmethod
    def getCameraDescriptions(collapse=False):
        """Get a mapping or list of camera descriptions.

        Camera descriptions are a compact way of representing camera settings
        and formats. Description strings can be used to specify which camera
        device and format to use with it to the `Camera` class.

        Descriptions have the following format (example)::

            '[Live! Cam Sync 1080p] 160x120@30fps, mjpeg'

        This shows a specific camera format for the 'Live! Cam Sync 1080p'
        webcam which supports 160x120 frame size at 30 frames per second. The
        last value is the codec or pixel format used to decode the stream.
        Different pixel formats and codecs vary in performance.

        Parameters
        ----------
        collapse : bool
            Return camera information as string descriptions instead of
            `CameraInfo` objects. This provides a more compact way of
            representing camera formats in a (reasonably) human-readable format.

        Returns
        -------
        dict or list
            Mapping (`dict`) of camera descriptions, where keys are camera names
            (`str`) and values are a `list` of format description strings
            associated with the camera. If `collapse=True`, all descriptions
            will be returned in a single flat list. This might be more useful
            for specifying camera formats from a single GUI list control.

        """
        return getCameraDescriptions(collapse=collapse)

    @property
    def status(self):
        """Status flag for the camera (`int`).

        Can be either `RECORDING`, `STOPPED`, `STOPPING`, or `NOT_STARTED`. This 
        property used in Builder output scripts and does not update on its own.

        """
        return self._status

    @status.setter
    def status(self, value):
        self._status = value

    @property
    def device(self):
        """Camera to use (`str` or `None`).

        String specifying the name of the camera to open a stream with. This
        must be set prior to calling `start()`. If the name is not valid, an
        error will be raised when `start()` is called.

        """
        return self._device

    @device.setter
    def device(self, value):
        if value in (None, "None", "none", "Default", "default"):
            value = 0

        self._device = value

    @property
    def _hasPlayer(self):
        """`True` if we have an active media player instance.
        """
        # deprecated - remove in future versions and use `isStarted` instead
        return self.isStarted

    @property
    def mic(self):
        """Microphone to record audio samples from during recording
        (:class:`~psychopy.sound.microphone.Microphone` or `None`). 
        
        If `None`, no audio will be recorded. Cannot be set after opening a 
        camera stream.
        """
        return self._mic

    @mic.setter
    def mic(self, value):
        if self.isStarted:
            raise CameraError("Cannot set microphone after starting camera.")
        
        self._mic = value

    @property
    def _hasAudio(self):
        """`True` if we have a microphone object for audio recording.
        """
        return self._mic is not None
    
    @property
    def win(self):
        """Window which frames are being presented (`psychopy.visual.Window` or 
        `None`).
        """
        return self._win
    
    @win.setter
    def win(self, value):
        self._win = value

    @property
    def frameCount(self):
        """Number of frames captured in the present recording (`int`).
        """
        if not self._isRecording:
            return 0

        totalFramesBuffered = (
            len(self._captureFrames) + self._captureThread.framesWaiting)
        
        return totalFramesBuffered

    @property
    def streamTime(self):
        """Current stream time in seconds (`float`). This time increases
        monotonically from startup. 
        
        This is `-1.0` if there is no active stream running or if the backend 
        does not support this feature.

        """
        if self.isStarted and hasattr(self._captureThread, "streamTime"):
            return self._captureThread.streamTime
        
        return -1.0

    @property
    def recordingTime(self):
        """Current recording timestamp (`float`).

        This returns the timestamp of the last frame captured in the recording.

        This value increases monotonically from the last `record()` call. It
        will reset once `stop()` is called. This value is invalid outside
        `record()` and `stop()` calls.

        """
        if not self._isRecording:
            return 0.0

        frameInterval = 1.0 / float(self._captureThread.frameRate)

        return self.frameCount * frameInterval

    @property
    def recordingBytes(self):
        """Current size of the recording in bytes (`int`).
        """
        if not self._isRecording:
            return 0

        return self._captureThread.recordingBytes

    def _assertMediaPlayer(self):
        """Assert that we have a media player instance open.

        This will raise a `RuntimeError` if there is no player open. Use this
        function to ensure that a player is present before running subsequent
        code.
        """
        if self._captureThread is not None:
            return

        raise PlayerNotAvailableError('Media player not initialized.')

    def _enqueueFrame(self):
        """Pull waiting frames from the capture thread.

        This function will pull frames from the capture thread and add them to
        the buffer. The last frame in the buffer will be set as the most recent
        frame (`lastFrame`).

        Returns
        -------
        bool
            `True` if a frame has been enqueued. Returns `False` if the camera
            is not ready or if the stream was closed.

        """
        if self._captureThread is None:
            return False

        newFrames = self._captureThread.getFrames()
        if not newFrames:
            return False
        
        # add frames the the buffer
        self._captureFrames.extend(newFrames)
        
        # set the last frame in the buffer as the most recent
        self._lastFrame = self._captureFrames[-1]

        return True

    def open(self):
        """Open the camera stream and begin decoding frames (if available).

        The value of `lastFrame` will be updated as new frames from the camera
        arrive. This function returns when the camera is ready to start getting
        frames.

        """
        if self._hasPlayer:
            raise RuntimeError('Cannot open `MediaPlayer`, already opened.')

        # Camera interface to use, these are hard coded but support for each is
        # provided by an extension.
        desc = self._cameraInfo.description()
        if self._cameraLib == u'ffpyplayer':
            logging.debug(
                "Opening camera stream using FFmpeg. (device={})".format(desc))
            self._captureThread = CameraInterfaceFFmpeg(
                device=self._cameraInfo, 
                mic=self._mic)
        elif self._cameraLib == u'opencv':
            logging.debug(
                "Opening camera stream using OpenCV. (device={})".format(desc))
            self._captureThread = CameraInterfaceOpenCV(
                device=self._cameraInfo, 
                mic=self._mic)
        else:
            raise ValueError(
                "Invalid value for parameter `cameraLib`, expected one of "
                "`'ffpyplayer'` or `'opencv'`.")
        
        self._captureThread.open()

    # def snapshot(self):
    #     """Take a photo with the camera. The camera must be in `'photo'` mode
    #     to use this method.
    #     """
    #     pass

    def record(self):
        """Start recording frames.

        This function will start recording frames and audio (if available). The
        value of `lastFrame` will be updated as new frames from the camera

        Warnings
        --------
        If a recording has been previously made without calling `save()` it will
        be discarded if `record()` is called again.

        """
        if not self._captureThread.isOpen():
            raise RuntimeError("Cannot start recording, stream is not open.")
        
        self._audioTrack = None
        self._lastFrame = None

        # start recording audio if available
        if self._mic is not None:
            logging.debug(
                "Microphone interface available, starting audio recording.")
        else:
            logging.debug(
                "No microphone interface provided, not recording audio.")

        self._captureThread.enable()  # start passing frames to queue
        self._enqueueFrame()

        self._isRecording = True

    def stop(self):
        """Stop recording frames and audio (if available).
        """
        if not self._captureThread.isOpen():
            raise RuntimeError("Cannot stop recording, stream is not open.")

        self._captureThread.disable()  # stop passing frames to queue
        self._enqueueFrame()

        # # stop audio recording if `mic` is available
        if self._mic is not None:
            self._audioTrack = self._mic.getRecording()

        self._isRecording = False

    def close(self):
        """Close the camera.

        This will close the camera stream and free up any resources used by the
        device. If the camera is currently recording, this will stop the 
        recording, but will not discard any frames. You may still call `save()`
        to save the frames to disk.

        """
        if not self._captureThread.isOpen():
            raise RuntimeError("Cannot close stream, stream is not open.")
        
        if self._isRecording:
            self.stop()

        self._captureThread.close()
        self._captureThread = None

    def save(self, filename, useThreads=True, mergeAudio=True):
        """Save the last recording to file.

        This will write frames to `filename` acquired since the last call of 
        `record()` and subsequent `stop()`. If `record()` is called again before 
        `save()`, the previous recording will be deleted and lost.

        This is a slow operation and will block for some time depending on the 
        length of the video. This can be sped up by setting `useThreads=True`.

        Parameters
        ----------
        filename : str
            File to save the resulting video to, should include the extension.
        useThreads : bool
            Use threading where possible to speed up the saving process. If
            `True`, the video will be saved and composited in a separate thread
            and this function will return quickly. If `False`, the video will
            be saved and composited in the main thread and this function will
            block until the video is saved. Default is `True`.
        mergeAudio : bool
            Merge the audio track from the microphone with the video. If `True`,
            the audio track will be merged with the video. If `False`, the
            audio track will be saved to a separate file. Default is `True`.

        """
        if self._isRecording:
            raise RuntimeError(
                "Attempting to call `save()` before calling `stop()`.")

        # check if a file exists at the given path, if so, delete it
        if os.path.exists(filename):
            msg = (
                "Video file '{}' already exists, overwriting.".format(filename))
            logging.warning(msg)
            os.remove(filename)

        hasAudio = self._audioTrack is not None

        # create a temporary file names for the video and audio
        if hasAudio:
            if mergeAudio:
                tempPrefix = uuid.uuid4().hex
                videoFileName = "{}_video_{}.mp4".format(tempPrefix, filename)
                audioFileName = "{}_audio_{}.wav".format(tempPrefix, filename)
            else:
                videoFileName = filename
                audioFileName = filename + '.wav'
        else:
            videoFileName = filename
            audioFileName = None

        # flush outstanding frames from the camera queue
        self._enqueueFrame()

        # contain video and not audio
        logging.debug("Saving video to file: {}".format(videoFileName))
        self._movieWriter = movietools.MovieFileWriter(
            videoFileName,
            self._cameraInfo.frameSize,  # match camera params
            self._cameraInfo.frameRate,
            None,
            'rgb24')
        self._movieWriter.open()  # blocks main thread until opened and ready

        # flush remaining frames to the writer thread, this is really fast since
        # frames are not copied and don't require much conversion
        for frame in self._captureFrames:
            self._movieWriter.addFrame(frame.colorData)
        
        # push all frames to the queue for the movie recorder
        self._movieWriter.close()  # thread-safe call
        self._movieWriter = None

        # save audio track if available
        if hasAudio:
            logging.debug(
                "Saving audio track to file: {}".format(audioFileName))
            self._audioTrack.save(audioFileName, 'wav')
        
            # merge audio and video tracks
            if mergeAudio:
                logging.debug("Merging audio and video tracks.")
                movietools.addAudioToMovie(
                    filename,  # file after merging
                    videoFileName, 
                    audioFileName, 
                    useThreads=useThreads,
                    removeFiles=True)  # disable threading for now

        self._lastVideoFile = filename  # remember the last video we saved

    def _upload(self):
        """Upload video file to an online repository. Not implemented locally,
        needed for auto translate to JS.
        """
        pass  # NOP

    def _download(self):
        """Download video file to an online repository. Not implemented locally,
        needed for auto translate to JS.
        """
        pass  # NOP

    @property
    def lastClip(self):
        """File path to the last recording (`str` or `None`).

        This value is only valid if a previous recording has been saved
        successfully (`save()` was called), otherwise it will be set to `None`.

        """
        return self.getLastClip()

    def getLastClip(self):
        """File path to the last saved recording.

        This value is only valid if a previous recording has been saved to disk
        (`save()` was called).

        Returns
        -------
        str or None
            Path to the file the most recent call to `save()` created. Returns
            `None` if no file is ready.

        """
        if self._captureThread is None:
            return None

        return self._lastVideoFile 

    @property
    def lastFrame(self):
        """Most recent frame pulled from the camera (`VideoFrame`) since the
        last call of `getVideoFrame`.
        """
        return self._lastFrame
    
    def update(self):
        """Acquire the newest data from the camera stream. If the `Camera`
        object is not being monitored by a `ImageStim`, this must be explicitly
        called.
        """
        self._assertMediaPlayer()
        self._enqueueFrame()

    def getVideoFrame(self):
        """Pull the most recent frame from the stream (if available).

        Returns
        -------
        MovieFrame
            Most recent video frame. Returns `NULL_MOVIE_FRAME_INFO` if no
            frame was available, or we timed out.

        """
        self.update()

        return self._lastFrame

    def __del__(self):
        """Try to cleanly close the camera and output file.
        """

        if hasattr(self, '_captureThread'):
            if self._captureThread is not None:
                try:
                    self._captureThread.close()
                except AttributeError:
                    pass

        # close the microphone during teardown too
        if hasattr(self, '_mic'):
            if self._mic is not None:
                try:
                    self._mic.close()
                except AttributeError:
                    pass


# ------------------------------------------------------------------------------
# Functions
#

def _getCameraInfoMacOS():
    """Get a list of capabilities associated with a camera attached to the 
    system.

    This is used by `getCameraInfo()` for querying camera details on MacOS.
    Don't call this function directly unless testing.

    Returns
    -------
    list of CameraInfo
        List of camera descriptors.

    """
    if platform.system() != 'Darwin':
        raise OSError(
            "Cannot query cameras with this function, platform not 'Darwin'.")

    # import objc  # may be needed in the future for more advanced stuff
    import AVFoundation as avf  # only works on MacOS
    import CoreMedia as cm

    # get a list of capture devices
    allDevices = avf.AVCaptureDevice.devices()

    # get video devices
    videoDevices = {}
    devIdx = 0
    for device in allDevices:
        devFormats = device.formats()
        if devFormats[0].mediaType() != 'vide':  # not a video device
            continue

        # camera details
        cameraName = device.localizedName()

        # found video formats
        supportedFormats = []
        for _format in devFormats:
            # get the format description object
            formatDesc = _format.formatDescription()

            # get dimensions in pixels of the video format
            dimensions = cm.CMVideoFormatDescriptionGetDimensions(formatDesc)
            frameHeight = dimensions.height
            frameWidth = dimensions.width

            # Extract the codec in use, pretty useless since FFMPEG uses its
            # own conventions, we'll need to map these ourselves to those
            # values
            codecType = cm.CMFormatDescriptionGetMediaSubType(formatDesc)

            # Convert codec code to a FourCC code using the following byte
            # operations.
            #
            # fourCC = ((codecCode >> 24) & 0xff,
            #           (codecCode >> 16) & 0xff,
            #           (codecCode >> 8) & 0xff,
            #           codecCode & 0xff)
            #
            pixelFormat4CC = ''.join(
                [chr((codecType >> bits) & 0xff) for bits in (24, 16, 8, 0)])

            # Get the range of supported framerate, use the largest since the
            # ranges are rarely variable within a format.
            frameRateRange = _format.videoSupportedFrameRateRanges()[0]
            frameRateMax = frameRateRange.maxFrameRate()
            # frameRateMin = frameRateRange.minFrameRate()  # don't use for now

            # Create a new camera descriptor
            thisCamInfo = CameraInfo(
                index=devIdx,
                name=cameraName,
                pixelFormat=pixelFormat4CC,  # macs only use pixel format
                codecFormat=CAMERA_NULL_VALUE,
                frameSize=(int(frameWidth), int(frameHeight)),
                frameRate=frameRateMax,
                cameraAPI=CAMERA_API_AVFOUNDATION,
                cameraLib="ffpyplayer",
            )

            supportedFormats.append(thisCamInfo)

            devIdx += 1

        # add to output dictionary
        videoDevices[cameraName] = supportedFormats

    return videoDevices


def _getCameraInfoWindows():
    """Get a list of capabilities for the specified associated with a camera
    attached to the system.

    This is used by `getCameraInfo()` for querying camera details on Windows.
    Don't call this function directly unless testing.

    Returns
    -------
    list of CameraInfo
        List of camera descriptors.

    """
    if platform.system() != 'Windows':
        raise OSError(
            "Cannot query cameras with this function, platform not 'Windows'.")

    # FFPyPlayer can query the OS via DirectShow for Windows cameras
    from ffpyplayer.tools import list_dshow_devices
    videoDevs, _, names = list_dshow_devices()

    # get all the supported modes for the camera
    videoDevices = {}

    # iterate over names
    devIndex = 0
    for devURI in videoDevs.keys():
        supportedFormats = []
        cameraName = names[devURI]
        for _format in videoDevs[devURI]:
            pixelFormat, codecFormat, frameSize, frameRateRng = _format
            _, frameRateMax = frameRateRng
            temp = CameraInfo(
                index=devIndex,
                name=cameraName,
                pixelFormat=pixelFormat,
                codecFormat=codecFormat,
                frameSize=frameSize,
                frameRate=frameRateMax,
                cameraAPI=CAMERA_API_DIRECTSHOW,
                cameraLib="ffpyplayer",
            )
            supportedFormats.append(temp)
            devIndex += 1

        videoDevices[names[devURI]] = supportedFormats

    return videoDevices


# Mapping for platform specific camera getter functions used by `getCameras`.
_cameraGetterFuncTbl = {
    'Darwin': _getCameraInfoMacOS,
    'Windows': _getCameraInfoWindows
}


def getCameras():
    """Get information about installed cameras and their formats on this system.

    Use `getCameraDescriptions` to get a mapping or list of human-readable
    camera formats.

    Returns
    -------
    dict
        Mapping where camera names (`str`) are keys and values are and array of
        `CameraInfo` objects.

    """
    systemName = platform.system()  # get the system name

    # lookup the function for the given platform
    getCamerasFunc = _cameraGetterFuncTbl.get(systemName, None)
    if getCamerasFunc is None:  # if unsupported
        raise OSError(
            "Cannot get cameras, unsupported platform '{}'.".format(
                systemName))

    return getCamerasFunc()


def getCameraDescriptions(collapse=False):
    """Get a mapping or list of camera descriptions.

    Camera descriptions are a compact way of representing camera settings and
    formats. Description strings can be used to specify which camera device and
    format to use with it to the `Camera` class.

    Descriptions have the following format (example)::

        '[Live! Cam Sync 1080p] 160x120@30fps, mjpeg'

    This shows a specific camera format for the 'Live! Cam Sync 1080p' webcam
    which supports 160x120 frame size at 30 frames per second. The last value
    is the codec or pixel format used to decode the stream. Different pixel
    formats and codecs vary in performance.

    Parameters
    ----------
    collapse : bool
        Return camera information as string descriptions instead of `CameraInfo`
        objects. This provides a more compact way of representing camera formats
        in a (reasonably) human-readable format.

    Returns
    -------
    dict or list
        Mapping (`dict`) of camera descriptions, where keys are camera names
        (`str`) and values are a `list` of format description strings associated
        with the camera. If `collapse=True`, all descriptions will be returned
        in a single flat list. This might be more useful for specifying camera
        formats from a single GUI list control.

    """
    connectedCameras = getCameras()

    cameraDescriptions = {}
    for devName, formats in connectedCameras.items():
        cameraDescriptions[devName] = [
            _format.description() for _format in formats]

    if not collapse:
        return cameraDescriptions

    # collapse to a list if requested
    collapsedList = []
    for _, formatDescs in cameraDescriptions.items():
        collapsedList.extend(formatDescs)

    return collapsedList


def getFormatsForDevice(device):
    """Get a list of formats available for the given device.

    Parameters
    ----------
    device : str or int
        Name or index of the device

    Returns
    -------
    list
        List of formats, specified as strings in the format 
        `{width}x{height}@{frame rate}fps`
    """
    # get all devices
    connectedCameras = getCameras()
    # get formats for this device
    formats = connectedCameras.get(device, [])
    # sanitize
    formats = [f"{_format.frameSize[0]}x{_format.frameSize[1]}@{_format.frameRate}fps" for _format in formats]

    return formats


def getAllCameraInterfaces():
    """Get a list of all camera interfaces supported by the system.

    Returns
    -------
    dict
        Mapping of camera interface class names and references to the class.

    """
    # get all classes in this module
    classes = inspect.getmembers(sys.modules[__name__], inspect.isclass)

    # filter for classes that are camera interfaces
    cameraInterfaces = {}
    for name, cls in classes:
        if issubclass(cls, CameraInterface):
            cameraInterfaces[name] = cls

    return cameraInterfaces


def getOpenCameras():
    """Get a list of all open cameras.
    
    Returns
    -------
    list
        List of references to open camera objects.
    
    """
    global _openCameras

    return _openCameras.copy()


def closeAllOpenCameras():
    """Close all open cameras.
    
    This closes all open cameras and releases any resources associated with
    them. This should only be called before exiting the application or after you 
    are done using the cameras. 
    
    This is automatically called when the application exits to cleanly free up 
    resources, as it is registered with `atexit` when the module is imported.

    Returns
    -------
    int
        Number of cameras closed. Useful for debugging to ensure all cameras
        were closed.
    
    """
    global _openCameras

    numCameras = len(_openCameras)
    for cam in _openCameras:
        cam.close()

    _openCameras.clear()

    return numCameras


def renderVideo(outputFile, videoFile, audioFile=None, removeFiles=False):
    """Render a video.

    Combine visual and audio streams into a single movie file. This is used
    mainly for compositing video and audio data for the camera. Video and audio
    should have roughly the same duration.

    This is a legacy function used originally for compositing video and audio
    data from the camera. It is not used anymore internally, but is kept here 
    for reference and may be removed in the future. If you need to composite
    video and audio data, use `movietools.addAudioToMovie` instead.

    Parameters
    ----------
    outputFile : str
        Filename to write the movie to. Should have the extension of the file
        too.
    videoFile : str
        Video file path.
    audioFile : str or None
        Audio file path. If not provided the movie file will simply be copied
        to `outFile`.
    removeFiles : bool
        If `True`, the video (`videoFile`) and audio (`audioFile`) files will be 
        deleted after the movie is rendered.

    Returns
    -------
    int
        Size of the resulting file in bytes.

    """
    # if no audio file, just copy the video file
    if audioFile is None:
        import shutil
        shutil.copyfile(videoFile, outputFile)
        if removeFiles:
            os.remove(videoFile)  # delete the old movie file
        return os.path.getsize(outputFile)
    
    # merge video and audio, now using the new `movietools` module
    movietools.addAudioToMovie(
        videoFile, 
        audioFile, 
        outputFile, 
        useThreads=False,  # didn't use this before
        removeFiles=removeFiles)

    return os.path.getsize(outputFile)


if __name__ == "__main__":
    pass<|MERGE_RESOLUTION|>--- conflicted
+++ resolved
@@ -53,28 +53,19 @@
 import os.path
 import sys
 import math
-<<<<<<< HEAD
-from psychopy.constants import STOPPED, NOT_STARTED, RECORDING, STARTED, \
-    STOPPING, PAUSED, FINISHED, INVALID
+
+import uuid
+import threading
+import queue
+import time
+import numpy as np
+
+from psychopy.constants import NOT_STARTED
 from psychopy.visual.movies.frame import MovieFrame, NULL_MOVIE_FRAME_INFO
 from psychopy.sound.microphone import Microphone
 import psychopy.tools.movietools as movietools
 import psychopy.logging as logging
 from psychopy.localization import _translate
-
-=======
->>>>>>> 072bb5f4
-import uuid
-import threading
-import queue
-import time
-import numpy as np
-
-from psychopy.constants import NOT_STARTED
-from psychopy.visual.movies.frame import MovieFrame, NULL_MOVIE_FRAME_INFO
-from psychopy.sound.microphone import Microphone
-import psychopy.tools.movietools as movietools
-import psychopy.logging as logging
 
 
 # ------------------------------------------------------------------------------
