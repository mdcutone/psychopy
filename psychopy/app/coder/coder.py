--- conflicted
+++ resolved
@@ -599,8 +599,6 @@
 
         self.theme = self.prefs['theme']
 
-        self.theme = self.prefs['theme']
-
     def setFonts(self):
         """Make some styles,  The lexer defines what each style is used for,
         we just have to define what each style looks like.  This set is
@@ -1096,6 +1094,7 @@
         self.paneManager = aui.AuiManager(self.pnlMain, aui.AUI_MGR_DEFAULT | aui.AUI_MGR_RECTANGLE_HINT)
         # Create toolbar
         self.toolbar = PsychopyToolbar(self)
+        self.SetToolBar(self.toolbar)
         # Create menus and status bar
         self.makeMenus()
         self.makeStatusBar()
@@ -1104,11 +1103,7 @@
         self.helpMenu = self.toolsMenu = None
 
         # Create source assistant notebook
-<<<<<<< HEAD
-        self.sourceAsst = aui.AuiNotebook(self.pnlMain, wx.ID_ANY)
-=======
         self.sourceAsst = aui.AuiNotebook(self.pnlMain, wx.ID_ANY, agwStyle=aui.AUI_NB_CLOSE_ON_ALL_TABS)
->>>>>>> 7ea4a9e8
         #self.sourceAsst.SetArtProvider(PsychopyTabArt())
         self.structureWindow = SourceTreePanel(self.sourceAsst, self)
         self.fileBrowserWindow = FileBrowserPanel(self.sourceAsst, self)
@@ -1128,13 +1123,10 @@
         # Add file browser page to source assistant
         self.fileBrowserWindow.SetName("FileBrowser")
         self.sourceAsst.AddPage(self.fileBrowserWindow, "File Browser")
-<<<<<<< HEAD
-=======
 
         # remove close buttons
         self.sourceAsst.SetCloseButton(0, False)
         self.sourceAsst.SetCloseButton(1, False)
->>>>>>> 7ea4a9e8
 
         # Create editor notebook
         #todo: Why is editor default background not same as usual frame backgrounds?
@@ -1202,13 +1194,7 @@
                                  BottomDockable(True).TopDockable(True).
                                  CloseButton(False).
                                  Bottom().Show(self.prefs['showOutput']))
-<<<<<<< HEAD
-        # Update panes
-        self._applyAppTheme()
-        self.paneManager.Update()
-=======
-
->>>>>>> 7ea4a9e8
+
         self.unitTestFrame = None
 
         # Link to Runner output
@@ -2496,20 +2482,6 @@
         self.app.prefs.saveUserPrefs()  # includes a validation
         self.paneManager.Update()
 
-<<<<<<< HEAD
-    # def _applyAppTheme(self, target=None):
-    #     """Overrides theme change from ThemeMixin.
-    #     Don't call - this is called at the end of theme.setter"""
-    #     # ThemeMixin._applyAppTheme(self)  # handles most recursive setting
-    #     for ii in range(self.notebook.GetPageCount()):
-    #         doc = self.notebook.GetPage(ii)
-    #         doc._applyAppTheme()
-    #     for ii in range(self.shelf.GetPageCount()):
-    #         doc = self.shelf.GetPage(ii)
-    #         doc._applyAppTheme()
-
-=======
->>>>>>> 7ea4a9e8
     def setShowIndentGuides(self, event):
         # show/hide the source assistant (from the view menu control)
         newVal = self.indentGuideChk.IsChecked()
