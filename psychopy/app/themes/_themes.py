--- conflicted
+++ resolved
@@ -807,19 +807,11 @@
             button.SetBitmapPosition(wx.TOP)
             button.SetBackgroundColour(ThemeMixin.appColors['frame_bg'])
             # just for regular buttons (not toolbar objects) we can re-use
-<<<<<<< HEAD
-            buttonInfo = {'btn':button,
-                          'filename': filename,
-                          'size':size,
-                          'emblem':emblem,
-                          'theme':theme}
-=======
             buttonInfo = {'btn': button,
                           'filename': filename,
                           'size': size,
                           'emblem': emblem,
                           'theme': theme}
->>>>>>> c3b170a4
             self._buttons.append(buttonInfo)
 
             if tip:
@@ -859,15 +851,9 @@
             for thisBtn in IconCache._buttons:
                 if thisBtn['btn']:  # Check that button hasn't been deleted
                     newBmp = self.getBitmap(name=thisBtn['filename'],
-<<<<<<< HEAD
                                             size=thisBtn['size'],
                                             theme=theme.icons,
                                             emblem=thisBtn['emblem'])
-=======
-                                        size=thisBtn['size'],
-                                        theme=theme.icons,
-                                        emblem=thisBtn['emblem'])
->>>>>>> c3b170a4
                     thisBtn['btn'].SetBitmap(newBmp)
                     thisBtn['btn'].SetBitmapCurrent(newBmp)
                     thisBtn['btn'].SetBitmapPressed(newBmp)
@@ -973,7 +959,8 @@
 
 
 class ThemeSwitcher(wx.Menu):
-    """Class to make a submenu for switching theme, meaning that the menu will always be the same across frames."""
+    """Class to make a submenu for switching theme, meaning that the menu will
+    always be the same across frames."""
     def __init__(self, frame):
         # Get list of themes
         themePath = Path(prefs.paths['themes'])
