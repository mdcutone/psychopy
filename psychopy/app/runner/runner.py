--- conflicted
+++ resolved
@@ -92,14 +92,10 @@
 
         # hide alerts to begin with, more room for std while also making alerts more noticeable
         self.Layout()
-<<<<<<< HEAD
-        self.SetSize(wx.Size(1024, 640))
-=======
         if self.isRetina:
             self.SetSize(wx.Size(920, 640))
         else:
             self.SetSize(wx.Size(1080, 920))
->>>>>>> df223b9c
 
         self.theme = app.theme
 
