#!/usr/bin/env python
# -*- coding: utf-8 -*-

# Part of the PsychoPy library
# Copyright (C) 2002-2018 Jonathan Peirce (C) 2019-2022 Open Science Tools Ltd.
# Distributed under the terms of the GNU General Public License (GPL).

"""utility classes for the Builder
"""
import glob
import io
import os
import re
import webbrowser
from pathlib import Path

import PIL
import numpy
<<<<<<< HEAD
import requests
=======
from wx.html import HtmlWindow
try:
    import markdown_it as md
except ImportError:
    md = None
>>>>>>> 58f9f8c7
from wx.lib.agw.aui.aui_constants import *
import wx.lib.statbmp
from wx.lib.agw.aui.aui_utilities import IndentPressedBitmap, ChopText, TakeScreenShot
import sys
import wx
import wx.stc
import wx.lib.agw.aui as aui
from wx.lib import platebtn
import wx.lib.mixins.listctrl as listmixin

import psychopy
from psychopy import logging
from . import pavlovia_ui
from .themes import colors, handlers, icons
from psychopy.localization import _translate
from psychopy.tools import stringtools as st
from psychopy.tools.apptools import SortTerm
from PIL import Image as pil


class HoverMixin:
    """
    Mixin providing methods to handle hover on/off events for a wx.Window based class.
    """
    IsHovered = False

    def SetupHover(self):
        """
        Helper method to setup hovering for this object
        """
        # Bind both hover on and hover off events to the OnHover method
        self.Bind(wx.EVT_ENTER_WINDOW, self.OnHover)
        self.Bind(wx.EVT_LEAVE_WINDOW, self.OnHover)
        # Do first hover to apply styles
        self.OnHover(evt=None)

    def OnHover(self, evt=None):
        """
        Method to handle hover events for buttons. To use, bind both `wx.EVT_ENTER_WINDOW` and `wx.EVT_LEAVE_WINDOW` events to this method.
        """
        if evt is None:
            # If calling without event, style according to last IsHovered measurement
            if self.IsHovered:
                self.SetForegroundColour(self.ForegroundColourHover)
                self.SetBackgroundColour(self.BackgroundColourHover)
            else:
                self.SetForegroundColour(self.ForegroundColourNoHover)
                self.SetBackgroundColour(self.BackgroundColourNoHover)
        elif evt.EventType == wx.EVT_ENTER_WINDOW.typeId:
            # If hovered over currently, use hover colours
            self.SetForegroundColour(self.ForegroundColourHover)
            self.SetBackgroundColour(self.BackgroundColourHover)
            # and mark as hovered
            self.IsHovered = True
        else:
            # Otherwise, use regular colours
            self.SetForegroundColour(self.ForegroundColourNoHover)
            self.SetBackgroundColour(self.BackgroundColourNoHover)
            # and mark as unhovered
            self.IsHovered = False
        # Refresh
        self.Refresh()

    @property
    def ForegroundColourNoHover(self):
        if hasattr(self, "_ForegroundColourNoHover"):
            return self._ForegroundColourNoHover
        return colors.app['text']

    @ForegroundColourNoHover.setter
    def ForegroundColourNoHover(self, value):
        self._ForegroundColourNoHover = value

    @property
    def BackgroundColourNoHover(self):
        if hasattr(self, "_BackgroundColourNoHover"):
            return self._BackgroundColourNoHover
        return colors.app['frame_bg']

    @BackgroundColourNoHover.setter
    def BackgroundColourNoHover(self, value):
        self._BackgroundColourNoHover = value

    @property
    def ForegroundColourHover(self):
        if hasattr(self, "_ForegroundColourHover"):
            return self._ForegroundColourHover
        return colors.app['txtbutton_fg_hover']

    @ForegroundColourHover.setter
    def ForegroundColourHover(self, value):
        self._ForegroundColourHover = value

    @property
    def BackgroundColourHover(self):
        if hasattr(self, "_BackgroundColourHover"):
            return self._BackgroundColourHover
        return colors.app['txtbutton_bg_hover']

    @BackgroundColourHover.setter
    def BackgroundColourHover(self, value):
        self._BackgroundColourHover = value


class FileDropTarget(wx.FileDropTarget):
    """On Mac simply setting a handler for the EVT_DROP_FILES isn't enough.
    Need this too.
    """

    def __init__(self, targetFrame):
        wx.FileDropTarget.__init__(self)
        self.target = targetFrame
        self.app = targetFrame.app

    def OnDropFiles(self, x, y, filenames):
        logging.debug(
            'PsychoPyBuilder: received dropped files: %s' % filenames)
        for fname in filenames:
            if isinstance(self.target, psychopy.app.coder.CoderFrame) and wx.GetKeyState(wx.WXK_ALT):
                # If holding ALT and on coder, insert filename into current coder doc
                if self.app.coder:
                    if self.app.coder.currentDoc:
                        self.app.coder.currentDoc.AddText(fname)
            if isinstance(self.target, psychopy.app.runner.RunnerFrame):
                # If on Runner, load file to run
                self.app.showRunner()
                self.app.runner.addTask(fileName=fname)
            elif fname.lower().endswith('.psyexp'):
                # If they dragged on a .psyexp file, open it in in Builder
                self.app.showBuilder()
                self.app.builder.fileOpen(filename=fname)
            else:
                # If they dragged on any other file, try to open it in Coder (if it's not text, this will give error)
                self.app.showCoder()
                self.app.coder.fileOpen(filename=fname)
        return True


class WindowFrozen():
    """
    Equivalent to wxWindowUpdateLocker.

    Usage::

        with WindowFrozen(wxControl):
            update multiple things
        # will automatically thaw here

    """

    def __init__(self, ctrl):
        self.ctrl = ctrl

    def __enter__(self):  # started the with... statement
        # Freeze should not be called if platform is win32.
        if sys.platform == 'win32':
            return self.ctrl

        # check it hasn't been deleted
        #
        # Don't use StrictVersion() here, as `wx` doesn't follow the required
        # numbering scheme.
        if self.ctrl is not None and wx.__version__[:3] <= '2.8':
            self.ctrl.Freeze()
        return self.ctrl

    def __exit__(self, exc_type, exc_val, exc_tb):
        # Thaw should not be called if platform is win32.
        if sys.platform == 'win32':
            return
        # check it hasn't been deleted
        if self.ctrl is not None and self.ctrl.IsFrozen():
            self.ctrl.Thaw()


def getSystemFonts(encoding='system', fixedWidthOnly=False):
    """Get a list of installed system fonts.

    Parameters
    ----------
    encoding : str
        Get fonts with matching encodings.
    fixedWidthOnly : bool
        Return on fixed width fonts.

    Returns
    -------
    list
        List of font facenames.

    """
    fontEnum = wx.FontEnumerator()

    encoding = "FONTENCODING_" + encoding.upper()
    if hasattr(wx, encoding):
        encoding = getattr(wx, encoding)

    return fontEnum.GetFacenames(encoding, fixedWidthOnly=fixedWidthOnly)


class ImageData(pil.Image):
    def __new__(cls, source):
        # If given a PIL image, use it directly
        if isinstance(source, pil.Image):
            return source
        # If given None, use None
        if source in (None, "None", "none", ""):
            return None
        # If source is or looks like a file path, load from file
        if st.is_file(source):
            path = Path(source)
            # Only load if it looks like an image
            if path.suffix in pil.registered_extensions():
                return pil.open(source)
        # If source is a url, load from server
        if st.is_url(source):
            # Only load if looks like an image
            ext = "." + str(source).split(".")[-1]
            if ext in pil.registered_extensions():
                content = requests.get(source).content
                data = io.BytesIO(content)
                return pil.open(data)

        # If couldn't interpret, raise error
        raise ValueError(_translate(
            "Could not get image from: {}"
        ).format(source))


class BasePsychopyToolbar(wx.ToolBar, handlers.ThemeMixin):
    """Toolbar for the Builder/Coder Frame"""
    def __init__(self, frame):
        # Initialise superclass
        wx.ToolBar.__init__(self, frame)
        # Store necessary refs
        self.frame = frame
        self.app = self.frame.app
        # Configure toolbar appearance
        self.SetWindowStyle(wx.TB_HORIZONTAL | wx.NO_BORDER | wx.TB_FLAT | wx.TB_NODIVIDER)
        # Set icon size
        self.iconSize = 32
        self.SetToolBitmapSize((self.iconSize, self.iconSize))
        # OS-dependent tool-tips
        ctrlKey = 'Ctrl+'
        if sys.platform == 'darwin':
            ctrlKey = 'Cmd+'
        # keys are the keyboard keys, not the keys of the dict
        self.keys = {k: self.frame.app.keys[k].replace('Ctrl+', ctrlKey)
                for k in self.frame.app.keys}
        self.keys['none'] = ''

        self.buttons = {}

        self.makeTools()

    def makeTools(self):
        """
        Make tools
        """
        pass

    def makeTool(self, name, label="", shortcut=None, tooltip="", func=None):
        # Get icon
        icn = icons.ButtonIcon(name, size=self.iconSize)
        # Make button
        if 'phoenix' in wx.PlatformInfo:
            btn = self.AddTool(
                wx.ID_ANY, label=label,
                bitmap=icn.bitmap, shortHelp=tooltip,
                kind=wx.ITEM_NORMAL
            )
        else:
            btn = self.AddSimpleTool(
                wx.ID_ANY, label=label,
                bitmap=icn.bitmap, shortHelp=tooltip,
                kind=wx.ITEM_NORMAL
            )
        # Bind tool to function
        if func is None:
            func = self.none
        self.Bind(wx.EVT_TOOL, func, btn)

        return btn

    @staticmethod
    def none():
        """
        Blank function to use when bound function is None
        """
        pass


class HoverButton(wx.Button, HoverMixin, handlers.ThemeMixin):
    def __init__(self, parent, id=wx.ID_ANY, label='', bmp=None,
                 pos=wx.DefaultPosition, size=wx.DefaultSize,
                 style=wx.BORDER_NONE, name=wx.ButtonNameStr):
        wx.Button.__init__(
            self, parent=parent, id=id, label=label, pos=pos, size=size, style=style, name=name
        )
        if bmp is not None:
            self.SetBitmap(bmp)
        self.parent = parent
        self.SetupHover()

    def _applyAppTheme(self):
        self.ForegroundColourNoHover = colors.app['text']
        self.ForegroundColourHover = colors.app['txtbutton_fg_hover']
        self.BackgroundColourNoHover = colors.app['frame_bg']
        self.BackgroundColourHover = colors.app['txtbutton_bg_hover']
        # Refresh
        self.OnHover(evt=None)


class MarkdownCtrl(wx.Panel, handlers.ThemeMixin):
    def __init__(self, parent, size=(-1, -1), value=None, file=None, style=wx.DEFAULT):
        # Initialise superclass
        self.parent = parent
        wx.Panel.__init__(self, parent, size=size)
        # Setup sizers
        self.sizer = wx.BoxSizer(wx.HORIZONTAL)
        self.SetSizer(self.sizer)
        self.contentSizer = wx.BoxSizer(wx.VERTICAL)
        self.sizer.Add(self.contentSizer, proportion=1, flag=wx.EXPAND)
        self.btnSizer = wx.BoxSizer(wx.VERTICAL)
        self.sizer.Add(self.btnSizer, border=0, flag=wx.ALL)

        # Make text control
        self.rawTextCtrl = wx.stc.StyledTextCtrl(self, size=size, style=wx.TE_MULTILINE | style)
        self.rawTextCtrl.SetLexer(wx.stc.STC_LEX_MARKDOWN)
        self.rawTextCtrl.Bind(wx.EVT_TEXT, self.onEdit)
        self.contentSizer.Add(self.rawTextCtrl, proportion=1, border=3, flag=wx.ALL | wx.EXPAND)

        # Make HTML preview
        self.htmlPreview = HtmlWindow(self, wx.ID_ANY)
        self.htmlPreview.Bind(wx.html.EVT_HTML_LINK_CLICKED, self.onUrl)
        self.contentSizer.Add(self.htmlPreview, proportion=1, border=3, flag=wx.ALL | wx.EXPAND)

        # Make switch
        self.editBtn = wx.ToggleButton(self, size=(24, 24))
        self.editBtn.Bind(wx.EVT_TOGGLEBUTTON, self.toggleView)
        self.btnSizer.Add(self.editBtn, border=3, flag=wx.ALL | wx.EXPAND)

        # Make save button
        self.saveBtn = wx.Button(self, size=(24, 24))
        self.saveBtn.Bind(wx.EVT_BUTTON, self.save)
        self.btnSizer.Add(self.saveBtn, border=3, flag=wx.ALL | wx.EXPAND)

        # Get starting value
        self.file = file
        if value is None and self.file is not None:
                self.load()
        elif value is not None:
            self.rawTextCtrl.SetValue(value)

        # Set initial view
        self.editBtn.SetValue(False)
        self.toggleView(False)
        self.saveBtn.Disable()
        self.saveBtn.Show(self.file is not None)
        self._applyAppTheme()

    def getValue(self):
        return self.rawTextCtrl.GetValue()

    def setValue(self, value):
        self.rawTextCtrl.SetValue(value)
        # Render
        self.toggleView(self.editBtn.Value)

    def toggleView(self, evt=True):
        if isinstance(evt, bool):
            edit = evt
        else:
            edit = evt.EventObject.Value
        # Render html
        self.render()

        # Show opposite control
        self.rawTextCtrl.Show(edit)
        self.htmlPreview.Show(not edit)

        self._applyAppTheme()
        self.Layout()

    def render(self, evt=None):
        # Render HTML
        if md:
            renderedText = md.MarkdownIt().render(self.rawTextCtrl.Value)
        else:
            renderedText = self.rawTextCtrl.Value.replace("\n", "<br>")
        # Apply to preview ctrl
        self.htmlPreview.SetPage(renderedText)
        self.htmlPreview.Update()
        self.htmlPreview.Refresh()

    def load(self, evt=None):
        if self.file is None:
            return
        # Set value from file
        with open(self.file, "r") as f:
            self.rawTextCtrl.SetValue(f.read())
        # Disable save button
        self.saveBtn.Disable()

    def save(self, evt=None):
        if self.file is None:
            return
        # Write current contents to file
        with open(self.file, "w") as f:
            f.write(self.rawTextCtrl.GetValue())
        # Disable save button
        self.saveBtn.Disable()

    def getValue(self):
        return self.rawTextCtrl.GetValue()

    def setValue(self, value):
        self.rawTextCtrl.SetValue(value)
        self.render()

    def onEdit(self, evt=None):
        # Enable save button when edited
        self.saveBtn.Enable()
        # Post event
        evt = wx.CommandEvent(wx.EVT_TEXT.typeId)
        evt.SetEventObject(self)
        wx.PostEvent(self, evt)

    @staticmethod
    def onUrl(evt=None):
        webbrowser.open(evt.LinkInfo.Href)

    def _applyAppTheme(self):
        from psychopy.app.themes import fonts
        spec = fonts.coderTheme.base
        # Set raw text font from coder theme
        self.rawTextCtrl.SetFont(spec.obj)
        # Always style text ctrl
        handlers.styleCodeEditor(self.rawTextCtrl)
        # Only style output if in a styled parent
        if isinstance(self.GetTopLevelParent(), handlers.ThemeMixin):
            handlers.styleHTMLCtrl(self.htmlPreview)

        # Set save button icon
        self.saveBtn.SetBitmap(
            icons.ButtonIcon(stem="savebtn", size=(16, 16)).bitmap
        )
        # Set edit toggle icon
        self.editBtn.SetBitmap(
            icons.ButtonIcon(stem="editbtn", size=(16, 16)).bitmap
        )
        self.editBtn.SetBitmapPressed(
            icons.ButtonIcon(stem="viewbtn", size=(16, 16)).bitmap
        )

        self.Refresh()


class ButtonArray(wx.Window):

    class ArrayBtn(wx.Window):
        def __init__(self, parent, label=""):
            wx.Window.__init__(self, parent)
            self.parent = parent
            # Setup sizer
            self.sizer = wx.BoxSizer(wx.HORIZONTAL)
            self.SetSizer(self.sizer)
            # Create button
            self.button = wx.Button(self, label=label, style=wx.BORDER_NONE)
            self.sizer.Add(self.button, border=4, flag=wx.LEFT | wx.EXPAND)
            # Create remove btn
            self.removeBtn = wx.Button(self, label="×", size=(24, -1))
            self.sizer.Add(self.removeBtn, border=4, flag=wx.RIGHT | wx.EXPAND)
            # Bind remove btn to remove function
            self.removeBtn.Bind(wx.EVT_BUTTON, self.remove)
            # Bind button to button function
            self.button.Bind(wx.EVT_BUTTON, self.onClick)

            self.SetBackgroundColour(self.parent.GetBackgroundColour())
            self.Layout()

        def remove(self, evt=None):
            self.parent.removeItem(self)

        def onClick(self, evt=None):
            evt = wx.CommandEvent(wx.EVT_BUTTON.typeId)
            evt.SetEventObject(self)
            wx.PostEvent(self.parent, evt)

    def __init__(self, parent, orient=wx.HORIZONTAL,
                 items=(),
                 options=None,
                 itemAlias=_translate("item")):
        # Create self
        wx.Window.__init__(self, parent)
        self.SetBackgroundColour(parent.GetBackgroundColour())
        self.parent = parent
        self.itemAlias = itemAlias
        self.options = options
        # Create sizer
        self.sizer = wx.WrapSizer(orient=orient)
        self.SetSizer(self.sizer)
        # Create add button
        self.addBtn = wx.Button(self, size=(24, 24), label="+", style=wx.BORDER_NONE)
        self.addBtn.Bind(wx.EVT_BUTTON, self.newItem)
        self.sizer.Add(self.addBtn, border=3, flag=wx.EXPAND | wx.ALL)
        # Add items
        self.items = items
        # Layout
        self.Layout()

    def _applyAppTheme(self, target=None):
        for child in self.sizer.Children:
            if hasattr(child.Window, "_applyAppTheme"):
                child.Window._applyAppTheme()

    @property
    def items(self):
        items = {}
        for child in self.sizer.Children:
            if not child.Window == self.addBtn:
                items[child.Window.button.Label] = child.Window
        return items

    @items.setter
    def items(self, value):
        if isinstance(value, str):
            value = [value]
        if value is None or value is numpy.nan:
            value = []
        assert isinstance(value, (list, tuple))

        value.reverse()

        self.clear()
        for item in value:
            self.addItem(item)

    def newItem(self, evt=None):
        msg = _translate("Add {}...").format(self.itemAlias)
        if self.options is None:
            _dlg = wx.TextEntryDialog(self.parent, message=msg)
        else:
            _dlg = wx.SingleChoiceDialog(self.parent, msg, "Input Text", choices=self.options)

        if _dlg.ShowModal() != wx.ID_OK:
            return
        if self.options is None:
            self.addItem(_dlg.GetValue())
        else:
            self.addItem(_dlg.GetStringSelection())

    def addItem(self, item):
        if not isinstance(item, wx.Window):
            item = self.ArrayBtn(self, label=item)
        self.sizer.Insert(0, item, border=3, flag=wx.EXPAND | wx.TOP | wx.BOTTOM | wx.RIGHT)
        self.Layout()
        # Raise event
        evt = wx.ListEvent(wx.EVT_LIST_INSERT_ITEM.typeId)
        evt.SetEventObject(self)
        wx.PostEvent(self, evt)

    def removeItem(self, item):
        items = self.items.copy()
        # Get value from key if needed
        if item in items:
            item = items[item]
        # Delete object and item in dict
        if item in list(items.values()):
            i = self.sizer.Children.index(self.sizer.GetItem(item))
            self.sizer.Remove(i)
            item.Hide()
        self.Layout()
        # Raise event
        evt = wx.ListEvent(wx.EVT_LIST_DELETE_ITEM.typeId)
        evt.SetEventObject(self)
        wx.PostEvent(self, evt)

    def clear(self):
        # Raise event
        evt = wx.ListEvent(wx.EVT_LIST_DELETE_ALL_ITEMS.typeId)
        evt.SetEventObject(self)
        wx.PostEvent(self, evt)
        # Delete all items
        for item in self.items:
            self.removeItem(item)

    def Enable(self, enable=True):
        for child in self.Children:
            child.Enable(enable)

    def Disable(self):
        self.Enable(False)

    def GetValue(self):
        return list(self.items)


class SortCtrl(wx.Window):
    class SortItem(wx.Window):
        def __init__(self, parent,
                     item,
                     showSelect=False, selected=True,
                     showFlip=False
                     ):
            # Create self
            wx.Window.__init__(self, parent, style=wx.BORDER_NONE)
            self.SetBackgroundColour("white")
            self.parent = parent
            # Make sure we've been given a SortTerm
            assert isinstance(item, SortTerm)
            self.item = item
            # Setup sizer
            self.sizer = wx.BoxSizer(wx.HORIZONTAL)
            self.SetSizer(self.sizer)
            # Add tickbox (if select)
            self.selectCtrl = wx.CheckBox(self)
            self.selectCtrl.Bind(wx.EVT_CHECKBOX, self.onSelect)
            self.selectCtrl.SetValue(selected)
            self.selectCtrl.Show(showSelect)
            self.sizer.Add(self.selectCtrl, border=6, flag=wx.ALL | wx.EXPAND)
            # Add label
            self.labelObj = wx.StaticText(self, label=self.item.label)
            self.sizer.Add(self.labelObj, proportion=1, border=6, flag=wx.ALL | wx.EXPAND)
            # Add flip button
            self.flipBtn = wx.Button(self, size=(16, 8), label="⇵", style=wx.BORDER_NONE)
            self.flipBtn.SetBackgroundColour(self.GetBackgroundColour())
            self.flipBtn.Bind(wx.EVT_BUTTON, self.flip)
            self.flipBtn.Show(showFlip)
            self.sizer.Add(self.flipBtn, border=6, flag=wx.ALL | wx.EXPAND)
            # Add ctrls sizer
            self.ctrlsSizer = wx.BoxSizer(wx.VERTICAL)
            self.sizer.Add(self.ctrlsSizer, border=6, flag=wx.ALL | wx.EXPAND)
            # Add up button
            self.upBtn = wx.Button(self, size=(16, 8), label="▲", style=wx.BORDER_NONE)
            self.upBtn.SetBackgroundColour(self.GetBackgroundColour())
            self.upBtn.Bind(wx.EVT_BUTTON, self.moveUp)
            self.ctrlsSizer.Add(self.upBtn, border=0, flag=wx.ALL | wx.EXPAND)
            # Add stretch spacer inbetween
            self.ctrlsSizer.AddStretchSpacer(1)
            # Add up button
            self.downBtn = wx.Button(self, size=(16, 8), label="▼", style=wx.BORDER_NONE)
            self.downBtn.SetBackgroundColour(self.GetBackgroundColour())
            self.downBtn.Bind(wx.EVT_BUTTON, self.moveDown)
            self.ctrlsSizer.Add(self.downBtn, border=0, flag=wx.ALL | wx.EXPAND)
            # Do initial select
            self.onSelect()

        @property
        def label(self):
            return self.item.label

        @property
        def value(self):
            return self.item.value

        def flip(self, evt=None):
            # Flip state
            self.item.ascending = not self.item.ascending
            # Change label
            self.labelObj.SetLabel(self.label)

        def moveUp(self, evt=None):
            # Get own index
            i = self.parent.items.index(self)
            # Insert popped self before previous position
            self.parent.items.insert(max(i-1, 0), self.parent.items.pop(i))
            # Layout
            self.parent.Layout()

        def moveDown(self, evt=None):
            # Get own index
            i = self.parent.items.index(self)
            # Insert popped self before previous position
            self.parent.items.insert(min(i+1, len(self.parent.items)), self.parent.items.pop(i))
            # Layout
            self.parent.Layout()

        @property
        def selected(self):
            return self.selectCtrl.GetValue()

        def onSelect(self, evt=None):
            self.Enable(self.selected)

        def Enable(self, enable=True):
            self.labelObj.Enable(enable)

        def Disable(self):
            self.Enable(False)

    def __init__(self, parent,
                 items,
                 showSelect=False, selected=True,
                 showFlip=False,
                 orient=wx.VERTICAL):
        wx.Window.__init__(self, parent)
        # Make sure we've been given an array
        if not isinstance(items, (list, tuple)):
            items = [items]
        # Setup sizer
        self.sizer = wx.BoxSizer(orient)
        self.SetSizer(self.sizer)
        # If given a bool for select, apply it to all items
        if isinstance(selected, bool):
            selected = [selected] * len(items)
        assert isinstance(selected, (list, tuple)) and len(selected) == len(items)
        # Setup items
        self.items = []
        for i, item in enumerate(items):
            self.items.append(self.SortItem(self,
                                            item=item,
                                            showSelect=showSelect, selected=selected[i],
                                            showFlip=showFlip))
            self.sizer.Add(self.items[i], border=6, flag=wx.ALL | wx.EXPAND)
        # Layout
        self.Layout()

    def GetValue(self):
        items = []
        for item in self.items:
            if item.selected:
                items.append(item.item)
        return items

    def Layout(self):
        # Get order of items in reverse
        items = self.items.copy()
        items.reverse()
        # Remove each item
        for item in items:
            self.sizer.Remove(self.sizer.Children.index(self.sizer.GetItem(item)))
        # Add items back in oder
        for i, item in enumerate(items):
            self.sizer.Prepend(item, border=6, flag=wx.ALL | wx.EXPAND)
            item.upBtn.Show(i != len(items)-1)
            item.downBtn.Show(i != 0)
        # Disable appropriate buttons
        # Do base layout
        wx.Window.Layout(self)


class ImageCtrl(wx.lib.statbmp.GenStaticBitmap):
    def __init__(self, parent, bitmap, size=(128, 128)):
        wx.lib.statbmp.GenStaticBitmap.__init__(self, parent, ID=wx.ID_ANY, bitmap=wx.Bitmap(), size=size)
        self.parent = parent
        self.iconCache = icons.iconCache
        # Create a frame timer for animated GIFs
        self.frameTimer = wx.Timer(self)
        self.Bind(wx.EVT_TIMER, self._advanceFrame)
        # Set bitmap
        self.setImage(bitmap)
        # Setup sizer
        self.sizer = wx.BoxSizer(wx.HORIZONTAL)
        self.sizer.AddStretchSpacer(1)
        self.SetSizer(self.sizer)
        # Add edit button
        self.editBtn = wx.Button(self, size=(24, 24), label=chr(int("270E", 16)))
        self.editBtn.Bind(wx.EVT_BUTTON, self.LoadBitmap)
        self.sizer.Add(self.editBtn, border=6, flag=wx.ALIGN_BOTTOM | wx.ALL)

    def _advanceFrame(self, evt=None):
        if len(self._frames) <= 1:
            # Do nothing for static images
            return
        else:
            # Advance the frame
            self._frameI += 1
            if self._frameI >= len(self._frames):
                self._frameI = 0
            # Update bitmap
            self.SetBitmap(self._frames[self._frameI])
            self.Update()

    def setImage(self, data):
        self.frameTimer.Stop()
        # Substitute paths and Image objects
        if isinstance(data, (str, Path, wx.Image)):
            data = wx.Bitmap(data)
        # Store raw data
        self._imageData = data
        # Reset frames
        self._frames = []
        self._frameI = 0
        fr = []
        if isinstance(data, wx.Bitmap):
            # Sub in blank bitmaps
            if not data.IsOk():
                data = icons.ButtonIcon(stem="user_none", size=128, theme="light").bitmap
            # Store full size bitmap
            self._imageData = data
            # Resize bitmap
            buffer = data.ConvertToImage()
            buffer = buffer.Scale(*self.Size, quality=wx.IMAGE_QUALITY_HIGH)
            scaledBitmap = wx.Bitmap(buffer)
            # If given a wx.Bitmap directly, use it
            self._frames.append(scaledBitmap)
        else:
            # Otherwise, extract frames
            try:
                img = pil.open(data)
                for i in range(img.n_frames):
                    # Seek to frame
                    img.seek(i)
                    if 'duration' in img.info:
                        fr.append(img.info['duration'])
                    # Create wx.Bitmap from frame
                    frame = img.resize(self.Size).convert("RGB")
                    bmp = wx.BitmapFromBuffer(*frame.size, frame.tobytes())
                    # Store bitmap
                    self._frames.append(bmp)
            except PIL.UnidentifiedImageError as err:
                # If image read fails, show warning
                msg = _translate("Inavlid image format, could not set image.")
                dlg = wx.MessageDialog(None, msg, style=wx.ICON_WARNING)
                dlg.ShowModal()
                # then use a blank image
                self._frames = [icons.ButtonIcon(stem="invalid_img", size=128, theme="light").bitmap]

        # Set first frame (updates non-animated images)
        self.SetBitmap(self._frames[self._frameI])
        # If animated...
        if len(self._frames) > 1:
            # Make sure we have a frame rate
            if not len(fr):
                fr.append(200)
            # Start animation (average framerate across frames)
            self.frameTimer.Start(numpy.mean(fr), oneShot=False)

    def LoadBitmap(self, evt=None):
        # Open file dlg
        _dlg = wx.FileDialog(self.parent, message=_translate("Select image..."))
        if _dlg.ShowModal() != wx.ID_OK:
            return
        # Get value
        path = str(Path(_dlg.GetPath()))
        self.setImage(path)
        # Post event
        evt = wx.FileDirPickerEvent(wx.EVT_FILEPICKER_CHANGED.typeId, self, -1, path)
        evt.SetEventObject(self)
        wx.PostEvent(self, evt)

    @property
    def path(self):
        """
        If current bitmap is from a file, returns the filepath. Otherwise, returns None.
        """
        if hasattr(self, "_path"):
            return self._path

    @path.setter
    def path(self, value):
        self._path = value

    def GetBitmapFull(self):
        return self._imageData

    @property
    def BitmapFull(self):
        return self.GetBitmapFull()

    def Enable(self, enable=True):
        wx.StaticBitmap.Enable(self, enable)
        self.editBtn.Enable(enable)

    def Disable(self):
        self.Enable(False)


class PsychopyScrollbar(wx.ScrollBar):
    def __init__(self, parent, ori=wx.VERTICAL):
        wx.ScrollBar.__init__(self)
        if ori == wx.HORIZONTAL:
            style = wx.SB_HORIZONTAL
        else:
            style = wx.SB_VERTICAL
        self.Create(parent, style=style)
        self.ori = ori
        self.parent = parent
        self.Bind(wx.EVT_SCROLL, self.DoScroll)
        self.Resize()

    def DoScroll(self, event):
        if self.ori == wx.HORIZONTAL:
            w = event.GetPosition()
            h = self.parent.GetScrollPos(wx.VERTICAL)
        elif self.ori == wx.VERTICAL:
            w = self.parent.GetScrollPos(wx.HORIZONTAL)
            h = event.GetPosition()
        else:
            return
        self.parent.Scroll(w, h)
        self.Resize()

    def Resize(self):
        sz = self.parent.GetSize()
        vsz = self.parent.GetVirtualSize()
        start = self.parent.GetViewStart()
        if self.ori == wx.HORIZONTAL:
            sz = (sz.GetWidth(), 20)
            vsz = vsz.GetWidth()
        elif self.ori == wx.VERTICAL:
            sz = (20, sz.GetHeight())
            vsz = vsz.GetHeight()
        self.SetDimensions(start[0], start[1], sz[0], sz[1])
        self.SetScrollbar(
            position=self.GetScrollPos(self.ori),
            thumbSize=10,
            range=1,
            pageSize=vsz
        )


class FileCtrl(wx.TextCtrl):
    def __init__(self, parent, dlgtype="file", value=""):
        wx.TextCtrl.__init__(self, parent, value=value, size=(-1, 24))
        # Store type
        self.dlgtype = dlgtype
        # Setup sizer
        self.sizer = wx.BoxSizer(wx.HORIZONTAL)
        self.SetSizer(self.sizer)
        self.sizer.AddStretchSpacer(1)
        # Add button
        self.fileBtn = wx.Button(self, size=(16, 16), style=wx.BORDER_NONE)
        self.fileBtn.SetBackgroundColour(self.GetBackgroundColour())
        self.fileBtn.SetBitmap(icons.ButtonIcon(stem="folder", size=16, theme="light").bitmap)
        self.sizer.Add(self.fileBtn, border=4, flag=wx.ALL)
        # Bind browse function
        self.fileBtn.Bind(wx.EVT_BUTTON, self.browse)

    def browse(self, evt=None):
        file = Path(self.GetValue())
        # Sub in a / for blank paths to force the better folder navigator
        if file == Path():
            file = Path("/")
        # Open file or dir dlg
        if self.dlgtype == "dir":
            dlg = wx.DirDialog(self, message=_translate("Specify folder..."), defaultPath=str(file))
        else:
            dlg = wx.FileDialog(self, message=_translate("Specify file..."), defaultDir=str(file))
        if dlg.ShowModal() != wx.ID_OK:
            return
        # Get data from dlg
        file = Path(dlg.GetPath())
        # Set data
        self.SetValue(str(file))

    def SetValue(self, value):
        # Replace backslashes with forward slashes
        value = value.replace("\\", "/")
        # Do base value setting
        wx.TextCtrl.SetValue(self, value)
        # Post event
        evt = wx.FileDirPickerEvent(wx.EVT_FILEPICKER_CHANGED.typeId, self, -1, value)
        evt.SetEventObject(self)
        wx.PostEvent(self, evt)

    def Enable(self, enable=True):
        wx.TextCtrl.Enable(self, enable)
        self.fileBtn.Enable(enable)
        self.fileBtn.SetBackgroundColour(self.GetBackgroundColour())

    def Disable(self):
        self.Enable(False)

    def Show(self, show=True):
        wx.TextCtrl.Show(self, show)
        self.fileBtn.Show(show)

    def Hide(self):
        self.Show(False)


def updateDemosMenu(frame, menu, folder, ext):
    """Update Demos menu as needed."""
    def _makeButton(parent, menu, demo):
        # Skip if demo name starts with _
        if demo.name.startswith("_"):
            return
        # Create menu button
        item = menu.Append(wx.ID_ANY, demo.name)
        # Store in window's demos list
        parent.demos.update({item.Id: demo})
        # Link button to demo opening function
        parent.Bind(wx.EVT_MENU, parent.demoLoad, item)

    def _makeFolder(parent, menu, folder, ext):
        # Skip if underscore in folder name
        if folder.name.startswith("_"):
            return
        # Create and append menu for this folder
        submenu = wx.Menu()
        menu.AppendSubMenu(submenu, folder.name)
        # Get folder contents
        folderContents = glob.glob(str(folder / '*'))
        for subfolder in sorted(folderContents):
            subfolder = Path(subfolder)
            # Make menu/button for each:
            # subfolder according to whether it contains a psyexp, or...
            # subfile according to whether it matches the ext
            if subfolder.is_dir():
                subContents = glob.glob(str(subfolder / '*'))
                if any(file.endswith(".psyexp") and not file.startswith("_") for file in subContents):
                    _makeButton(parent, submenu, subfolder)
                else:
                    _makeFolder(parent, submenu, subfolder, ext)
            elif subfolder.suffix == ext and not subfolder.name.startswith("_"):
                _makeButton(parent, submenu, subfolder)

    # Make blank dict to store demo details in
    frame.demos = {}
    if not folder:  # if there is no unpacked demos folder then just return
        return

    # Get root folders
    rootGlob = glob.glob(str(Path(folder) / '*'))
    for fdr in rootGlob:
        fdr = Path(fdr)
        # Make menus/buttons recursively for each folder according to whether it contains a psyexp
        if fdr.is_dir():
            folderContents = glob.glob(str(fdr / '*'))
            if any(file.endswith(".psyexp") for file in folderContents):
                _makeButton(frame, menu, fdr)
            else:
                _makeFolder(frame, menu, fdr, ext)


class FrameSwitcher(wx.Menu):
    """Menu for switching between different frames"""
    def __init__(self, parent):
        wx.Menu.__init__(self)
        self.parent = parent
        self.app = parent.app
        self.itemFrames = {}
        # Listen for window switch
        self.next = self.Append(wx.ID_MDI_WINDOW_NEXT,
                                _translate("&Next Window\t%s") % self.app.keys['cycleWindows'],
                                _translate("&Next Window\t%s") % self.app.keys['cycleWindows'])
        self.Bind(wx.EVT_MENU, self.nextWindow, self.next)
        self.AppendSeparator()
        # Add creator options
        self.minItemSpec = [
            {'label': "&Builder", 'class': psychopy.app.builder.BuilderFrame, 'method': self.app.showBuilder},
            {'label': "&Coder", 'class': psychopy.app.coder.CoderFrame, 'method': self.app.showCoder},
            {'label': "&Runner", 'class': psychopy.app.runner.RunnerFrame, 'method': self.app.showRunner},
        ]
        for spec in self.minItemSpec:
            if not isinstance(self.Window, spec['class']):
                item = self.Append(
                    wx.ID_ANY, spec['label'], spec['label']
                )
                self.Bind(wx.EVT_MENU, spec['method'], item)
        self.AppendSeparator()
        self.updateFrames()

    @property
    def frames(self):
        return self.parent.app.getAllFrames()

    def updateFrames(self):
        """Set items according to which windows are open"""
        self.next.Enable(len(self.frames) > 1)
        # Make new items if needed
        for frame in self.frames:
            if frame not in self.itemFrames:
                if frame.filename:
                    label = type(frame).__name__.replace("Frame", "") + ": " + os.path.basename(frame.filename)
                else:
                    label = type(frame).__name__.replace("Frame", "")
                self.itemFrames[frame] = self.AppendRadioItem(wx.ID_ANY, label, label)
                self.Bind(wx.EVT_MENU, self.showFrame, self.itemFrames[frame])
        # Edit items to match frames
        for frame in self.itemFrames:
            item = self.itemFrames[frame]
            if not item:
                continue
            if frame not in self.frames:
                # Disable unused items
                item.Enable(False)
            else:
                # Rename item
                if frame.filename:
                    self.itemFrames[frame].SetItemLabel(
                        type(frame).__name__.replace("Frame", "") + ": " + os.path.basename(frame.filename)
                    )
                else:
                    self.itemFrames[frame].SetItemLabel(
                        type(frame).__name__.replace("Frame", "") + ": None"
                    )
            item.Check(frame == self.Window)
        self.itemFrames = {key: self.itemFrames[key] for key in self.itemFrames if self.itemFrames[key] is not None}

    def showFrame(self, event=None):
        itemFrames = event.EventObject.itemFrames
        frame = [key for key in itemFrames if itemFrames[key].Id == event.Id][0]
        frame.Show(True)
        frame.Raise()
        self.parent.app.SetTopWindow(frame)
        self.updateFrames()

    def nextWindow(self, event=None):
        """Cycle through list of open windows"""
        current = event.EventObject.Window
        i = self.frames.index(current)
        while self.frames[i] == current:
            i -= 1
        self.frames[i].Raise()
        self.frames[i].Show()
        self.updateFrames()


def sanitize(inStr):
    """
    Process a string to remove any sensitive information, i.e. OAUTH keys
    """
    # Key-value pairs of patterns with what to replace them with
    patterns = {
        "https\:\/\/oauth2\:[\d\w]{64}@gitlab\.pavlovia\.org\/.*\.git": "[[OAUTH key hidden]]" # Remove any oauth keys
    }
    # Replace each pattern
    for pattern, repl in patterns.items():
        inStr = re.sub(pattern, repl, inStr)

    return inStr


class ToggleButton(wx.ToggleButton, HoverMixin):
    """
    Extends wx.ToggleButton to give methods for handling color changes relating to hover events and value setting.
    """
    @property
    def BackgroundColourNoHover(self):
        if self.GetValue():
            # Return a darker color if selected
            return colors.app['docker_bg']
        else:
            # Return the default color otherwise
            return HoverMixin.BackgroundColourNoHover.fget(self)


class ToggleButtonArray(wx.Window, handlers.ThemeMixin):

    def __init__(self, parent, labels=None, values=None, multi=False, ori=wx.HORIZONTAL):
        wx.Window.__init__(self, parent)
        self.parent = parent
        self.multi = multi
        # Setup sizer
        self.sizer = wx.BoxSizer(ori)
        self.SetSizer(self.sizer)
        # Alias values and labels
        if labels is None:
            labels = values
        if values is None:
            values = labels
        if values is None and labels is None:
            values = labels = []
        # Make buttons
        self.buttons = {}
        for i, val in enumerate(values):
            self.buttons[val] = ToggleButton(self, style=wx.BORDER_NONE)
            self.buttons[val].SetupHover()
            self.buttons[val].SetLabelText(labels[i])
            self.buttons[val].Bind(wx.EVT_TOGGLEBUTTON, self.processToggle)
            self.sizer.Add(self.buttons[val], border=6, proportion=1, flag=wx.ALL | wx.EXPAND)

    def processToggle(self, evt):
        obj = evt.GetEventObject()
        if self.multi:
            # Toggle self
            self.SetValue(self.GetValue())
        else:
            # Selectself and deselect other buttons
            for key, btn in self.buttons.items():
                if btn == obj:
                    self.SetValue(key)

    def SetValue(self, value):
        if not isinstance(value, (list, tuple)):
            value = [value]
        if not self.multi:
            assert len(value) == 1, "When multi is False, ToggleButtonArray value must be a single value"
        # Set corresponding button's value to be True and all others to be False
        for key, btn in self.buttons.items():
            btn.SetValue(key in value)
        # Restyle
        self._applyAppTheme()
        # Emit event
        evt = wx.CommandEvent(wx.EVT_CHOICE.typeId)
        evt.SetEventObject(self)
        wx.PostEvent(self, evt)

    def GetValue(self):
        # Return key of button(s) whose value is True
        values = []
        for key, btn in self.buttons.items():
            if btn.GetValue():
                values.append(key)
        # If single select, only return first value
        if not self.multi:
            values = values[0]
        return values

    def _applyAppTheme(self, target=None):
        # Set panel background
        self.SetBackgroundColour(colors.app['panel_bg'])
        # Use OnHover event to set buttons to their default colors
        for btn in self.buttons.values():
            btn.OnHover()


class ListCtrl(wx.ListCtrl, listmixin.ListCtrlAutoWidthMixin):
    def __init__(self, parent=None, id=wx.ID_ANY,
                 pos=wx.DefaultPosition, size=wx.DefaultSize,
                 style=wx.LC_REPORT,
                 validator=wx.DefaultValidator, name=""):
        wx.ListCtrl.__init__(
            self, parent,
            id=id,
            pos=pos,
            size=size,
            style=style,
            validator=validator,
            name=name
        )
        listmixin.ListCtrlAutoWidthMixin.__init__(self)


def sanitize(inStr):
    """
    Process a string to remove any sensitive information, i.e. OAUTH keys
    """
    # Key-value pairs of patterns with what to replace them with
    patterns = {
        "https\:\/\/oauth2\:[\d\w]{64}@gitlab\.pavlovia\.org\/.*\.git": "[[OAUTH key hidden]]" # Remove any oauth keys
    }
    # Replace each pattern
    for pattern, repl in patterns.items():
        inStr = re.sub(pattern, repl, inStr)

    return inStr<|MERGE_RESOLUTION|>--- conflicted
+++ resolved
@@ -16,15 +16,12 @@
 
 import PIL
 import numpy
-<<<<<<< HEAD
 import requests
-=======
 from wx.html import HtmlWindow
 try:
     import markdown_it as md
 except ImportError:
     md = None
->>>>>>> 58f9f8c7
 from wx.lib.agw.aui.aui_constants import *
 import wx.lib.statbmp
 from wx.lib.agw.aui.aui_utilities import IndentPressedBitmap, ChopText, TakeScreenShot
