#!/usr/bin/env python
# -*- coding: utf-8 -*-

"""
Defines the behavior of Psychopy's Builder view window
Part of the PsychoPy library
Copyright (C) 2002-2018 Jonathan Peirce (C) 2019-2022 Open Science Tools Ltd.
Distributed under the terms of the GNU General Public License (GPL).
"""

import os, sys
import subprocess
import webbrowser
from pathlib import Path
import glob
import copy
import traceback
import codecs
import numpy

from pkg_resources import parse_version
import wx.stc
from wx.lib import scrolledpanel
from wx.lib import platebtn
from wx.html import HtmlWindow

from .validators import WarningManager
from ..pavlovia_ui import sync
from ..pavlovia_ui.project import ProjectFrame
from ..pavlovia_ui.search import SearchFrame
from ..pavlovia_ui.user import UserFrame
from ...experiment.components import getAllCategories
from ...experiment.routines import Routine, BaseStandaloneRoutine
from ...tools.stringtools import prettyname

try:
    import markdown_it as md
except ImportError:
    md = None
import wx.lib.agw.aui as aui  # some versions of phoenix
try:
    from wx.adv import PseudoDC
except ImportError:
    from wx import PseudoDC

if parse_version(wx.__version__) < parse_version('4.0.3'):
    wx.NewIdRef = wx.NewId

from psychopy.localization import _translate
from ... import experiment, prefs
from .. import dialogs
from ..themes import icons, colors, handlers
from ..themes.ui import ThemeSwitcher
from ..ui import BaseAuiFrame
from psychopy import logging, data
from psychopy.tools.filetools import mergeFolder
from .dialogs import (DlgComponentProperties, DlgExperimentProperties,
                      DlgCodeComponentProperties, DlgLoopProperties,
                      ParamNotebook, DlgNewRoutine)
from ..utils import (BasePsychopyToolbar, PsychopyPlateBtn, WindowFrozen,
                     FileDropTarget, FrameSwitcher, updateDemosMenu,
                     ToggleButtonArray, HoverMixin)

from psychopy.experiment import getAllStandaloneRoutines
from psychopy.app import pavlovia_ui
from psychopy.projects import pavlovia

from psychopy.scripts.psyexpCompile import generateScript

# _localized separates internal (functional) from displayed strings
# long form here allows poedit string discovery
_localized = {
    'Field': _translate('Field'),
    'Default': _translate('Default'),
    'Favorites': _translate('Favorites'),
    'Stimuli': _translate('Stimuli'),
    'Responses': _translate('Responses'),
    'Custom': _translate('Custom'),
    'I/O': _translate('I/O'),
    'Add to favorites': _translate('Add to favorites'),
    'Remove from favorites': _translate('Remove from favorites'),
    # contextMenuLabels
    'edit': _translate('edit'),
    'remove': _translate('remove'),
    'copy': _translate('copy'),
    'paste above': _translate('paste above'),
    'paste below': _translate('paste below'),
    'move to top': _translate('move to top'),
    'move up': _translate('move up'),
    'move down': _translate('move down'),
    'move to bottom': _translate('move to bottom')
}


# Components which are always hidden
alwaysHidden = [
    'SettingsComponent', 'UnknownComponent', 'UnknownRoutine', 'UnknownStandaloneRoutine'
]


class TemplateManager(dict):
    mainFolder = Path(prefs.paths['resources']).absolute() / 'routine_templates'
    userFolder = Path(prefs.paths['userPrefsDir']).absolute() / 'routine_templates'
    experimentFiles = {}

    def __init__(self):
        dict.__init__(self)
        self.updateTemplates()

    def updateTemplates(self, ):
        """Search and import templates in the standard files"""
        for folder in [TemplateManager.mainFolder, TemplateManager.userFolder]:
            categs = folder.glob("*.psyexp")
            for filePath in categs:
                thisExp = experiment.Experiment()
                thisExp.loadFromXML(filePath)
                categName = filePath.stem
                self[categName]={}
                for routineName in thisExp.routines:
                    self[categName][routineName] = copy.copy(thisExp.routines[routineName])


class BuilderFrame(BaseAuiFrame, handlers.ThemeMixin):
    """Defines construction of the Psychopy Builder Frame"""

    routineTemplates = TemplateManager()

    def __init__(self, parent, id=-1, title='PsychoPy (Experiment Builder)',
                 pos=wx.DefaultPosition, fileName=None, frameData=None,
                 style=wx.DEFAULT_FRAME_STYLE, app=None):

        if (fileName is not None) and (type(fileName) == bytes):
            fileName = fileName.decode(sys.getfilesystemencoding())

        self.app = app
        self.dpi = self.app.dpi
        # things the user doesn't set like winsize etc:
        self.appData = self.app.prefs.appData['builder']
        # things about the builder that the user can set:
        self.prefs = self.app.prefs.builder
        self.appPrefs = self.app.prefs.app
        self.paths = self.app.prefs.paths
        self.frameType = 'builder'
        self.filename = fileName
        self.htmlPath = None
        self.session = pavlovia.getCurrentSession()
        self.btnHandles = {}  # stores toolbar buttons so they can be altered
        self.scriptProcess = None
        self.stdoutBuffer = None
        self.readmeFrame = None
        self.generateScript = generateScript

        # default window title
        self.winTitle = 'PsychoPy Builder (v{})'.format(self.app.version)

        if fileName in self.appData['frames']:
            self.frameData = self.appData['frames'][fileName]
        else:  # work out a new frame size/location
            dispW, dispH = self.app.getPrimaryDisplaySize()
            default = self.appData['defaultFrame']
            default['winW'] = int(dispW * 0.75)
            default['winH'] = int(dispH * 0.75)
            if default['winX'] + default['winW'] > dispW:
                default['winX'] = 5
            if default['winY'] + default['winH'] > dispH:
                default['winY'] = 5
            self.frameData = dict(self.appData['defaultFrame'])  # copy
            # increment default for next frame
            default['winX'] += 10
            default['winY'] += 10

        # we didn't have the key or the win was minimized / invalid
        if self.frameData['winH'] == 0 or self.frameData['winW'] == 0:
            self.frameData['winX'], self.frameData['winY'] = (0, 0)
        if self.frameData['winY'] < 20:
            self.frameData['winY'] = 20

        BaseAuiFrame.__init__(self, parent=parent, id=id, title=title,
                              pos=(int(self.frameData['winX']),
                                   int(self.frameData['winY'])),
                              size=(int(self.frameData['winW']),
                                    int(self.frameData['winH'])),
                              style=style)

        # detect retina displays (then don't use double-buffering)
        self.isRetina = \
            self.GetContentScaleFactor() != 1 and wx.Platform == '__WXMAC__'

        # create icon
        if sys.platform != 'darwin':
            # doesn't work on darwin and not necessary: handled by app bundle
            iconFile = os.path.join(self.paths['resources'], 'builder.ico')
            if os.path.isfile(iconFile):
                self.SetIcon(wx.Icon(iconFile, wx.BITMAP_TYPE_ICO))

        # create our panels
        self.flowPanel = FlowPanel(frame=self)
        self.routinePanel = RoutinesNotebook(self)
        self.componentButtons = ComponentsPanel(self)
        # menus and toolbars
        self.toolbar = BuilderToolbar(frame=self)
        self.SetToolBar(self.toolbar)
        self.makeMenus()
        self.CreateStatusBar()
        self.SetStatusText("")

        # setup universal shortcuts
        accelTable = self.app.makeAccelTable()
        self.SetAcceleratorTable(accelTable)

        # setup a default exp
        if fileName is not None and os.path.isfile(fileName):
            self.fileOpen(filename=fileName, closeCurrent=False)
        else:
            self.lastSavedCopy = None
            # don't try to close before opening
            self.fileNew(closeCurrent=False)

        self.updateReadme()  # check/create frame as needed

        # control the panes using aui manager
        self._mgr = self.getAuiManager()

        #self._mgr.SetArtProvider(PsychopyDockArt())
        #self._art = self._mgr.GetArtProvider()
        # Create panels
        self._mgr.AddPane(self.routinePanel,
                          aui.AuiPaneInfo().
                          Name("Routines").Caption("Routines").CaptionVisible(True).
                          Floatable(False).
                          Movable(False).
                          CloseButton(False).MaximizeButton(True).PaneBorder(False).
                          Center())  # 'center panes' expand
        rtPane = self._mgr.GetPane('Routines')
        self._mgr.AddPane(self.componentButtons,
                          aui.AuiPaneInfo().
                          Name("Components").Caption("Components").CaptionVisible(True).
                          Floatable(False).
                          RightDockable(True).LeftDockable(True).
                          CloseButton(False).PaneBorder(False))
        compPane = self._mgr.GetPane('Components')
        self._mgr.AddPane(self.flowPanel,
                          aui.AuiPaneInfo().
                          Name("Flow").Caption("Flow").CaptionVisible(True).
                          BestSize((8 * self.dpi, 2 * self.dpi)).
                          Floatable(False).
                          RightDockable(True).LeftDockable(True).
                          CloseButton(False).PaneBorder(False))
        flowPane = self._mgr.GetPane('Flow')
        self.layoutPanes()
        rtPane.CaptionVisible(True)
        # tell the manager to 'commit' all the changes just made
        self._mgr.Update()
        # self.SetSizer(self.mainSizer)  # not necessary for aui type controls
        if self.frameData['auiPerspective']:
            self._mgr.LoadPerspective(self.frameData['auiPerspective'])
        self.SetMinSize(wx.Size(600, 400))  # min size for the whole window
        self.SetSize(
            (int(self.frameData['winW']), int(self.frameData['winH'])))
        self.SendSizeEvent()
        self._mgr.Update()

        # self.SetAutoLayout(True)
        self.Bind(wx.EVT_CLOSE, self.closeFrame)
        self.Bind(wx.EVT_SIZE, self.onResize)

        self.app.trackFrame(self)
        self.SetDropTarget(FileDropTarget(targetFrame=self))

        self.theme = colors.theme

    # Synonymise Aui manager for use with theme mixin
    def GetAuiManager(self):
        return self._mgr

    def makeMenus(self):
        """
        Produces Menus for the Builder Frame
        """

        # ---Menus---#000000#FFFFFF-------------------------------------------
        menuBar = wx.MenuBar()
        # ---_file---#000000#FFFFFF-------------------------------------------
        self.fileMenu = wx.Menu()
        menuBar.Append(self.fileMenu, _translate('&File'))

        # create a file history submenu
        self.fileHistoryMaxFiles = 10
        self.fileHistory = wx.FileHistory(maxFiles=self.fileHistoryMaxFiles)
        self.recentFilesMenu = wx.Menu()
        self.fileHistory.UseMenu(self.recentFilesMenu)
        for filename in self.appData['fileHistory']:
            if os.path.exists(filename):
                self.fileHistory.AddFileToHistory(filename)
        self.Bind(wx.EVT_MENU_RANGE, self.OnFileHistory,
                  id=wx.ID_FILE1, id2=wx.ID_FILE9)
        keys = self.app.keys
        menu = self.fileMenu
        menu.Append(
            wx.ID_NEW,
            _translate("&New\t%s") % keys['new'])
        menu.Append(
            wx.ID_OPEN,
            _translate("&Open...\t%s") % keys['open'])
        menu.AppendSubMenu(
            self.recentFilesMenu,
            _translate("Open &Recent"))
        menu.Append(
            wx.ID_SAVE,
            _translate("&Save\t%s") % keys['save'],
            _translate("Save current experiment file"))
        menu.Append(
            wx.ID_SAVEAS,
            _translate("Save &as...\t%s") % keys['saveAs'],
            _translate("Save current experiment file as..."))
        exportMenu = menu.Append(
            -1,
            _translate("Export HTML...\t%s") % keys['exportHTML'],
            _translate("Export experiment to html/javascript file"))
        menu.Append(
            wx.ID_CLOSE,
            _translate("&Close file\t%s") % keys['close'],
            _translate("Close current experiment"))
        self.Bind(wx.EVT_MENU, self.app.newBuilderFrame, id=wx.ID_NEW)
        self.Bind(wx.EVT_MENU, self.fileExport, id=exportMenu.GetId())
        self.Bind(wx.EVT_MENU, self.fileSave, id=wx.ID_SAVE)
        menu.Enable(wx.ID_SAVE, False)
        self.Bind(wx.EVT_MENU, self.fileSaveAs, id=wx.ID_SAVEAS)
        self.Bind(wx.EVT_MENU, self.fileOpen, id=wx.ID_OPEN)
        self.Bind(wx.EVT_MENU, self.commandCloseFrame, id=wx.ID_CLOSE)
        self.fileMenu.AppendSeparator()
        item = menu.Append(
            wx.ID_PREFERENCES,
            _translate("&Preferences\t%s") % keys['preferences'])
        self.Bind(wx.EVT_MENU, self.app.showPrefs, item)
        item = menu.Append(
            wx.ID_ANY, _translate("Reset preferences...")
        )
        self.Bind(wx.EVT_MENU, self.resetPrefs, item)
        # item = menu.Append(wx.NewId(), "Plug&ins")
        # self.Bind(wx.EVT_MENU, self.pluginManager, item)
        menu.AppendSeparator()
        msg = _translate("Close PsychoPy Builder")
        item = menu.Append(wx.ID_ANY, msg)
        self.Bind(wx.EVT_MENU, self.closeFrame, id=item.GetId())
        self.fileMenu.AppendSeparator()
        self.fileMenu.Append(wx.ID_EXIT,
                             _translate("&Quit\t%s") % keys['quit'],
                             _translate("Terminate the program"))
        self.Bind(wx.EVT_MENU, self.quit, id=wx.ID_EXIT)

        # ------------- edit ------------------------------------
        self.editMenu = wx.Menu()
        menuBar.Append(self.editMenu, _translate('&Edit'))
        menu = self.editMenu
        self._undoLabel = menu.Append(wx.ID_UNDO,
                                      _translate("Undo\t%s") % keys['undo'],
                                      _translate("Undo last action"),
                                      wx.ITEM_NORMAL)
        self.Bind(wx.EVT_MENU, self.undo, id=wx.ID_UNDO)
        self._redoLabel = menu.Append(wx.ID_REDO,
                                      _translate("Redo\t%s") % keys['redo'],
                                      _translate("Redo last action"),
                                      wx.ITEM_NORMAL)
        self.Bind(wx.EVT_MENU, self.redo, id=wx.ID_REDO)
        menu.Append(wx.ID_PASTE, _translate("&Paste\t%s") % keys['paste'])
        self.Bind(wx.EVT_MENU, self.paste, id=wx.ID_PASTE)

        # ---_view---#000000#FFFFFF-------------------------------------------
        self.viewMenu = wx.Menu()
        menuBar.Append(self.viewMenu, _translate('&View'))
        menu = self.viewMenu

        # item = menu.Append(wx.ID_ANY,
        #                    _translate("Open Coder view"),
        #                    _translate("Open a new Coder view"))
        # self.Bind(wx.EVT_MENU, self.app.showCoder, item)
        #
        # item = menu.Append(wx.ID_ANY,
        #                    _translate("Open Runner view"),
        #                    _translate("Open the Runner view"))
        # self.Bind(wx.EVT_MENU, self.app.showRunner, item)
        # menu.AppendSeparator()

        item = menu.Append(wx.ID_ANY,
                           _translate("&Toggle readme\t%s") % self.app.keys[
                               'toggleReadme'],
                           _translate("Toggle Readme"))
        self.Bind(wx.EVT_MENU, self.toggleReadme, item)
        item = menu.Append(wx.ID_ANY,
                           _translate("&Flow Larger\t%s") % self.app.keys[
                               'largerFlow'],
                           _translate("Larger flow items"))
        self.Bind(wx.EVT_MENU, self.flowPanel.increaseSize, item)
        item = menu.Append(wx.ID_ANY,
                           _translate("&Flow Smaller\t%s") % self.app.keys[
                               'smallerFlow'],
                           _translate("Smaller flow items"))
        self.Bind(wx.EVT_MENU, self.flowPanel.decreaseSize, item)
        item = menu.Append(wx.ID_ANY,
                           _translate("&Routine Larger\t%s") % keys[
                               'largerRoutine'],
                           _translate("Larger routine items"))
        self.Bind(wx.EVT_MENU, self.routinePanel.increaseSize, item)
        item = menu.Append(wx.ID_ANY,
                           _translate("&Routine Smaller\t%s") % keys[
                               'smallerRoutine'],
                           _translate("Smaller routine items"))
        self.Bind(wx.EVT_MENU, self.routinePanel.decreaseSize, item)
        menu.AppendSeparator()
        # Add Theme Switcher
        self.themesMenu = ThemeSwitcher(self)
        menu.AppendSubMenu(self.themesMenu,
                               _translate("Themes"))

        # ---_tools ---#000000#FFFFFF-----------------------------------------
        self.toolsMenu = wx.Menu()
        menuBar.Append(self.toolsMenu, _translate('&Tools'))
        menu = self.toolsMenu
        item = menu.Append(wx.ID_ANY,
                           _translate("Monitor Center"),
                           _translate("To set information about your monitor"))
        self.Bind(wx.EVT_MENU, self.app.openMonitorCenter, item)

        item = menu.Append(wx.ID_ANY,
                           _translate("Compile\t%s") % keys['compileScript'],
                           _translate("Compile the exp to a script"))
        self.Bind(wx.EVT_MENU, self.compileScript, item)
        self.bldrRun = menu.Append(wx.ID_ANY,
                           _translate("Run\t%s") % keys['runScript'],
                           _translate("Run the current script"))
        self.Bind(wx.EVT_MENU, self.runFile, self.bldrRun, id=self.bldrRun)
        item = menu.Append(wx.ID_ANY,
                           _translate("Send to runner\t%s") % keys['runnerScript'],
                           _translate("Send current script to runner"))
        self.Bind(wx.EVT_MENU, self.runFile, item)
        menu.AppendSeparator()
        item = menu.Append(wx.ID_ANY,
                           _translate("PsychoPy updates..."),
                           _translate("Update PsychoPy to the latest, or a "
                                      "specific, version"))
        self.Bind(wx.EVT_MENU, self.app.openUpdater, item)
        if hasattr(self.app, 'benchmarkWizard'):
            item = menu.Append(wx.ID_ANY,
                               _translate("Benchmark wizard"),
                               _translate("Check software & hardware, generate "
                                          "report"))
            self.Bind(wx.EVT_MENU, self.app.benchmarkWizard, item)

        # ---_experiment---#000000#FFFFFF-------------------------------------
        self.expMenu = wx.Menu()
        menuBar.Append(self.expMenu, _translate('&Experiment'))
        menu = self.expMenu
        item = menu.Append(wx.ID_ANY,
                           _translate("&New Routine\t%s") % keys['newRoutine'],
                           _translate("Create a new routine (e.g. the trial "
                                      "definition)"))
        self.Bind(wx.EVT_MENU, self.addRoutine, item)
        item = menu.Append(wx.ID_ANY,
                           _translate("&Copy Routine\t%s") % keys[
                               'copyRoutine'],
                           _translate("Copy the current routine so it can be "
                                      "used in another exp"),
                           wx.ITEM_NORMAL)
        self.Bind(wx.EVT_MENU, self.onCopyRoutine, item)
        item = menu.Append(wx.ID_ANY,
                           _translate("&Paste Routine\t%s") % keys[
                               'pasteRoutine'],
                           _translate("Paste the Routine into the current "
                                      "experiment"),
                           wx.ITEM_NORMAL)
        self.Bind(wx.EVT_MENU, self.onPasteRoutine, item)
        item = menu.Append(wx.ID_ANY,
                           _translate("&Rename Routine\t%s") % keys[
                               'renameRoutine'],
                           _translate("Change the name of this routine"))
        self.Bind(wx.EVT_MENU, self.renameRoutine, item)
        item = menu.Append(wx.ID_ANY,
                           _translate("Paste Component\t%s") % keys[
                               'pasteCompon'],
                           _translate(
                               "Paste the Component at bottom of the current "
                               "Routine"),
                           wx.ITEM_NORMAL)
        self.Bind(wx.EVT_MENU, self.onPasteCompon, item)
        menu.AppendSeparator()

        item = menu.Append(wx.ID_ANY,
                           _translate("Insert Routine in Flow"),
                           _translate(
                               "Select one of your routines to be inserted"
                               " into the experiment flow"))
        self.Bind(wx.EVT_MENU, self.flowPanel.onInsertRoutine, item)
        item = menu.Append(wx.ID_ANY,
                           _translate("Insert Loop in Flow"),
                           _translate("Create a new loop in your flow window"))
        self.Bind(wx.EVT_MENU, self.flowPanel.insertLoop, item)
        menu.AppendSeparator()

        item = menu.Append(wx.ID_ANY,
                           _translate("README..."),
                           _translate("Add or edit the text shown when your experiment is opened"))
        self.Bind(wx.EVT_MENU, self.editREADME, item)

        # ---_demos---#000000#FFFFFF------------------------------------------
        # for demos we need a dict where the event ID will correspond to a
        # filename

        self.demosMenu = wx.Menu()
        # unpack demos option
        menu = self.demosMenu
        item = menu.Append(wx.ID_ANY,
                           _translate("&Unpack Demos..."),
                           _translate(
                               "Unpack demos to a writable location (so that"
                               " they can be run)"))
        self.Bind(wx.EVT_MENU, self.demosUnpack, item)
        item = menu.Append(wx.ID_ANY,
                           _translate("Browse on Pavlovia"),
                           _translate("Get more demos from the online demos "
                                      "repository on Pavlovia")
                           )
        self.Bind(wx.EVT_MENU, self.openPavloviaDemos, item)
        item = menu.Append(wx.ID_ANY,
                           _translate("Open demos folder"),
                           _translate("Open the local folder where demos are stored")
                           )
        self.Bind(wx.EVT_MENU, self.openLocalDemos, item)
        menu.AppendSeparator()
        # add any demos that are found in the prefs['demosUnpacked'] folder
        updateDemosMenu(self, self.demosMenu, self.prefs['unpackedDemosDir'], ext=".psyexp")
        menuBar.Append(self.demosMenu, _translate('&Demos'))

        # ---_onlineStudies---#000000#FFFFFF-------------------------------------------
        self.pavloviaMenu = pavlovia_ui.menu.PavloviaMenu(parent=self)
        menuBar.Append(self.pavloviaMenu, _translate("Pavlovia.org"))

        # ---_window---#000000#FFFFFF-----------------------------------------
        self.windowMenu = FrameSwitcher(self)
        menuBar.Append(self.windowMenu,
                    _translate("Window"))

        # ---_help---#000000#FFFFFF-------------------------------------------
        self.helpMenu = wx.Menu()
        menuBar.Append(self.helpMenu, _translate('&Help'))
        menu = self.helpMenu

        item = menu.Append(wx.ID_ANY,
                           _translate("&PsychoPy Homepage"),
                           _translate("Go to the PsychoPy homepage"))
        self.Bind(wx.EVT_MENU, self.app.followLink, item)
        self.app.urls[item.GetId()] = self.app.urls['psychopyHome']
        item = menu.Append(wx.ID_ANY,
                           _translate("&PsychoPy Builder Help"),
                           _translate(
                               "Go to the online documentation for PsychoPy"
                               " Builder"))
        self.Bind(wx.EVT_MENU, self.app.followLink, item)
        self.app.urls[item.GetId()] = self.app.urls['builderHelp']

        menu.AppendSeparator()
        item = menu.Append(wx.ID_ANY,
                           _translate("&System Info..."),
                           _translate("Get system information."))
        self.Bind(wx.EVT_MENU, self.app.showSystemInfo, id=item.GetId())

        menu.AppendSeparator()
        menu.Append(wx.ID_ABOUT, _translate(
            "&About..."), _translate("About PsychoPy"))
        self.Bind(wx.EVT_MENU, self.app.showAbout, id=wx.ID_ABOUT)
        item = menu.Append(wx.ID_ANY,
                           _translate("&News..."),
                           _translate("News"))
        self.Bind(wx.EVT_MENU, self.app.showNews, id=item.GetId())

        self.SetMenuBar(menuBar)

    def commandCloseFrame(self, event):
        """Defines Builder Frame Closing Event"""
        self.Close()

    def closeFrame(self, event=None, checkSave=True):
        """Defines Frame closing behavior, such as checking for file
           saving"""
        # close file first (check for save) but no need to update view
        okToClose = self.fileClose(updateViews=False, checkSave=checkSave)

        if not okToClose:
            if hasattr(event, 'Veto'):
                event.Veto()
            return
        else:
            # as of wx3.0 the AUI manager needs to be uninitialised explicitly
            self._mgr.UnInit()
            # is it the last frame?
            lastFrame = len(self.app.getAllFrames()) == 1
            quitting = self.app.quitting
            if lastFrame and sys.platform != 'darwin' and not quitting:
                self.app.quit(event)
            else:
                self.app.forgetFrame(self)
                self.Destroy()  # required

            # Show Runner if hidden
            if self.app.runner is not None:
                self.app.showRunner()
        self.app.updateWindowMenu()

    def quit(self, event=None):
        """quit the app
        """
        self.app.quit(event)

    def onResize(self, event):
        """Called when the frame is resized."""
        self.componentButtons.Refresh()
        self.flowPanel.Refresh()
        event.Skip()

    @property
    def filename(self):
        """Name of the currently open file"""
        return self._filename

    @filename.setter
    def filename(self, value):
        self._filename = value
        # Skip if there's no toolbar
        if not hasattr(self, "toolbar"):
            return
        # Enable/disable compile buttons
        if 'compile_py' in self.toolbar.buttons:
            self.toolbar.EnableTool(
                self.toolbar.buttons['compile_py'].GetId(),
                Path(value).is_file()
            )
        if 'compile_js' in self.toolbar.buttons:
            self.toolbar.EnableTool(
                self.toolbar.buttons['compile_js'].GetId(),
                Path(value).is_file()
            )

    def fileNew(self, event=None, closeCurrent=True):
        """Create a default experiment (maybe an empty one instead)
        """
        # Note: this is NOT the method called by the File>New menu item.
        # That calls app.newBuilderFrame() instead
        if closeCurrent:  # if no exp exists then don't try to close it
            if not self.fileClose(updateViews=False):
                # close the existing (and prompt for save if necess)
                return False
        self.filename = 'untitled.psyexp'
        self.exp = experiment.Experiment(prefs=self.app.prefs)
        defaultName = 'trial'
        # create the trial routine as an example
        self.exp.addRoutine(defaultName)
        self.exp.flow.addRoutine(
            self.exp.routines[defaultName], pos=1)  # add it to flow
        # add it to user's namespace
        self.exp.namespace.add(defaultName, self.exp.namespace.user)
        routine = self.exp.routines[defaultName]
        ## add an ISI component by default
        # components = self.componentButtons.components
        # Static = components['StaticComponent']
        # ISI = Static(self.exp, parentName=defaultName, name='ISI',
        #             startType='time (s)', startVal=0.0,
        #             stopType='duration (s)', stopVal=0.5)
        # routine.addComponent(ISI)
        self.resetUndoStack()
        self.setIsModified(False)
        self.updateAllViews()
        self.app.updateWindowMenu()

    def fileOpen(self, event=None, filename=None, closeCurrent=True):
        """Open a FileDialog, then load the file if possible.
        """
        if filename is None:
            # Set wildcard
            if sys.platform != 'darwin':
                wildcard = _translate("PsychoPy experiments (*.psyexp)|*.psyexp|Any file (*.*)|*.*")
            else:
                wildcard = _translate("PsychoPy experiments (*.psyexp)|*.psyexp|Any file (*.*)|*")
            # get path of current file (empty if current file is '')
            if self.filename:
                initPath = str(Path(self.filename).parent)
            else:
                initPath = ""
            # Open dlg
            dlg = wx.FileDialog(self, message=_translate("Open file ..."),
                                defaultDir=initPath,
                                style=wx.FD_OPEN,
                                wildcard=wildcard)
            if dlg.ShowModal() != wx.ID_OK:
                return 0
            filename = dlg.GetPath()

        # did user try to open a script in Builder?
        if filename.endswith('.py'):
            self.app.showCoder()  # ensures that a coder window exists
            self.app.coder.setCurrentDoc(filename)
            self.app.coder.setFileModified(False)
            return
        with WindowFrozen(ctrl=self):
            # try to pause rendering until all panels updated
            if closeCurrent:
                if not self.fileClose(updateViews=False):
                    # close the existing (and prompt for save if necess)
                    return False
            self.exp = experiment.Experiment(prefs=self.app.prefs)
            try:
                self.exp.loadFromXML(filename)
            except Exception:
                print(u"Failed to load {}. Please send the following to"
                      u" the PsychoPy user list".format(filename))
                traceback.print_exc()
                logging.flush()
            self.resetUndoStack()
            self.setIsModified(False)
            self.filename = filename
            # routinePanel.addRoutinePage() is done in
            # routinePanel.redrawRoutines(), called by self.updateAllViews()
            # update the views
            self.updateAllViews()  # if frozen effect will be visible on thaw
        self.updateReadme()
        self.fileHistory.AddFileToHistory(filename)
        self.htmlPath = None  # so we won't accidentally save to other html exp

        if self.app.runner:
            self.app.runner.addTask(fileName=self.filename)  # Add to Runner

        self.project = pavlovia.getProject(filename)
        self.app.updateWindowMenu()

    def fileSave(self, event=None, filename=None):
        """Save file, revert to SaveAs if the file hasn't yet been saved
        """
        if filename is None:
            filename = self.filename
        if filename.startswith('untitled'):
            if not self.fileSaveAs(filename):
                return False  # the user cancelled during saveAs
        else:
            filename = self.exp.saveToXML(filename)
            self.fileHistory.AddFileToHistory(filename)
        self.setIsModified(False)
        # if export on save then we should have an html file to update
        if self._getExportPref('on save') and os.path.split(filename)[0]:
            self.filename = filename
            self.fileExport(htmlPath=self.htmlPath)
        return True

    def fileSaveAs(self, event=None, filename=None):
        """Defines Save File as Behavior
        """
        shortFilename = self.getShortFilename()
        expName = self.exp.getExpName()
        if (not expName) or (shortFilename == expName):
            usingDefaultName = True
        else:
            usingDefaultName = False
        if filename is None:
            filename = self.filename
        initPath, filename = os.path.split(filename)

        if sys.platform != 'darwin':
            wildcard = _translate("PsychoPy experiments (*.psyexp)|*.psyexp|Any file (*.*)|*.*")
        else:
            wildcard = _translate("PsychoPy experiments (*.psyexp)|*.psyexp|Any file (*.*)|*")
        returnVal = False
        dlg = wx.FileDialog(
            self, message=_translate("Save file as ..."), defaultDir=initPath,
            defaultFile=filename, style=wx.FD_SAVE | wx.FD_OVERWRITE_PROMPT,
            wildcard=wildcard)

        if dlg.ShowModal() == wx.ID_OK:
            newPath = dlg.GetPath()
            # update exp name
            # if user has not manually renamed experiment
            if usingDefaultName:
                newShortName = os.path.splitext(
                    os.path.split(newPath)[1])[0]
                self.exp.setExpName(newShortName)
            # actually save
            self.fileSave(event=None, filename=newPath)
            self.filename = newPath
            self.project = pavlovia.getProject(filename)
            returnVal = 1
        dlg.Destroy()

        self.updateWindowTitle()
        return returnVal

    def fileExport(self, event=None, htmlPath=None):
        """Exports the script as an HTML file (PsychoJS library)
        """
        # get path if not given one
        expPath, expName = os.path.split(self.filename)
        if htmlPath is None:
            htmlPath = self._getHtmlPath(self.filename)
        if not htmlPath:
            return

        exportPath = os.path.join(htmlPath, expName.replace('.psyexp', '.js'))
        self.generateScript(experimentPath=exportPath,
                            exp=self.exp,
                            target="PsychoJS")
        # Open exported files
        self.app.showCoder()
        self.app.coder.fileNew(filepath=exportPath)
        self.app.coder.fileReload(event=None, filename=exportPath)

    def editREADME(self, event):
        folder = Path(self.filename).parent
        if folder == folder.parent:
            dlg = wx.MessageDialog(
                self,
                _translate("Please save experiment before editing the README file"),
                _translate("No readme file"),
                wx.OK | wx.ICON_WARNING | wx.CENTRE)
            dlg.ShowModal()
            return
        self.updateReadme()
        self.showReadme()
        return

    def getShortFilename(self):
        """returns the filename without path or extension
        """
        return os.path.splitext(os.path.split(self.filename)[1])[0]

    # def pluginManager(self, evt=None, value=True):
    #     """Show the plugin manager frame."""
    #     PluginManagerFrame(self).ShowModal()

    def updateReadme(self):
        """Check whether there is a readme file in this folder and try to show
        """
        # create the frame if we don't have one yet
        if self.readmeFrame is None:
            self.readmeFrame = ReadmeFrame(parent=self)
        # look for a readme file
        if self.filename and self.filename != 'untitled.psyexp':
            dirname = os.path.dirname(self.filename)
            possibles = glob.glob(os.path.join(dirname, 'readme*'))
            if len(possibles) == 0:
                possibles = glob.glob(os.path.join(dirname, 'Readme*'))
                possibles.extend(glob.glob(os.path.join(dirname, 'README*')))
            # still haven't found a file so use default name
            if len(possibles) == 0:
                self.readmeFilename = os.path.join(
                    dirname, 'readme.md')  # use this as our default
            else:
                self.readmeFilename = possibles[0]  # take the first one found
        else:
            self.readmeFilename = None
        self.readmeFrame.setFile(self.readmeFilename)
        content = self.readmeFrame.ctrl.ToText()
        if content and self.prefs['alwaysShowReadme']:
            self.showReadme()

    def showReadme(self, evt=None, value=True):
        """Shows Readme file
        """
        if not self.readmeFrame:
            self.updateReadme()
        if not self.readmeFrame.IsShown():
            self.readmeFrame.Show(value)

    def toggleReadme(self, evt=None):
        """Toggles visibility of Readme file
        """
        if self.readmeFrame is None:
            self.showReadme()
        else:
            self.readmeFrame.toggleVisible()

    def OnFileHistory(self, evt=None):
        """get the file based on the menu ID
        """
        fileNum = evt.GetId() - wx.ID_FILE1
        path = self.fileHistory.GetHistoryFile(fileNum)
        self.fileOpen(filename=path)
        # add it back to the history so it will be moved up the list
        self.fileHistory.AddFileToHistory(path)

    def checkSave(self):
        """Check whether we need to save before quitting
        """
        if hasattr(self, 'isModified') and self.isModified:
            self.Show(True)
            self.Raise()
            self.app.SetTopWindow(self)
            msg = _translate('Experiment %s has changed. Save before '
                             'quitting?') % self.filename
            dlg = dialogs.MessageDialog(self, msg, type='Warning')
            resp = dlg.ShowModal()
            if resp == wx.ID_CANCEL:
                return False  # return, don't quit
            elif resp == wx.ID_YES:
                if not self.fileSave():
                    return False  # user might cancel during save
            elif resp == wx.ID_NO:
                pass  # don't save just quit
        return True

    def fileClose(self, event=None, checkSave=True, updateViews=True):
        """This is typically only called when the user x
        """
        if checkSave:
            ok = self.checkSave()
            if not ok:
                return False  # user cancelled
        if self.filename is None:
            frameData = self.appData['defaultFrame']
        else:
            frameData = dict(self.appData['defaultFrame'])
            self.appData['prevFiles'].append(self.filename)

            # get size and window layout info
        if self.IsIconized():
            self.Iconize(False)  # will return to normal mode to get size info
            frameData['state'] = 'normal'
        elif self.IsMaximized():
            # will briefly return to normal mode to get size info
            self.Maximize(False)
            frameData['state'] = 'maxim'
        else:
            frameData['state'] = 'normal'
        frameData['auiPerspective'] = self._mgr.SavePerspective()
        frameData['winW'], frameData['winH'] = self.GetSize()
        frameData['winX'], frameData['winY'] = self.GetPosition()

        # truncate history to the recent-most last N unique files, where
        # N = self.fileHistoryMaxFiles, as defined in makeMenus()
        for ii in range(self.fileHistory.GetCount()):
            self.appData['fileHistory'].append(
                self.fileHistory.GetHistoryFile(ii))
        # fileClose gets calls multiple times, so remove redundancy
        # while preserving order; end of the list is recent-most:
        tmp = []
        fhMax = self.fileHistoryMaxFiles
        for f in self.appData['fileHistory'][-3 * fhMax:]:
            if f not in tmp:
                tmp.append(f)
        self.appData['fileHistory'] = copy.copy(tmp[-fhMax:])

        # assign the data to this filename
        self.appData['frames'][self.filename] = frameData
        # save the display data only for those frames in the history:
        tmp2 = {}
        for f in self.appData['frames']:
            if f in self.appData['fileHistory']:
                tmp2[f] = self.appData['frames'][f]
        self.appData['frames'] = copy.copy(tmp2)

        # close self
        self.routinePanel.removePages()
        self.filename = 'untitled.psyexp'
        # add the current exp as the start point for undo:
        self.resetUndoStack()
        if updateViews:
            self.updateAllViews()
        return 1

    def updateAllViews(self):
        """Updates Flow Panel, Routine Panel, and Window Title simultaneously
        """
        self.flowPanel.draw()
        self.routinePanel.redrawRoutines()
        self.componentButtons.Refresh()
        self.updateWindowTitle()

    def layoutPanes(self):
        # Get panes
        flowPane = self._mgr.GetPane('Flow')
        compPane = self._mgr.GetPane('Components')
        rtPane = self._mgr.GetPane('Routines')
        # Arrange panes according to prefs
        if 'FlowBottom' in self.prefs['builderLayout']:
            flowPane.Bottom()
        elif 'FlowTop' in self.prefs['builderLayout']:
            flowPane.Top()
        if 'CompRight' in self.prefs['builderLayout']:
            compPane.Right()
        if 'CompLeft' in self.prefs['builderLayout']:
            compPane.Left()
        rtPane.Center()
        # Commit
        self._mgr.Update()

    def resetPrefs(self, event):
        """Reset preferences to default"""
        # Present "are you sure" dialog
        dlg = wx.MessageDialog(self, _translate("Are you sure you want to reset your preferences? This cannot be undone."),
                               caption="Reset Preferences...", style=wx.ICON_WARNING | wx.CANCEL)
        dlg.SetOKCancelLabels(
            _translate("I'm sure"),
            _translate("Wait, go back!")
        )
        if dlg.ShowModal() == wx.ID_OK:
            # If okay is pressed, remove prefs file (meaning a new one will be created on next restart)
            os.remove(prefs.paths['userPrefsFile'])
            # Show confirmation
            dlg = wx.MessageDialog(self, _translate("Done! Your preferences have been reset. Changes will be applied when you next open PsychoPy."))
            dlg.ShowModal()
        else:
            pass

    def updateWindowTitle(self, newTitle=None):
        """Defines behavior to update window Title
        """
        if newTitle is None:
            shortName = os.path.split(self.filename)[-1]
            self.setTitle(title=self.winTitle, document=shortName)

    def setIsModified(self, newVal=None):
        """Sets current modified status and updates save icon accordingly.

        This method is called by the methods fileSave, undo, redo,
        addToUndoStack and it is usually preferably to call those
        than to call this directly.

        Call with ``newVal=None``, to only update the save icon(s)
        """
        if newVal is None:
            newVal = self.getIsModified()
        else:
            self.isModified = newVal
        if hasattr(self, 'bldrBtnSave'):
            self.toolbar.EnableTool(self.bldrBtnSave.Id, newVal)
        self.fileMenu.Enable(wx.ID_SAVE, newVal)

    def getIsModified(self):
        """Checks if changes were made"""
        return self.isModified

    def resetUndoStack(self):
        """Reset the undo stack. do *immediately after* creating a new exp.

        Implicitly calls addToUndoStack() using the current exp as the state
        """
        self.currentUndoLevel = 1  # 1 is current, 2 is back one setp...
        self.currentUndoStack = []
        self.addToUndoStack()
        self.updateUndoRedo()
        self.setIsModified(newVal=False)  # update save icon if needed

    def addToUndoStack(self, action="", state=None):
        """Add the given ``action`` to the currentUndoStack, associated
        with the @state@. ``state`` should be a copy of the exp
        from *immediately after* the action was taken.
        If no ``state`` is given the current state of the experiment is used.

        If we are at end of stack already then simply append the action.  If
        not (user has done an undo) then remove orphan actions and append.
        """
        if state is None:
            state = copy.deepcopy(self.exp)
        # remove actions from after the current level
        if self.currentUndoLevel > 1:
            self.currentUndoStack = self.currentUndoStack[
                                    :-(self.currentUndoLevel - 1)]
            self.currentUndoLevel = 1
        # append this action
        self.currentUndoStack.append({'action': action, 'state': state})
        self.setIsModified(newVal=True)  # update save icon if needed
        self.updateUndoRedo()

    def undo(self, event=None):
        """Step the exp back one level in the @currentUndoStack@ if possible,
        and update the windows.

        Returns the final undo level (1=current, >1 for further in past)
        or -1 if redo failed (probably can't undo)
        """
        if self.currentUndoLevel >= len(self.currentUndoStack):
            return -1  # can't undo
        self.currentUndoLevel += 1
        state = self.currentUndoStack[-self.currentUndoLevel]['state']
        self.exp = copy.deepcopy(state)
        self.updateAllViews()
        self.setIsModified(newVal=True)  # update save icon if needed
        self.updateUndoRedo()

        return self.currentUndoLevel

    def redo(self, event=None):
        """Step the exp up one level in the @currentUndoStack@ if possible,
        and update the windows.

        Returns the final undo level (0=current, >0 for further in past)
        or -1 if redo failed (probably can't redo)
        """
        if self.currentUndoLevel <= 1:
            return -1  # can't redo, we're already at latest state
        self.currentUndoLevel -= 1
        self.exp = copy.deepcopy(
            self.currentUndoStack[-self.currentUndoLevel]['state'])
        self.updateUndoRedo()
        self.updateAllViews()
        self.setIsModified(newVal=True)  # update save icon if needed
        return self.currentUndoLevel

    def paste(self, event=None):
        """This receives paste commands for all child dialog boxes as well
        """
        foc = self.FindFocus()
        if hasattr(foc, 'Paste'):
            foc.Paste()

    def updateUndoRedo(self):
        """Defines Undo and Redo commands for the window
        """
        undoLevel = self.currentUndoLevel
        # check undo
        if undoLevel >= len(self.currentUndoStack):
            # can't undo if we're at top of undo stack
            label = _translate("Undo\t%s") % self.app.keys['undo']
            enable = False
        else:
            action = self.currentUndoStack[-undoLevel]['action']
            txt = _translate("Undo %(action)s\t%(key)s")
            fmt = {'action': action, 'key': self.app.keys['undo']}
            label = txt % fmt
            enable = True
        self._undoLabel.SetItemLabel(label)
        if hasattr(self, 'bldrBtnUndo'):
            self.toolbar.EnableTool(self.bldrBtnUndo.Id, enable)
        self.editMenu.Enable(wx.ID_UNDO, enable)

        # check redo
        if undoLevel == 1:
            label = _translate("Redo\t%s") % self.app.keys['redo']
            enable = False
        else:
            action = self.currentUndoStack[-undoLevel + 1]['action']
            txt = _translate("Redo %(action)s\t%(key)s")
            fmt = {'action': action, 'key': self.app.keys['redo']}
            label = txt % fmt
            enable = True
        self._redoLabel.SetItemLabel(label)
        if hasattr(self, 'bldrBtnRedo'):
            self.toolbar.EnableTool(self.bldrBtnRedo.Id, enable)
        self.editMenu.Enable(wx.ID_REDO, enable)

    def demosUnpack(self, event=None):
        """Get a folder location from the user and unpack demos into it."""
        # choose a dir to unpack in
        dlg = wx.DirDialog(parent=self, message=_translate(
            "Location to unpack demos"))
        if dlg.ShowModal() == wx.ID_OK:
            unpackFolder = dlg.GetPath()
        else:
            return -1  # user cancelled
        # ensure it's an empty dir:
        if os.listdir(unpackFolder) != []:
            unpackFolder = os.path.join(unpackFolder, 'PsychoPy3 Demos')
            if not os.path.isdir(unpackFolder):
                os.mkdir(unpackFolder)
        mergeFolder(os.path.join(self.paths['demos'], 'builder'),
                    unpackFolder)
        self.prefs['unpackedDemosDir'] = unpackFolder
        self.app.prefs.saveUserPrefs()
        updateDemosMenu(self, self.demosMenu, self.prefs['unpackedDemosDir'], ext=".psyexp")

    def demoLoad(self, event=None):
        """Defines Demo Loading Event."""
        fileDir = self.demos[event.GetId()]
        files = glob.glob(os.path.join(fileDir, '*.psyexp'))
        if len(files) == 0:
            print("Found no psyexp files in %s" % fileDir)
        else:
            self.fileOpen(event=None, filename=files[0], closeCurrent=True)

    def openLocalDemos(self, event=None):
        # Choose a command according to OS
        if sys.platform in ['win32']:
            comm = "explorer"
        elif sys.platform in ['darwin']:
            comm = "open"
        elif sys.platform in ['linux', 'linux2']:
            comm = "dolphin"
        # Use command to open themes folder
        subprocess.call(f"{comm} {prefs.builder['unpackedDemosDir']}", shell=True)

    def openPavloviaDemos(self, event=None):
        webbrowser.open("https://pavlovia.org/explore")

    def runFile(self, event=None):
        """Open Runner for running the psyexp file."""
        if not os.path.exists(self.filename):
            ok = self.fileSave(self.filename)
            if not ok:
                return  # save file before compiling script

        if self.getIsModified():
            ok = self.fileSave(self.filename)
            if not ok:
                return  # save file before compiling script
        self.app.showRunner()
        self.stdoutFrame.addTask(fileName=self.filename)
        self.app.runner.Raise()
        if event:
            if event.Id in [self.bldrBtnRun.Id, self.bldrRun.Id]:
                self.app.runner.panel.runLocal(event)
            else:
                self.app.showRunner()

    def onCopyRoutine(self, event=None):
        """copy the current routine from self.routinePanel
        to self.app.copiedRoutine.
        """
        r = copy.deepcopy(self.routinePanel.getCurrentRoutine())
        if r is not None:
            self.app.copiedRoutine = r

    def onPasteRoutine(self, event=None):
        """Paste the current routine from self.app.copiedRoutine to a new page
        in self.routinePanel after prompting for a new name.
        """
        if self.app.copiedRoutine is None:
            return -1
        origName = self.app.copiedRoutine.name
        defaultName = self.exp.namespace.makeValid(origName)
        msg = _translate('New name for copy of "%(copied)s"?  [%(default)s]')
        vals = {'copied': origName, 'default': defaultName}
        message = msg % vals
        dlg = wx.TextEntryDialog(self, message=message,
                                 caption=_translate('Paste Routine'))
        if dlg.ShowModal() == wx.ID_OK:
            routineName = dlg.GetValue()
            if not routineName:
                routineName = defaultName
            newRoutine = copy.deepcopy(self.app.copiedRoutine)
            self.pasteRoutine(newRoutine, routineName)
        dlg.Destroy()

    def pasteRoutine(self, newRoutine, routineName):
        """
        Paste a copied Routine into the current Experiment. Returns a copy of that Routine
        """
        newRoutine.name = self.exp.namespace.makeValid(routineName, prefix="routine")
        newRoutine.params['name'] = newRoutine.name
        self.exp.namespace.add(newRoutine.name)
        # add to the experiment
        self.exp.addRoutine(newRoutine.name, newRoutine)
        for newComp in newRoutine:  # routine == list of components
            newName = self.exp.namespace.makeValid(newComp.params['name'])
            self.exp.namespace.add(newName)
            newComp.params['name'].val = newName
        # could do redrawRoutines but would be slower?
        self.routinePanel.addRoutinePage(newRoutine.name, newRoutine)
        self.routinePanel.setCurrentRoutine(newRoutine)
        return newRoutine

    def onPasteCompon(self, event=None):
        """
        Paste the copied Component (if there is one) into the current
        Routine
        """
        routinePage = self.routinePanel.getCurrentPage()
        routinePage.pasteCompon()

    def onURL(self, evt):
        """decompose the URL of a file and line number"""
        # "C:\Program Files\wxPython...\samples\hangman\hangman.py"
        filename = evt.GetString().split('"')[1]
        lineNumber = int(evt.GetString().split(',')[1][5:])
        self.app.showCoder()
        self.app.coder.gotoLine(filename, lineNumber)

    def setExperimentSettings(self, event=None, timeout=None):
        """Defines ability to save experiment settings
        """
        component = self.exp.settings
        # does this component have a help page?
        if hasattr(component, 'url'):
            helpUrl = component.url
        else:
            helpUrl = None
        title = '%s Properties' % self.exp.getExpName()
        dlg = DlgExperimentProperties(
            frame=self, element=component, experiment=self.exp, timeout=timeout)

        if dlg.OK:
            self.addToUndoStack("EDIT experiment settings")
            self.setIsModified(True)

    def addRoutine(self, event=None):
        """Defines ability to add routine in the routine panel
        """
        self.routinePanel.createNewRoutine()

    def renameRoutine(self, name, event=None):
        """Defines ability to rename routine in the routine panel
        """
        # get notebook details
        currentRoutine = self.routinePanel.getCurrentPage()
        currentRoutineIndex = self.routinePanel.GetPageIndex(currentRoutine)
        routine = self.routinePanel.GetPage(
            self.routinePanel.GetSelection()).routine
        oldName = routine.name
        msg = _translate("What is the new name for the Routine?")
        dlg = wx.TextEntryDialog(self, message=msg, value=oldName,
                                 caption=_translate('Rename'))
        exp = self.exp
        if dlg.ShowModal() == wx.ID_OK:
            name = dlg.GetValue()
            # silently auto-adjust the name to be valid, and register in the
            # namespace:
            name = exp.namespace.makeValid(
                name, prefix='routine')
            if oldName in self.exp.routines:
                # Swap old with new names
                self.exp.routines[oldName].name = name
                self.exp.routines[name] = self.exp.routines.pop(oldName)
                for comp in self.exp.routines[name]:
                    comp.parentName = name
                self.exp.namespace.rename(oldName, name)
                self.routinePanel.renameRoutinePage(currentRoutineIndex, name)
                self.addToUndoStack("`RENAME Routine `%s`" % oldName)
                dlg.Destroy()
                self.flowPanel.draw()

    def compileScript(self, event=None):
        """Defines compile script button behavior"""
        fullPath = self.filename.replace('.psyexp', '.py')
        self.generateScript(experimentPath=fullPath, exp=self.exp)
        self.app.showCoder()  # make sure coder is visible
        self.app.coder.fileNew(filepath=fullPath)
        self.app.coder.fileReload(event=None, filename=fullPath)

    @property
    def stdoutFrame(self):
        """
        Gets Experiment Runner stdout.
        """
        if not self.app.runner:
            self.app.runner = self.app.showRunner()
        return self.app.runner

    def _getHtmlPath(self, filename):
        expPath = os.path.split(filename)[0]
        if not os.path.isdir(expPath):
            retVal = self.fileSave()
            if retVal:
                return self._getHtmlPath(self.filename)
            else:
                return False

        htmlPath = os.path.join(expPath, self.exp.htmlFolder)
        return htmlPath

    def _getExportPref(self, pref):
        """Returns True if pref matches exportHTML preference"""
        if pref.lower() not in [prefs.lower() for prefs in self.exp.settings.params['exportHTML'].allowedVals]:
            raise ValueError("'{}' is not an allowed value for {}".format(pref, 'exportHTML'))
        exportHtml = str(self.exp.settings.params['exportHTML'].val).lower()
        if exportHtml == pref.lower():
            return True

    def onPavloviaSync(self, evt=None):
        self.fileSave(self.filename)
        if self._getExportPref('on sync'):
            htmlPath = self._getHtmlPath(self.filename)
            if htmlPath:
                self.fileExport(htmlPath=htmlPath)
            else:
                return

        self.enablePavloviaButton(['pavloviaSync', 'pavloviaRun'], False)
        pavlovia_ui.syncProject(parent=self, file=self.filename, project=self.project)
        self.enablePavloviaButton(['pavloviaSync', 'pavloviaRun'], True)

    def onPavloviaRun(self, evt=None):
        if self._getExportPref('on save') or self._getExportPref('on sync'):
            # If export on save/sync, sync now
            pavlovia_ui.syncProject(parent=self, project=self.project)
        elif self._getExportPref('manually'):
            # If set to manual, only sync if needed to create a project to run
            if self.project is None:
                pavlovia_ui.syncProject(parent=self, project=self.project)

        if self.project is not None:
            # Make sure we have a html file to run
            if not (Path(self.project.localRoot) / 'index.html').is_file():
                self.fileExport(htmlPath=Path(self.project.localRoot) / 'index.html')
            # Update project status
            self.project.pavloviaStatus = 'ACTIVATED'
            # Run
            url = "https://pavlovia.org/run/{}".format(self.project['path_with_namespace'])
            wx.LaunchDefaultBrowser(url)

    def enablePavloviaButton(self, buttons, enable):
        """
        Enables or disables Pavlovia buttons.

        Parameters
        ----------
        name: string, list
            Takes single buttons 'pavloviaSync', 'pavloviaRun', 'pavloviaSearch', 'pavloviaUser',
            or multiple buttons in string 'pavloviaSync, pavloviaRun',
            or comma separated list of strings ['pavloviaSync', 'pavloviaRun', ...].
        enable: bool
            True enables and False disables the button
        """
        if isinstance(buttons, str):
            buttons = buttons.split(',')
        for button in buttons:
            self.toolbar.EnableTool(self.btnHandles[button.strip(' ')].GetId(), enable)

    def setPavloviaUser(self, user):
        # TODO: update user icon on button to user avatar
        pass

    def gitFeedback(self, val):
        """
        Set feedback color for the Pavlovia Sync toolbar button.

        Parameters
        ----------
        val: int
            Status of git sync. 1 for SUCCESS (green), 0 or -1 for FAIL (RED)
        """
        feedbackTime = 1500
        colour = {0: "red", -1: "red", 1: "green"}
        toolbarSize = 32

        # Store original
        origBtn = self.btnHandles['pavloviaSync'].NormalBitmap
        # Create new feedback bitmap
        feedbackBmp = icons.ButtonIcon(f"{colour[val]}globe.png", size=toolbarSize).bitmap

        # Set feedback button
        self.btnHandles['pavloviaSync'].SetNormalBitmap(feedbackBmp)
        self.toolbar.Realize()
        self.toolbar.Refresh()

        # Reset button to default state after time
        wx.CallLater(feedbackTime, self.btnHandles['pavloviaSync'].SetNormalBitmap, origBtn)
        wx.CallLater(feedbackTime + 50, self.toolbar.Realize)
        wx.CallLater(feedbackTime + 50, self.toolbar.Refresh)

    @property
    def project(self):
        """A PavloviaProject object if one is known for this experiment
        """
        if hasattr(self, "_project"):
            return self._project
        elif self.filename:
            return pavlovia.getProject(self.filename)
        else:
            return None

    @project.setter
    def project(self, project):
        self._project = project


class RoutinesNotebook(aui.AuiNotebook, handlers.ThemeMixin):
    """A notebook that stores one or more routines
    """

    def __init__(self, frame, id=-1):
        self.frame = frame
        self.app = frame.app
        self.routineMaxSize = 2
        self.appData = self.app.prefs.appData
        aui.AuiNotebook.__init__(self, frame, id,
            agwStyle=aui.AUI_NB_TAB_MOVE | aui.AUI_NB_CLOSE_ON_ACTIVE_TAB)
        self.Bind(aui.EVT_AUINOTEBOOK_PAGE_CLOSE, self.onClosePane)

        # double buffered better rendering except if retina

        self.SetDoubleBuffered(not self.frame.isRetina)

        # This needs to be done on init, otherwise it gets an outline
        self.GetAuiManager().SetArtProvider(handlers.PsychopyDockArt())

        if not hasattr(self.frame, 'exp'):
            return  # we haven't yet added an exp

    def getCurrentRoutine(self):
        routinePage = self.getCurrentPage()
        if routinePage:
            return routinePage.routine  # no routine page
        return None

    def setCurrentRoutine(self, routine):
        for ii in range(self.GetPageCount()):
            if routine is self.GetPage(ii).routine:
                self.SetSelection(ii)

    def SetSelection(self, index, force=False):
        aui.AuiNotebook.SetSelection(self, index, force=force)
        self.frame.componentButtons.enableComponents(
            not isinstance(self.GetPage(index).routine, BaseStandaloneRoutine)
        )

    def getCurrentPage(self):
        if self.GetSelection() >= 0:
            return self.GetPage(self.GetSelection())
        return None

    def addRoutinePage(self, routineName, routine):
        # Make page
        routinePage = None
        if isinstance(routine, Routine):
            routinePage = RoutineCanvas(notebook=self, routine=routine)
        elif isinstance(routine, BaseStandaloneRoutine):
            routinePage = StandaloneRoutineCanvas(parent=self, routine=routine)
        # Add page
        if routinePage:
            self.AddPage(routinePage, routineName)

    def renameRoutinePage(self, index, newName, ):
        self.SetPageText(index, newName)

    def removePages(self):
        for ii in range(self.GetPageCount()):
            currId = self.GetSelection()
            self.DeletePage(currId)

    def createNewRoutine(self, template=None):
        msg = _translate("What is the name for the new Routine? "
                         "(e.g. instr, trial, feedback)")
        dlg = DlgNewRoutine(self)
        routineName = None
        if dlg.ShowModal() == wx.ID_OK:
            routineName = dlg.nameCtrl.GetValue()
            template = copy.deepcopy(dlg.selectedTemplate)
            self.frame.pasteRoutine(template, routineName)
            self.frame.addToUndoStack("NEW Routine `%s`" % routineName)
        dlg.Destroy()
        return routineName

    def onClosePane(self, event=None):
        """Close the pane and remove the routine from the exp.
        """
        currentPage = self.GetPage(event.GetSelection())
        routine = currentPage.routine
        name = routine.name

        # name is not valid for some reason
        if name not in self.frame.exp.routines:
            event.Skip()
            return

        # check if the user wants a prompt
        showDlg = self.app.prefs.builder.get('confirmRoutineClose', False)
        if showDlg:
            # message to display
            msg = _translate(
                "Do you want to remove routine '{}' from the experiment?")

            # dialog asking if the user wants to remove the routine
            dlg = wx.MessageDialog(
                self,
                _translate(msg).format(name),
                _translate('Remove routine?'),
                wx.YES_NO | wx.NO_DEFAULT | wx.CENTRE | wx.STAY_ON_TOP)

            # show the dialog and get the response
            dlgResult = dlg.ShowModal()
            dlg.Destroy()

            if dlgResult == wx.ID_NO:  # if NO, stop the tab from closing
                event.Veto()
                return

        # remove names of the routine and its components from namespace
        _nsp = self.frame.exp.namespace
        for c in self.frame.exp.routines[name]:
            _nsp.remove(c.params['name'].val)
        _nsp.remove(self.frame.exp.routines[name].name)
        del self.frame.exp.routines[name]

        if routine in self.frame.exp.flow:
            self.frame.exp.flow.removeComponent(routine)
            self.frame.flowPanel.draw()
        self.frame.addToUndoStack("REMOVE Routine `%s`" % (name))

    def increaseSize(self, event=None):
        self.appData['routineSize'] = min(
            self.routineMaxSize, self.appData['routineSize'] + 1)
        with WindowFrozen(self):
            self.redrawRoutines()

    def decreaseSize(self, event=None):
        self.appData['routineSize'] = max(0, self.appData['routineSize'] - 1)
        with WindowFrozen(self):
            self.redrawRoutines()

    def redrawRoutines(self):
        """Removes all the routines, adds them back (alphabetical order),
        sets current back to orig
        """
        currPage = self.GetSelection()
        self.removePages()
        displayOrder = sorted(self.frame.exp.routines.keys())  # alphabetical
        for routineName in displayOrder:
            if isinstance(self.frame.exp.routines[routineName], (Routine, BaseStandaloneRoutine)):
                self.addRoutinePage(
                    routineName, self.frame.exp.routines[routineName])
        if currPage > -1:
            self.SetSelection(currPage)


class RoutineCanvas(wx.ScrolledWindow, handlers.ThemeMixin):
    """Represents a single routine (used as page in RoutinesNotebook)"""

    def __init__(self, notebook, id=wx.ID_ANY, routine=None):
        """This window is based heavily on the PseudoDC demo of wxPython
        """
        wx.ScrolledWindow.__init__(
            self, notebook, id, (0, 0), style=wx.BORDER_NONE | wx.VSCROLL)

        self.frame = notebook.frame
        self.app = self.frame.app
        self.dpi = self.app.dpi
        self.lines = []
        self.maxWidth = self.GetSize().GetWidth()
        self.maxHeight = 15 * self.dpi
        self.x = self.y = 0
        self.curLine = []
        self.drawing = False
        self.drawSize = self.app.prefs.appData['routineSize']
        # auto-rescale based on number of components and window size is jumpy
        # when switch between routines of diff drawing sizes
        self.iconSize = (24, 24, 48)[self.drawSize]  # only 24, 48 so far
        self.fontBaseSize = (1100, 1200, 1300)[self.drawSize]  # depends on OS?
        #self.scroller = PsychopyScrollbar(self, wx.VERTICAL)
        self.SetVirtualSize((self.maxWidth, self.maxHeight))
        self.SetScrollRate(self.dpi / 4, self.dpi / 4)

        self.routine = routine
        self.yPositions = None
        self.yPosTop = (25, 40, 60)[self.drawSize]
        # the step in Y between each component
        self.componentStep = (25, 32, 50)[self.drawSize]
        self.timeXposStart = (150, 150, 200)[self.drawSize]
        # the left hand edge of the icons:
        _scale = (1.3, 1.5, 1.5)[self.drawSize]
        self.iconXpos = self.timeXposStart - self.iconSize * _scale
        self.timeXposEnd = self.timeXposStart + 400  # onResize() overrides

        # create a PseudoDC to record our drawing
        self.pdc = PseudoDC()
        self.pen_cache = {}
        self.brush_cache = {}
        # vars for handling mouse clicks
        self.dragid = -1
        self.lastpos = (0, 0)
        # use the ID of the drawn icon to retrieve component name:
        self.componentFromID = {}
        self.contextMenuItems = [
            'copy', 'paste above', 'paste below', 'edit', 'remove',
            'move to top', 'move up', 'move down', 'move to bottom']
        # labels are only for display, and allow localization
        self.contextMenuLabels = {k: _localized[k]
                                  for k in self.contextMenuItems}
        self.contextItemFromID = {}
        self.contextIDFromItem = {}
        for item in self.contextMenuItems:
            id = wx.NewIdRef()
            self.contextItemFromID[id] = item
            self.contextIDFromItem[item] = id

        self.Bind(wx.EVT_PAINT, self.OnPaint)
        self.Bind(wx.EVT_ERASE_BACKGROUND, lambda x: None)
        self.Bind(wx.EVT_MOUSE_EVENTS, self.OnMouse)
        self.Bind(wx.EVT_MOUSEWHEEL, self.OnScroll)
        self.Bind(wx.EVT_SIZE, self.onResize)
        # crashes if drop on OSX:
        # self.SetDropTarget(FileDropTarget(builder = self.frame))

    def _applyAppTheme(self, target=None):
        """Synonymise app theme method with redraw method"""
        return self.redrawRoutine()

    def onResize(self, event):
        self.sizePix = event.GetSize()
        self.timeXposStart = (150, 150, 200)[self.drawSize]
        self.timeXposEnd = self.sizePix[0] - (60, 80, 100)[self.drawSize]
        self.redrawRoutine()  # then redraw visible

    def ConvertEventCoords(self, event):
        xView, yView = self.GetViewStart()
        xDelta, yDelta = self.GetScrollPixelsPerUnit()
        return (event.GetX() + (xView * xDelta),
                event.GetY() + (yView * yDelta))

    def OffsetRect(self, r):
        """Offset the rectangle, r, to appear in the given pos in the window
        """
        xView, yView = self.GetViewStart()
        xDelta, yDelta = self.GetScrollPixelsPerUnit()
        r.OffsetXY(-(xView * xDelta), -(yView * yDelta))

    def OnMouse(self, event):
        if event.LeftDown():
            x, y = self.ConvertEventCoords(event)
            icons = self.pdc.FindObjectsByBBox(x, y)
            if len(icons):
                self.editComponentProperties(
                    component=self.componentFromID[icons[0]])
        elif event.RightDown():
            x, y = self.ConvertEventCoords(event)
            icons = self.pdc.FindObjectsByBBox(x, y)
            menuPos = event.GetPosition()
            if 'flowTop' in self.app.prefs.builder['builderLayout']:
                # width of components panel
                menuPos[0] += self.frame.componentButtons.GetSize()[0]
                # height of flow panel
                menuPos[1] += self.frame.flowPanel.GetSize()[1]
            if len(icons):
                self._menuComponent = self.componentFromID[icons[0]]
                self.showContextMenu(self._menuComponent, xy=menuPos)
            else:  # no context
                self.showContextMenu(None, xy=menuPos)

        elif event.Dragging() or event.LeftUp():
            if self.dragid != -1:
                pass
            if event.LeftUp():
                pass
        elif event.Moving():
            try:
                x, y = self.ConvertEventCoords(event)
                id = self.pdc.FindObjectsByBBox(x, y)[0]
                component = self.componentFromID[id]
                self.frame.SetStatusText("Component: "+component.params['name'].val)
            except IndexError:
                self.frame.SetStatusText("")

    def OnScroll(self, event):
        xy = self.GetViewStart()
        multiplier = self.dpi / 1600
        self.Scroll(xy[0], xy[1] - event.WheelRotation*multiplier)

    def showContextMenu(self, component, xy):
        """Show a context menu in the routine view.
        """
        menu = wx.Menu()
        if component is not None:
            for item in self.contextMenuItems:
                id = self.contextIDFromItem[item]
                # don't show paste option unless something is copied
                if item.startswith('paste'):
                    if not self.app.copiedCompon:  # skip paste options
                        continue
                    itemLabel = " ".join(
                        (self.contextMenuLabels[item],
                         "({})".format(
                             self.app.copiedCompon.params['name'].val)))
                elif any([item.startswith(op) for op in ('copy', 'remove', 'edit')]):
                    itemLabel = " ".join(
                        (self.contextMenuLabels[item],
                         "({})".format(component.params['name'].val)))
                else:
                    itemLabel = self.contextMenuLabels[item]

                menu.Append(id, itemLabel)
                menu.Bind(wx.EVT_MENU, self.onContextSelect, id=id)

            self.frame.PopupMenu(menu, xy)
            menu.Destroy()  # destroy to avoid mem leak
        else:
            # anywhere but a hotspot is clicked, show this menu
            if self.app.copiedCompon:
                itemLabel = " ".join(
                    (_translate('paste'),
                     "({})".format(
                         self.app.copiedCompon.params['name'].val)))
                menu.Append(wx.ID_ANY, itemLabel)
                menu.Bind(wx.EVT_MENU, self.pasteCompon, id=wx.ID_ANY)

                self.frame.PopupMenu(menu, xy)
                menu.Destroy()

    def onContextSelect(self, event):
        """Perform a given action on the component chosen
        """
        op = self.contextItemFromID[event.GetId()]
        component = self._menuComponent
        r = self.routine
        if op == 'edit':
            self.editComponentProperties(component=component)
        elif op == 'copy':
            self.copyCompon(component=component)
        elif op == 'paste above':
            self.pasteCompon(index=r.index(component))
        elif op == 'paste below':
            self.pasteCompon(index=r.index(component) + 1)
        elif op == 'remove':
            r.removeComponent(component)
            self.frame.addToUndoStack(
                "REMOVE `%s` from Routine" % component.params['name'].val)
            self.frame.exp.namespace.remove(component.params['name'].val)
        elif op.startswith('move'):
            lastLoc = r.index(component)
            r.remove(component)
            if op == 'move to top':
                r.insert(0, component)
            if op == 'move up':
                r.insert(lastLoc - 1, component)
            if op == 'move down':
                r.insert(lastLoc + 1, component)
            if op == 'move to bottom':
                r.append(component)
            self.frame.addToUndoStack("MOVED `%s`" %
                                      component.params['name'].val)
        self.redrawRoutine()
        self._menuComponent = None

    def OnPaint(self, event):
        # Create a buffered paint DC.  It will create the real
        # wx.PaintDC and then blit the bitmap to it when dc is
        # deleted.
        dc = wx.GCDC(wx.BufferedPaintDC(self))
        # we need to clear the dc BEFORE calling PrepareDC
        bg = wx.Brush(self.GetBackgroundColour())
        dc.SetBackground(bg)
        dc.Clear()
        # use PrepareDC to set position correctly
        self.PrepareDC(dc)
        # create a clipping rect from our position and size
        # and the Update Region
        xv, yv = self.GetViewStart()
        dx, dy = self.GetScrollPixelsPerUnit()
        x, y = (xv * dx, yv * dy)
        rgn = self.GetUpdateRegion()
        rgn.Offset(x, y)
        r = rgn.GetBox()
        # draw to the dc using the calculated clipping rect
        self.pdc.DrawToDCClipped(dc, r)

    def redrawRoutine(self):
        self.pdc.Clear()  # clear the screen
        self.pdc.RemoveAll()  # clear all objects (icon buttons)

        self.SetBackgroundColour(colors.app['tab_bg'])
        # work out where the component names and icons should be from name
        # lengths
        self.setFontSize(self.fontBaseSize // self.dpi, self.pdc)
        longest = 0
        w = 50
        for comp in self.routine:
            name = comp.params['name'].val
            if len(name) > longest:
                longest = len(name)
                w = self.GetFullTextExtent(name)[0]
        self.timeXpos = w + (50, 50, 90)[self.drawSize]

        # separate components according to whether they are drawn in separate
        # row
        rowComponents = []
        staticCompons = []
        for n, component in enumerate(self.routine):
            if component.type == 'Static':
                staticCompons.append(component)
            else:
                rowComponents.append(component)

        # draw static, time grid, normal (row) comp:
        yPos = self.yPosTop
        yPosBottom = yPos + len(rowComponents) * self.componentStep
        # draw any Static Components first (below the grid)
        for component in staticCompons:
            bottom = max(yPosBottom, self.GetSize()[1])
            self.drawStatic(self.pdc, component, yPos, bottom)
        self.drawTimeGrid(self.pdc, yPos, yPosBottom)
        # normal components, one per row
        for component in rowComponents:
            self.drawComponent(self.pdc, component, yPos)
            yPos += self.componentStep

        # the 50 allows space for labels below the time axis
        self.SetVirtualSize((self.maxWidth, yPos + 50))
        self.Refresh()  # refresh the visible window after drawing (OnPaint)
        #self.scroller.Resize()

    def getMaxTime(self):
        """Return the max time to be drawn in the window
        """
        maxTime, nonSlip = self.routine.getMaxTime()
        if self.routine.hasOnlyStaticComp():
            maxTime = int(maxTime) + 1.0
        return maxTime

    def drawTimeGrid(self, dc, yPosTop, yPosBottom, labelAbove=True):
        """Draws the grid of lines and labels the time axes
        """
        tMax = self.getMaxTime() * 1.1
        xScale = self.getSecsPerPixel()
        xSt = self.timeXposStart
        xEnd = self.timeXposEnd

        # dc.SetId(wx.NewIdRef())
        dc.SetPen(wx.Pen(colors.app['rt_timegrid']))
        dc.SetTextForeground(wx.Colour(colors.app['rt_timegrid']))
        # draw horizontal lines on top and bottom
        dc.DrawLine(x1=xSt, y1=yPosTop,
                    x2=xEnd, y2=yPosTop)
        dc.DrawLine(x1=xSt, y1=yPosBottom,
                    x2=xEnd, y2=yPosBottom)
        # draw vertical time points
        # gives roughly 1/10 the width, but in rounded to base 10 of
        # 0.1,1,10...
        unitSize = 10 ** numpy.ceil(numpy.log10(tMax * 0.8)) / 10.0
        if tMax / unitSize < 3:
            # gives units of 2 (0.2,2,20)
            unitSize = 10 ** numpy.ceil(numpy.log10(tMax * 0.8)) / 50.0
        elif tMax / unitSize < 6:
            # gives units of 5 (0.5,5,50)
            unitSize = 10 ** numpy.ceil(numpy.log10(tMax * 0.8)) / 20.0
        for lineN in range(int(numpy.floor((tMax / unitSize)))):
            # vertical line:
            dc.DrawLine(xSt + lineN * unitSize / xScale, yPosTop - 4,
                        xSt + lineN * unitSize / xScale, yPosBottom + 4)
            # label above:
            dc.DrawText('%.2g' % (lineN * unitSize), xSt + lineN *
                        unitSize / xScale - 4, yPosTop - 30)
            if yPosBottom > 300:
                # if bottom of grid is far away then draw labels here too
                dc.DrawText('%.2g' % (lineN * unitSize), xSt + lineN *
                            unitSize / xScale - 4, yPosBottom + 10)
        # add a label
        self.setFontSize(self.fontBaseSize // self.dpi, dc)
        # y is y-half height of text
        dc.DrawText('t (sec)', xEnd + 5,
                    yPosTop - self.GetFullTextExtent('t')[1] / 2.0)
        # or draw bottom labels only if scrolling is turned on, virtual size >
        # available size?
        if yPosBottom > 300:
            # if bottom of grid is far away then draw labels there too
            # y is y-half height of text
            dc.DrawText('t (sec)', xEnd + 5,
                        yPosBottom - self.GetFullTextExtent('t')[1] / 2.0)
        dc.SetTextForeground(colors.app['text'])

    def setFontSize(self, size, dc):
        font = self.GetFont()
        font.SetPointSize(size)
        dc.SetFont(font)
        self.SetFont(font)

    def drawStatic(self, dc, component, yPosTop, yPosBottom):
        """draw a static (ISI) component box"""
        # set an id for the region of this component (so it can
        # act as a button). see if we created this already.
        id = None
        for key in self.componentFromID:
            if self.componentFromID[key] == component:
                id = key
        if not id:  # then create one and add to the dict
            id = wx.NewIdRef()
            self.componentFromID[id] = component
        dc.SetId(id)
        # deduce start and stop times if possible
        startTime, duration, nonSlipSafe = component.getStartAndDuration()
        # ensure static comps are clickable (even if $code start or duration)
        unknownTiming = False
        if startTime is None:
            startTime = 0
            unknownTiming = True
        if duration is None:
            duration = 0  # minimal extent ensured below
            unknownTiming = True
        # calculate rectangle for component
        xScale = self.getSecsPerPixel()

        if component.params['disabled'].val:
            dc.SetBrush(wx.Brush(colors.app['rt_static_disabled']))
            dc.SetPen(wx.Pen(colors.app['rt_static_disabled']))

        else:
            dc.SetBrush(wx.Brush(colors.app['rt_static']))
            dc.SetPen(wx.Pen(colors.app['rt_static']))

        xSt = self.timeXposStart + startTime // xScale
        w = duration // xScale + 1  # +1 b/c border alpha=0 in dc.SetPen
        w = max(min(w, 10000), 2)  # ensure 2..10000 pixels
        h = yPosBottom - yPosTop
        # name label, position:
        name = component.params['name'].val  # "ISI"
        if unknownTiming:
            # flag it as not literally represented in time, e.g., $code
            # duration
            name += ' ???'
        nameW, nameH = self.GetFullTextExtent(name)[0:2]
        x = xSt + w // 2
        staticLabelTop = (0, 50, 60)[self.drawSize]
        y = staticLabelTop - nameH * 3
        fullRect = wx.Rect(x - 20, y, nameW, nameH)
        # draw the rectangle, draw text on top:
        dc.DrawRectangle(xSt, yPosTop - nameH * 4, w, h + nameH * 5)
        dc.DrawText(name, x - nameW // 2, y)
        # update bounds to include time bar
        fullRect.Union(wx.Rect(xSt, yPosTop, w, h))
        dc.SetIdBounds(id, fullRect)

    def drawComponent(self, dc, component, yPos):
        """Draw the timing of one component on the timeline"""
        # set an id for the region of this component (so it
        # can act as a button). see if we created this already
        id = None
        for key in self.componentFromID:
            if self.componentFromID[key] == component:
                id = key
        if not id:  # then create one and add to the dict
            id = wx.NewIdRef()
            self.componentFromID[id] = component
        dc.SetId(id)

        iconYOffset = (6, 6, 0)[self.drawSize]
        # get default icon and bar color
        thisIcon = icons.ComponentIcon(component, size=self.iconSize).bitmap
        thisColor = colors.app['rt_comp']
        thisStyle = wx.BRUSHSTYLE_SOLID

        # check True/False on ForceEndRoutine
        if 'forceEndRoutine' in component.params:
            if component.params['forceEndRoutine'].val:
                thisColor = colors.app['rt_comp_force']
        # check True/False on ForceEndRoutineOnPress
        if 'forceEndRoutineOnPress' in component.params:
            if component.params['forceEndRoutineOnPress'].val:
                thisColor = colors.app['rt_comp_force']
        # check True aliases on EndRoutineOn
        if 'endRoutineOn' in component.params:
            if component.params['endRoutineOn'].val in ['look at', 'look away']:
                thisColor = colors.app['rt_comp_force']
        # grey bar if comp is disabled
        if component.params['disabled'].val:
            thisIcon = thisIcon.ConvertToDisabled()
            thisColor = colors.app['rt_comp_disabled']

        dc.DrawBitmap(thisIcon, self.iconXpos, yPos + iconYOffset, True)
        fullRect = wx.Rect(self.iconXpos, yPos,
                           thisIcon.GetWidth(), thisIcon.GetHeight())

        self.setFontSize(self.fontBaseSize // self.dpi, dc)

        name = component.params['name'].val
        # get size based on text
        w, h = self.GetFullTextExtent(name)[0:2]
        if w > self.iconXpos - self.dpi/5:
            # If width is greater than space available, split word at point calculated by average letter width
            maxLen = int(
                (self.iconXpos - self.GetFullTextExtent("...")[0] - self.dpi/5)
                / (w/len(name))
            )
            splitAt = int(maxLen/2)
            name = name[:splitAt] + "..." + name[-splitAt:]
            w = self.iconXpos - self.dpi/5
        # draw text
        # + x position of icon (left side)
        # - half width of icon (including whitespace around it)
        # - FULL width of text
        # + slight adjustment for whitespace
        x = self.iconXpos - thisIcon.GetWidth()/2 - w + thisIcon.GetWidth()/3
        _adjust = (5, 5, -2)[self.drawSize]
        y = yPos + thisIcon.GetHeight() // 2 - h // 2 + _adjust
        dc.DrawText(name, x, y)
        fullRect.Union(wx.Rect(x - 20, y, w, h))

        # deduce start and stop times if possible
        startTime, duration, nonSlipSafe = component.getStartAndDuration()
        # draw entries on timeline (if they have some time definition)
        if duration is not None:
            # then we can draw a sensible time bar!
            thisPen = wx.Pen(thisColor, style=wx.TRANSPARENT)
            thisBrush = wx.Brush(thisColor, style=thisStyle)
            dc.SetPen(thisPen)
            dc.SetBrush(thisBrush)
            # If there's a fixed end time and no start time, start 20px before 0
            if ('stopType' in component.params) and ('startType' in component.params) and (
                    component.params['stopType'].val in ('time (s)', 'duration (s)')
                    and component.params['startType'].val in ('time (s)')
                    and startTime is None
            ):
                startTime = -20 * self.getSecsPerPixel()
                duration += 20 * self.getSecsPerPixel()
                # thisBrush.SetStyle(wx.BRUSHSTYLE_BDIAGONAL_HATCH)
                # dc.SetBrush(thisBrush)

            if startTime is not None:
                xScale = self.getSecsPerPixel()
                yOffset = (3.5, 3.5, 0.5)[self.drawSize]
                h = self.componentStep // (4, 3.25, 2.5)[self.drawSize]
                xSt = self.timeXposStart + startTime // xScale
                w = duration // xScale + 1
                if w > 10000:
                    w = 10000  # limit width to 10000 pixels!
                if w < 2:
                    w = 2  # make sure at least one pixel shows
                dc.DrawRectangle(xSt, y + yOffset, w, h)
                # update bounds to include time bar
                fullRect.Union(wx.Rect(xSt, y + yOffset, w, h))
        dc.SetIdBounds(id, fullRect)

    def copyCompon(self, event=None, component=None):
        """This is easy - just take a copy of the component into memory
        """
        self.app.copiedCompon = copy.deepcopy(component)

    def pasteCompon(self, event=None, component=None, index=-1):
        if not self.app.copiedCompon:
            return -1  # not possible to paste if nothing copied
        exp = self.frame.exp
        origName = self.app.copiedCompon.params['name'].val
        defaultName = exp.namespace.makeValid(origName)
        msg = _translate('New name for copy of "%(copied)s"?  [%(default)s]')
        vals = {'copied': origName, 'default': defaultName}
        message = msg % vals
        dlg = wx.TextEntryDialog(self, message=message,
                                 caption=_translate('Paste Component'))
        if dlg.ShowModal() == wx.ID_OK:
            newName = dlg.GetValue()
            newCompon = copy.deepcopy(self.app.copiedCompon)
            if not newName:
                newName = defaultName
            newName = exp.namespace.makeValid(newName)
            newCompon.params['name'].val = newName
            if 'name' in dir(newCompon):
                newCompon.name = newName
            self.routine.insertComponent(index, newCompon)
            self.frame.exp.namespace.user.append(newName)
            # could do redrawRoutines but would be slower?
            self.redrawRoutine()
            self.frame.addToUndoStack("PASTE Component `%s`" % newName)
        dlg.Destroy()

    def editComponentProperties(self, event=None, component=None):
        # we got here from a wx.button press (rather than our own drawn icons)
        if event:
            componentName = event.EventObject.GetName()
            component = self.routine.getComponentFromName(componentName)
        # does this component have a help page?
        if hasattr(component, 'url'):
            helpUrl = component.url
        else:
            helpUrl = None
        old_name = component.params['name'].val
        old_disabled = component.params['disabled'].val
        # check current timing settings of component (if it changes we
        # need to update views)
        initialTimings = component.getStartAndDuration()
        if 'forceEndRoutine' in component.params \
                or 'forceEndRoutineOnPress' in component.params:
            # If component can force end routine, check if it did before
            initialForce = [component.params[key].val
                            for key in ['forceEndRoutine', 'forceEndRoutineOnPress']
                            if key in component.params]
        else:
            initialForce = False
        # create the dialog
        if hasattr(component, 'type') and component.type.lower() == 'code':
            _Dlg = DlgCodeComponentProperties
        else:
            _Dlg = DlgComponentProperties
        dlg = _Dlg(frame=self.frame,
                   element=component,
                   experiment=self.frame.exp, editing=True)
        if dlg.OK:
            # Redraw if force end routine has changed
            if any(key in component.params for key in ['forceEndRoutine', 'forceEndRoutineOnPress', 'endRoutineOn']):
                newForce = [component.params[key].val
                            for key in ['forceEndRoutine', 'forceEndRoutineOnPress', 'endRoutineOn']
                            if key in component.params]
                if initialForce != newForce:
                    self.redrawRoutine()  # need to refresh timings section
                    self.Refresh()  # then redraw visible
                    self.frame.flowPanel.draw()
            # Redraw if timings have changed
            if component.getStartAndDuration() != initialTimings:
                self.redrawRoutine()  # need to refresh timings section
                self.Refresh()  # then redraw visible
                self.frame.flowPanel.draw()
                # self.frame.flowPanel.Refresh()
            elif component.params['name'].val != old_name:
                self.redrawRoutine()  # need to refresh name
            elif component.params['disabled'].val != old_disabled:
                self.redrawRoutine()  # need to refresh color
            self.frame.exp.namespace.remove(old_name)
            self.frame.exp.namespace.add(component.params['name'].val)
            self.frame.addToUndoStack("EDIT `%s`" %
                                      component.params['name'].val)

    def getSecsPerPixel(self):
        pixels = float(self.timeXposEnd - self.timeXposStart)
        return self.getMaxTime() / pixels


class StandaloneRoutineCanvas(scrolledpanel.ScrolledPanel, handlers.ThemeMixin):
    def __init__(self, parent, routine=None):
        # Init super
        scrolledpanel.ScrolledPanel.__init__(
            self, parent,
            style=wx.BORDER_NONE)
        # Store basics
        self.frame = parent.frame
        self.app = self.frame.app
        self.dpi = self.app.dpi
        self.routine = routine
        self.params = routine.params
        # Setup sizer
        self.sizer = wx.BoxSizer(wx.VERTICAL)
        self.SetSizer(self.sizer)
        # Setup categ notebook
        self.ctrls = ParamNotebook(self, experiment=self.frame.exp, element=routine)
        self.paramCtrls = self.ctrls.paramCtrls
        self.sizer.Add(self.ctrls, border=12, proportion=1, flag=wx.ALIGN_CENTER | wx.ALL)
        # Make buttons
        self.btnsSizer = wx.BoxSizer(wx.HORIZONTAL)
        # Add validator stuff
        self.warnings = WarningManager(self)
        self.sizer.Add(self.warnings.output, border=3, flag=wx.EXPAND | wx.ALL)
        # Add buttons to sizer
        self.sizer.Add(self.btnsSizer, border=6, proportion=0, flag=wx.ALIGN_RIGHT | wx.ALL)
        # Style
        self._applyAppTheme()
        self.SetupScrolling(scroll_y=True)

    def updateExperiment(self, evt=None):
        """Update this routine's saved parameters to what is currently entered"""
        # Get params in correct formats
        self.routine.params = self.ctrls.getParams()
        # Duplicate routine list and iterate through to find this one
        routines = self.frame.exp.routines.copy()
        for name, routine in routines.items():
            if routine == self.routine:
                # Update the routine dict keys to use the current name for this routine
                self.frame.exp.routines[self.routine.params['name'].val] = self.frame.exp.routines.pop(name)
        # Redraw the flow panel
        self.frame.flowPanel.draw()
        # Rename this page
        page = self.frame.routinePanel.GetPageIndex(self)
        self.frame.routinePanel.SetPageText(page, self.routine.params['name'].val)
        # Update save button
        self.frame.setIsModified(True)

    def Validate(self, *args, **kwargs):
        return self.ctrls.Validate()


class ComponentsPanel(scrolledpanel.ScrolledPanel, handlers.ThemeMixin):
    """Panel containing buttons for each component, sorted by category"""

    class CategoryButton(wx.ToggleButton, handlers.ThemeMixin, HoverMixin):
        """Button to show/hide a category of components"""
        def __init__(self, parent, name, cat):
            if sys.platform == 'darwin':
                label = name  # on macOS the wx.BU_LEFT flag has no effect
            else:
                label = "   "+name
            # Initialise button
            wx.ToggleButton.__init__(self, parent,
                                     label=label, size=(-1, 24),
                                     style= wx.BORDER_NONE | wx.BU_LEFT)
            self.parent = parent
            # Link to category of buttons
            self.menu = self.parent.catSizers[cat]
            # # Set own sizer
            # self.sizer = wx.GridSizer(wx.HORIZONTAL)
            # self.SetSizer(self.sizer)
            # # Add icon
            # self.icon = wx.StaticText(parent=self, label="DOWN")
            # self.sizer.Add(self.icon, border=5, flag=wx.ALL | wx.ALIGN_RIGHT)
            # Default states to false
            self.state = False
            self.hover = False
            # Bind toggle function
            self.Bind(wx.EVT_TOGGLEBUTTON, self.ToggleMenu)
            # Bind hover functions
            self.SetupHover()

        def ToggleMenu(self, event):
            # If triggered manually with a bool, treat that as a substitute for event selection
            if isinstance(event, bool):
                state = event
            else:
                state = event.GetSelection()
            self.SetValue(state)
            if state:
                # If state is show, then show all non-hidden components
                for btn in self.menu.GetChildren():
                    btn = btn.GetWindow()
                    if isinstance(btn, ComponentsPanel.ComponentButton):
                        comp = btn.component
                    elif isinstance(btn, ComponentsPanel.RoutineButton):
                        comp = btn.routine
                    else:
                        return
                    # Work out if it should be shown based on filter
                    cond = True
                    if self.parent.filter == 'Any':
                        cond = True
                    elif self.parent.filter == 'Both':
                        cond = 'PsychoJS' in comp.targets and 'PsychoPy' in comp.targets
                    elif self.parent.filter in ['PsychoPy', 'PsychoJS']:
                        cond = self.parent.filter in comp.targets
                    # Always hide if hidden by prefs
                    if comp.__name__ in prefs.builder['hiddenComponents'] + alwaysHidden:
                        cond = False
                    btn.Show(cond)
                # # Update icon
                # self.icon.SetLabelText(chr(int("1401", 16)))
            else:
                # If state is hide, hide all components
                self.menu.ShowItems(False)
                # # Update icon
                # self.icon.SetLabelText(chr(int("140A", 16)))
            # Do layout
            self.parent.Layout()
            self.parent.SetupScrolling()
            # Restyle
            self.OnHover()

        def _applyAppTheme(self):
            """Apply app theme to this button"""
            self.OnHover()

    class ComponentButton(wx.Button, handlers.ThemeMixin):
        """Button to open component parameters dialog"""
        def __init__(self, parent, name, comp, cat):
            self.parent = parent
            self.component = comp
            self.category = cat
            # Get a shorter, title case version of component name
            label = name
            for redundant in ['component', 'Component', "ButtonBox"]:
                label = label.replace(redundant, "")
            label = prettyname(label, wrap=10)
            # Make button
            wx.Button.__init__(self, parent, wx.ID_ANY,
                               label=label, name=name,
                               size=(68, 68+12*label.count("\n")),
                               style=wx.NO_BORDER)
            self.SetToolTip(wx.ToolTip(comp.tooltip or name))
            # Style
            self._applyAppTheme()
            # Bind to functions
            self.Bind(wx.EVT_BUTTON, self.onClick)
            self.Bind(wx.EVT_RIGHT_DOWN, self.onRightClick)

        def onClick(self, evt=None, timeout=None):
            """Called when a component button is clicked on.
            """
            routine = self.parent.frame.routinePanel.getCurrentRoutine()
            if routine is None:
                if timeout is not None:  # just return, we're testing the UI
                    return
                # Show a message telling the user there is no routine in the
                # experiment, making adding a component pointless until they do
                # so.
                dlg = wx.MessageDialog(
                    self,
                    _translate(
                        "Cannot add component, experiment has no routines."),
                    _translate("Error"),
                    wx.OK | wx.ICON_ERROR | wx.CENTRE)
                dlg.ShowModal()
                dlg.Destroy()
                return

            page = self.parent.frame.routinePanel.getCurrentPage()
            comp = self.component(
                parentName=routine.name,
                exp=self.parent.frame.exp)

            # does this component have a help page?
            if hasattr(comp, 'url'):
                helpUrl = comp.url
            else:
                helpUrl = None
            # create component template
            if comp.type == 'Code':
                _Dlg = DlgCodeComponentProperties
            else:
                _Dlg = DlgComponentProperties
            dlg = _Dlg(frame=self.parent.frame,
                       element=comp,
                       experiment=self.parent.frame.exp,
                       timeout=timeout)

            if dlg.OK:
                # Add to the actual routine
                routine.addComponent(comp)
                namespace = self.parent.frame.exp.namespace
                desiredName = comp.params['name'].val
                name = comp.params['name'].val = namespace.makeValid(desiredName)
                namespace.add(name)
                # update the routine's view with the new component too
                page.redrawRoutine()
                self.parent.frame.addToUndoStack(
                    "ADD `%s` to `%s`" % (name, routine.name))
            return True

        def onRightClick(self, evt):
            """
            Defines rightclick behavior within builder view's
            components panel
            """
            # Make menu
            menu = wx.Menu()
            if self.component.__name__ in self.parent.favorites:
                # If is in favs
                msg = "Remove from favorites"
                fun = self.removeFromFavorites
            else:
                # If is not in favs
                msg = "Add to favorites"
                fun = self.addToFavorites
            btn = menu.Append(wx.ID_ANY, _localized[msg])
            menu.Bind(wx.EVT_MENU, fun, btn)
            # Show as popup
            self.PopupMenu(menu, evt.GetPosition())
            # Destroy to avoid mem leak
            menu.Destroy()

        def addToFavorites(self, evt):
            self.parent.addToFavorites(self.component)

        def removeFromFavorites(self, evt):
            self.parent.removeFromFavorites(self)

        def _applyAppTheme(self):
            # Set colors
            self.SetForegroundColour(colors.app['text'])
            self.SetBackgroundColour(colors.app['panel_bg'])
            # Set bitmap
            icon = icons.ComponentIcon(self.component, size=48)
            if hasattr(self.component, "beta") and self.component.beta:
                icon = icon.beta
            else:
                icon = icon.bitmap
            self.SetBitmap(icon)
            self.SetBitmapCurrent(icon)
            self.SetBitmapPressed(icon)
            self.SetBitmapFocus(icon)
            self.SetBitmapPosition(wx.TOP)
            # Refresh
            self.Refresh()

    class RoutineButton(wx.Button, handlers.ThemeMixin):
        """Button to open component parameters dialog"""
        def __init__(self, parent, name, rt, cat):
            self.parent = parent
            self.routine = rt
            self.category = cat
            # Get a shorter, title case version of routine name
            label = name
            for redundant in ['routine', 'Routine', "ButtonBox"]:
                label = label.replace(redundant, "")
            label = prettyname(label, wrap=10)
            # Make button
            wx.Button.__init__(self, parent, wx.ID_ANY,
                               label=label, name=name,
                               size=(68, 68+12*label.count("\n")),
                               style=wx.NO_BORDER)
            self.SetToolTip(wx.ToolTip(rt.tooltip or name))
            # Style
            self._applyAppTheme()
            # Bind to functions
            self.Bind(wx.EVT_BUTTON, self.onClick)
            self.Bind(wx.EVT_RIGHT_DOWN, self.onRightClick)

        def onClick(self, evt=None, timeout=None):
            # Make a routine instance
            comp = self.routine(exp=self.parent.frame.exp)
            # Add to the actual routine
            exp = self.parent.frame.exp
            namespace = exp.namespace
            name = comp.params['name'].val = namespace.makeValid(
                comp.params['name'].val)
            namespace.add(name)
            exp.addStandaloneRoutine(name, comp)
            # update the routine's view with the new routine too
            self.parent.frame.addToUndoStack(
                "ADD `%s` to `%s`" % (name, exp.name))
            # Add a routine page
            notebook = self.parent.frame.routinePanel
            notebook.addRoutinePage(name, comp)
            notebook.setCurrentRoutine(comp)

        def onRightClick(self, evt):
            """
            Defines rightclick behavior within builder view's
            routines panel
            """
            return

        def addToFavorites(self, evt):
            self.parent.addToFavorites(self.routine)

        def removeFromFavorites(self, evt):
            self.parent.removeFromFavorites(self)

        def _applyAppTheme(self):
            # Set colors
            self.SetForegroundColour(colors.app['text'])
            self.SetBackgroundColour(colors.app['panel_bg'])
            # Set bitmap
            icon = icons.ComponentIcon(self.routine, size=48)
            if hasattr(self.routine, "beta") and self.routine.beta:
                icon = icon.beta
            else:
                icon = icon.bitmap
            self.SetBitmap(icon)
            self.SetBitmapCurrent(icon)
            self.SetBitmapPressed(icon)
            self.SetBitmapFocus(icon)
            self.SetBitmapPosition(wx.TOP)
            # Refresh
            self.Refresh()

    class FilterDialog(wx.Dialog, handlers.ThemeMixin):
        def __init__(self, parent, size=(200, 300)):
            wx.Dialog.__init__(self, parent, size=size)
            self.parent = parent
            # Setup sizer
            self.border = wx.BoxSizer(wx.VERTICAL)
            self.SetSizer(self.border)
            self.sizer = wx.BoxSizer(wx.VERTICAL)
            self.border.Add(self.sizer, border=6, proportion=1, flag=wx.ALL | wx.EXPAND)
            # Label
            self.label = wx.StaticText(self, label="Show components which \nwork with...")
            self.sizer.Add(self.label, border=6, flag=wx.ALL | wx.EXPAND)
            # Control
            self.viewCtrl = ToggleButtonArray(self,
                                              labels=("PsychoPy (local)", "PsychoJS (online)", "Both", "Any"),
                                              values=("PsychoPy", "PsychoJS", "Both", "Any"),
                                              multi=False, ori=wx.VERTICAL)
            self.viewCtrl.Bind(wx.EVT_CHOICE, self.onChange)
            self.sizer.Add(self.viewCtrl, border=6, flag=wx.ALL | wx.EXPAND)
            self.viewCtrl.SetValue(prefs.builder['componentFilter'])
            # OK
            self.OKbtn = wx.Button(self, id=wx.ID_OK, label=_translate("OK"))
            self.SetAffirmativeId(wx.ID_OK)
            self.border.Add(self.OKbtn, border=6, flag=wx.ALL | wx.ALIGN_RIGHT)

            self.Layout()
            self._applyAppTheme()

        def GetValue(self):
            return self.viewCtrl.GetValue()

        def onChange(self, evt=None):
            self.parent.filter = prefs.builder['componentFilter'] = self.GetValue()
            prefs.saveUserPrefs()
            self.parent.Refresh()

    def __init__(self, frame, id=-1):
        """A panel that displays available components.
        """
        self.frame = frame
        self.app = frame.app
        self.dpi = self.app.dpi
        self.prefs = self.app.prefs
        panelWidth = 3 * (68 + 12) + 12 + 12
        scrolledpanel.ScrolledPanel.__init__(self,
                                             frame,
                                             id,
                                             size=(panelWidth, 10 * self.dpi),
                                             style=wx.BORDER_NONE)
        # Get filter from prefs
        self.filter = prefs.builder['componentFilter']
        # Setup sizer
        self.sizer = wx.BoxSizer(wx.VERTICAL)
        self.SetSizer(self.sizer)
        # Add filter button
        self.filterBtn = wx.Button(self, size=(24, 24), style=wx.BORDER_NONE)
        self.sizer.Add(self.filterBtn, border=0, flag=wx.ALL | wx.ALIGN_RIGHT)
        self.filterBtn.Bind(wx.EVT_BUTTON, self.onFilterBtn)
        # Get components
        self.components = experiment.getAllComponents(
            self.app.prefs.builder['componentsFolders'])
        del self.components['SettingsComponent']
        self.routines = experiment.getAllStandaloneRoutines()
        # Get categories
        self.categories = getAllCategories(
            self.app.prefs.builder['componentsFolders'])
        for name, rt in self.routines.items():
            for cat in rt.categories:
                if cat not in self.categories:
                    self.categories.append(cat)
        # Get favorites
        self.faveThreshold = 20
        self.faveLevels = self.prefs.appDataCfg['builder']['favComponents']
        self.favorites = []
        for comp in self.components:
            # Add component to favorite levels with a score of 0 if it's not already present
            if comp not in self.faveLevels:
                self.faveLevels[comp] = 0
            # Mark as a favorite if it exceeds a threshold
            if self.faveLevels[comp] > self.faveThreshold:
                self.favorites.append(comp)
        # Fill in gaps in favorites with defaults
        faveDefaults = ['ImageComponent', 'KeyboardComponent', 'SoundComponent',
                        'TextComponent', 'MouseComponent', 'SliderComponent']
        while len(self.favorites) < 6:
            thisDef = faveDefaults.pop(0)
            if thisDef not in self.favorites:
                self.favorites.append(thisDef)
        # Make a sizer and label for each category
        self.catSizers = {cat: wx.WrapSizer(orient=wx.HORIZONTAL) for cat in self.categories}
        self.catLabels = {cat: self.CategoryButton(self, name=_translate(str(cat)), cat=str(cat)) for cat in self.categories}
        for cat in self.categories:
            self.sizer.Add(self.catLabels[cat], border=3, flag=wx.BOTTOM | wx.EXPAND)
            self.sizer.Add(self.catSizers[cat], border=6, flag=wx.ALL | wx.ALIGN_CENTER)
        # Make a button for each component
        self.compButtons = []
        for name, comp in self.components.items():
            for cat in comp.categories:  # make one button for each category
                self.compButtons.append(
                    self.ComponentButton(self, name, comp, cat)
                )
            if name in self.favorites:
                self.compButtons.append(
                    self.ComponentButton(self, name, comp, "Favorites")
                )
        # Add component buttons to category sizers
        for btn in self.compButtons:
            self.catSizers[btn.category].Add(btn, border=3, flag=wx.ALL)
        # Make a button for each routine
        self.rtButtons = []
        for name, rt in self.routines.items():
            for cat in rt.categories:  # make one button for each category
                self.rtButtons.append(
                    self.RoutineButton(self, name, rt, cat)
                )
            if name in self.favorites:
                self.rtButtons.append(
                    self.RoutineButton(self, name, rt, "Favorites")
                )
        # Add component buttons to category sizers
        for btn in self.rtButtons:
            self.catSizers[btn.category].Add(btn, border=3, flag=wx.ALL)
        # Show favourites on startup
        self.catLabels['Favorites'].ToggleMenu(True)
        # Do sizing
        self.Fit()
        # double buffered better rendering except if retina
        self.SetDoubleBuffered(not self.frame.isRetina)

    def _applyAppTheme(self, target=None):
        # Style component panel
        self.SetForegroundColour(colors.app['text'])
        self.SetBackgroundColour(colors.app['panel_bg'])
        # Style category labels
        for lbl in self.catLabels:
            self.catLabels[lbl].SetForegroundColour(colors.app['text'])
        # Style filter button
        self.filterBtn.SetBackgroundColour(colors.app['panel_bg'])
        icon = icons.ButtonIcon("filter", size=16).bitmap
        self.filterBtn.SetBitmap(icon)
        self.filterBtn.SetBitmapCurrent(icon)
        self.filterBtn.SetBitmapPressed(icon)
        self.filterBtn.SetBitmapFocus(icon)

    def addToFavorites(self, comp):
        name = comp.__name__
        # Mark component as a favorite
        self.faveLevels[name] = self.faveThreshold + 1
        self.favorites.append(name)
        # Add button to favorites menu
        btn = self.ComponentButton(self, name, comp, "Favorites")
        self.compButtons.append(btn)
        self.catSizers['Favorites'].Add(btn, border=3, flag=wx.ALL)
        # Do sizing
        self.Layout()

    def removeFromFavorites(self, button):
        comp = button.component
        name = comp.__name__
        # Skip if component isn't in favorites
        if name not in self.favorites:
            return
        # Unmark component as favorite
        self.faveLevels[name] = 0
        self.favorites.remove(name)
        # Remove button from favorites menu
        button.Hide()
        # Do sizing
        self.Layout()

    def enableComponents(self, enable=True):
        for button in self.compButtons:
            button.Enable(enable)
        self.Update()

    def Refresh(self, eraseBackground=True, rect=None):
        wx.Window.Refresh(self, eraseBackground, rect)
        # Get view value(s)
        if prefs.builder['componentFilter'] == "Both":
            view = ["PsychoPy", "PsychoJS"]
        elif prefs.builder['componentFilter'] == "Any":
            view = []
        else:
            view = [prefs.builder['componentFilter']]
        # Toggle all categories so they refresh
        for btn in self.catLabels.values():
            btn.ToggleMenu(btn.GetValue())
        # If every button in a category is hidden, hide the category
        for cat, btn in self.catLabels.items():
            empty = True
            for child in self.catSizers[cat].Children:
                if isinstance(child.Window, self.ComponentButton):
                    name = child.Window.component.__name__
                elif isinstance(child.Window, self.RoutineButton):
                    name = child.Window.routine.__name__
                else:
                    name = ""
                if name not in prefs.builder['hiddenComponents'] + alwaysHidden:
                    empty = False
            btn.Show(not empty)
        # Do sizing
        self.Layout()
        self.SetupScrolling()

    def onFilterBtn(self, evt=None):
        dlg = self.FilterDialog(self)
        dlg.ShowModal()


class ReadmeFrame(wx.Frame):
    """Defines construction of the Readme Frame"""

    def __init__(self, parent):
        """
        A frame for presenting/loading/saving readme files
        """
        self.parent = parent
        title = "%s readme" % (parent.exp.name)
        self._fileLastModTime = None
        pos = wx.Point(parent.Position[0] + 80, parent.Position[1] + 80)
        _style = wx.DEFAULT_FRAME_STYLE | wx.FRAME_FLOAT_ON_PARENT
        wx.Frame.__init__(self, parent, title=title,
                          size=(600, 500), pos=pos, style=_style)
        self.Bind(wx.EVT_CLOSE, self.onClose)
        self.Hide()
        # create icon
        if sys.platform == 'darwin':
            pass  # doesn't work and not necessary - handled by app bundle
        else:
            iconFile = os.path.join(parent.paths['resources'], 'coder.ico')
            if os.path.isfile(iconFile):
                self.SetIcon(wx.Icon(iconFile, wx.BITMAP_TYPE_ICO))
        self.makeMenus()
        self.rawText = ""
        self.ctrl = HtmlWindow(self, wx.ID_ANY)
        self.ctrl.Bind(wx.html.EVT_HTML_LINK_CLICKED, self.onUrl)
        # Style
        self.ctrl.SetFonts(normal_face="Open Sans", fixed_face="JetBrains Mono", sizes=[8, 10, 12, 14, 16, 18, 20])

    def onUrl(self, evt=None):
        webbrowser.open(evt.LinkInfo.Href)

    def onClose(self, evt=None):
        """
        Defines behavior on close of the Readme Frame
        """
        self.parent.readmeFrame = None
        self.Destroy()

    def makeMenus(self):
        """Produces menus for the Readme Frame"""

        # ---Menus---#000000#FFFFFF-------------------------------------------
        menuBar = wx.MenuBar()
        # ---_file---#000000#FFFFFF-------------------------------------------
        self.fileMenu = wx.Menu()
        menuBar.Append(self.fileMenu, _translate('&File'))
        menu = self.fileMenu
        keys = self.parent.app.keys
        menu.Append(wx.ID_EDIT, _translate("Edit"))
        self.Bind(wx.EVT_MENU, self.fileEdit, id=wx.ID_EDIT)
        menu.Append(wx.ID_CLOSE,
                    _translate("&Close readme\t%s") % keys['close'])
        item = self.Bind(wx.EVT_MENU, self.toggleVisible, id=wx.ID_CLOSE)
        item = menu.Append(-1,
                           _translate("&Toggle readme\t%s") % keys[
                               'toggleReadme'],
                           _translate("Toggle Readme"))
        self.Bind(wx.EVT_MENU, self.toggleVisible, item)
        self.SetMenuBar(menuBar)

    def setFile(self, filename):
        """Sets the readme file found with current builder experiment"""
        self.filename = filename
        self.expName = self.parent.exp.getExpName()
        # check we can read
        if filename is None:  # check if we can write to the directory
            return False
        elif not os.path.exists(filename):
            with open(filename, "w") as f:
                f.write("")
            self.filename = filename
            return False
        elif not os.access(filename, os.R_OK):
            msg = "Found readme file (%s) no read permissions"
            logging.warning(msg % filename)
            return False
        # attempt to open
        try:
            f = codecs.open(filename, 'r', 'utf-8-sig')
        except IOError as err:
            msg = ("Found readme file for %s and appear to have"
                   " permissions, but can't open")
            logging.warning(msg % self.expName)
            logging.warning(err)
            return False
            # attempt to read
        try:
            readmeText = f.read().replace("\r\n", "\n")
        except Exception:
            msg = ("Opened readme file for %s it but failed to read it "
                   "(not text/unicode?)")
            logging.error(msg % self.expName)
            return False
        f.close()
        self._fileLastModTime = os.path.getmtime(filename)
        self.rawText = readmeText
        if md:
            renderedText = md.MarkdownIt().render(readmeText)
        else:
            renderedText = readmeText.replace("\n", "<br>")
        self.ctrl.SetPage(renderedText)
        self.SetTitle("%s readme (%s)" % (self.expName, filename))

    def refresh(self, evt=None):
        if hasattr(self, 'filename'):
            self.setFile(self.filename)

    def fileEdit(self, evt=None):
        self.parent.app.showCoder()
        coder = self.parent.app.coder
        if not self.filename:
            self.parent.updateReadme()
        coder.fileOpen(filename=self.filename)
        # Close README window
        self.Close()

    def fileSave(self, evt=None):
        """Defines save behavior for readme frame"""
        mtime = os.path.getmtime(self.filename)
        if self._fileLastModTime and mtime > self._fileLastModTime:
            logging.warning(
                'readme file has been changed by another program?')
        txt = self.rawText
        with codecs.open(self.filename, 'w', 'utf-8-sig') as f:
            f.write(txt)

    def toggleVisible(self, evt=None):
        """Defines visibility toggle for readme frame"""
        if self.IsShown():
            self.Hide()
        else:
            self.Show()


class FlowPanel(wx.ScrolledWindow, handlers.ThemeMixin):

    def __init__(self, frame, id=-1):
        """A panel that shows how the routines will fit together
        """
        self.frame = frame
        self.app = frame.app
        self.dpi = self.app.dpi
        wx.ScrolledWindow.__init__(self, frame, id, (0, 0),
                                   size=wx.Size(8 * self.dpi, 3 * self.dpi),
                                   style=wx.HSCROLL | wx.VSCROLL | wx.BORDER_NONE)
        self.needUpdate = True
        self.maxWidth = 50 * self.dpi
        self.maxHeight = 2 * self.dpi
        self.mousePos = None
        # if we're adding a loop or routine then add spots to timeline
        # self.drawNearestRoutinePoint = True
        # self.drawNearestLoopPoint = False
        # lists the x-vals of points to draw, eg loop locations:
        self.pointsToDraw = []
        # for flowSize, showLoopInfoInFlow:
        self.appData = self.app.prefs.appData

        # self.SetAutoLayout(True)
        self.SetScrollRate(self.dpi / 4, self.dpi / 4)

        # create a PseudoDC to record our drawing
        self.pdc = PseudoDC()
        if parse_version(wx.__version__) < parse_version('4.0.0a1'):
            self.pdc.DrawRoundedRectangle = self.pdc.DrawRoundedRectangleRect
        self.pen_cache = {}
        self.brush_cache = {}
        # vars for handling mouse clicks
        self.hitradius = 5
        self.dragid = -1
        self.entryPointPosList = []
        self.entryPointIDlist = []
        self.gapsExcluded = []
        # mode can also be 'loopPoint1','loopPoint2','routinePoint'
        self.mode = 'normal'
        self.insertingRoutine = ""

        # for the context menu use the ID of the drawn icon to retrieve
        # the component (loop or routine)
        self.componentFromID = {}
        self.contextMenuLabels = {
            'remove': _translate('remove'),
            'rename': _translate('rename')}
        self.contextMenuItems = ['remove', 'rename']
        self.contextItemFromID = {}
        self.contextIDFromItem = {}
        for item in self.contextMenuItems:
            id = wx.NewIdRef()
            self.contextItemFromID[id] = item
            self.contextIDFromItem[item] = id

        # self.btnInsertRoutine = wx.Button(self,-1,
        #                                  'Insert Routine', pos=(10,10))
        # self.btnInsertLoop = wx.Button(self,-1,'Insert Loop', pos=(10,30))
        labelRoutine = _translate('Insert Routine ')
        labelLoop = _translate('Insert Loop     ')
        btnHeight = 50
        # Create add routine button
        self.btnInsertRoutine = PsychopyPlateBtn(
            self, -1, labelRoutine, pos=(10, 10), size=(120, btnHeight),
            style=platebtn.PB_STYLE_SQUARE
        )
        # Create add loop button
        self.btnInsertLoop = PsychopyPlateBtn(
            self, -1, labelLoop, pos=(10, btnHeight+20),
            size=(120, btnHeight),
            style=platebtn.PB_STYLE_SQUARE
        )  # spaces give size for CANCEL

        # use self.appData['flowSize'] to index a tuple to get a specific
        # value, eg: (4,6,8)[self.appData['flowSize']]
        self.flowMaxSize = 2  # upper limit on increaseSize

        # bind events
        self.Bind(wx.EVT_MOUSE_EVENTS, self.OnMouse)
        self.Bind(wx.EVT_BUTTON, self.onInsertRoutine, self.btnInsertRoutine)
        self.Bind(wx.EVT_BUTTON, self.setLoopPoint1, self.btnInsertLoop)
        self.Bind(wx.EVT_PAINT, self.OnPaint)

        idClear = wx.NewIdRef()
        self.Bind(wx.EVT_MENU, self.clearMode, id=idClear)
        aTable = wx.AcceleratorTable([
            (wx.ACCEL_NORMAL, wx.WXK_ESCAPE, idClear)
        ])
        self.SetAcceleratorTable(aTable)

        # double buffered better rendering except if retina
        self.SetDoubleBuffered(not self.frame.isRetina)

    def _applyAppTheme(self, target=None):
        """Apply any changes which have been made to the theme since panel was last loaded"""
        # Style loop/routine buttons
        self.btnInsertLoop.SetBackgroundColour(colors.app['frame_bg'])
        self.btnInsertLoop.SetForegroundColour(colors.app['text'])
        self.btnInsertLoop.Update()
        self.btnInsertRoutine.SetBackgroundColour(colors.app['frame_bg'])
        self.btnInsertRoutine.SetForegroundColour(colors.app['text'])
        self.btnInsertRoutine.Update()
        # Set background
        self.SetBackgroundColour(colors.app['panel_bg'])

        self.draw()

    def clearMode(self, event=None):
        """If we were in middle of doing something (like inserting routine)
        then end it, allowing user to cancel
        """
        self.mode = 'normal'
        self.insertingRoutine = None
        for id in self.entryPointIDlist:
            self.pdc.RemoveId(id)
        self.entryPointPosList = []
        self.entryPointIDlist = []
        self.gapsExcluded = []
        self.draw()
        self.frame.SetStatusText("")
        self.btnInsertRoutine.SetLabel(_translate('Insert Routine'))
        self.btnInsertRoutine.Update()
        self.btnInsertLoop.SetLabel(_translate('Insert Loop'))
        self.btnInsertRoutine.Update()

    def ConvertEventCoords(self, event):
        xView, yView = self.GetViewStart()
        xDelta, yDelta = self.GetScrollPixelsPerUnit()
        return (event.GetX() + (xView * xDelta),
                event.GetY() + (yView * yDelta))

    def OffsetRect(self, r):
        """Offset the rectangle, r, to appear in the given position
        in the window
        """
        xView, yView = self.GetViewStart()
        xDelta, yDelta = self.GetScrollPixelsPerUnit()
        r.Offset((-(xView * xDelta), -(yView * yDelta)))

    def onInsertRoutine(self, evt):
        """For when the insert Routine button is pressed - bring up
        dialog and present insertion point on flow line.
        see self.insertRoutine() for further info
        """
        if self.mode.startswith('loopPoint'):
            self.clearMode()
        elif self.mode == 'routine':
            # clicked again with label now being "Cancel..."
            self.clearMode()
            return
        self.frame.SetStatusText(_translate(
            "Select a Routine to insert (Esc to exit)"))
        menu = wx.Menu()
        self.routinesFromID = {}
        id = wx.NewIdRef()
        menu.Append(id, '(new)')
        self.routinesFromID[id] = '(new)'
        menu.Bind(wx.EVT_MENU, self.insertNewRoutine, id=id)
        flow = self.frame.exp.flow
        for name, routine in self.frame.exp.routines.items():
            id = wx.NewIdRef()
            item = menu.Append(id, name)
            # Enable / disable each routine's button according to limits
            if hasattr(routine, "limit"):
                limitProgress = 0
                for rt in flow:
                    limitProgress += int(isinstance(rt, type(routine)))
                item.Enable(limitProgress < routine.limit or routine in flow)
            self.routinesFromID[id] = name
            menu.Bind(wx.EVT_MENU, self.onInsertRoutineSelect, id=id)
        btnPos = self.btnInsertRoutine.GetRect()
        menuPos = (btnPos[0], btnPos[1] + btnPos[3])
        self.PopupMenu(menu, menuPos)
        menu.Bind(wx.EVT_MENU_CLOSE, self.clearMode)
        menu.Destroy()  # destroy to avoid mem leak

    def insertNewRoutine(self, event):
        """selecting (new) is a short-cut for:
        make new routine, insert it into the flow
        """
        newRoutine = self.frame.routinePanel.createNewRoutine()
        if newRoutine:
            self.routinesFromID[event.GetId()] = newRoutine
            self.onInsertRoutineSelect(event)
        else:
            self.clearMode()

    def onInsertRoutineSelect(self, event):
        """User has selected a routine to be entered so bring up the
        entrypoint marker and await mouse button press.
        see self.insertRoutine() for further info
        """
        self.mode = 'routine'
        self.btnInsertRoutine.SetLabel(_translate('CANCEL Insert'))
        self.frame.SetStatusText(_translate(
            'Click where you want to insert the Routine, or CANCEL insert.'))
        self.insertingRoutine = self.routinesFromID[event.GetId()]
        x = self.getNearestGapPoint(0)
        self.drawEntryPoints([x])

    def insertRoutine(self, ii):
        """Insert a routine into the Flow knowing its name and location

        onInsertRoutine() the button has been pressed so present menu
        onInsertRoutineSelect() user selected the name so present entry points
        OnMouse() user has selected a point on the timeline to insert entry

        """
        rtn = self.frame.exp.routines[self.insertingRoutine]
        self.frame.exp.flow.addRoutine(rtn, ii)
        self.frame.addToUndoStack("ADD Routine `%s`" % rtn.name)
        # reset flow drawing (remove entry point)
        self.clearMode()
        # enable/disable add loop button
        self.btnInsertLoop.Enable(bool(len(self.frame.exp.flow)))

    def setLoopPoint1(self, evt=None):
        """Someone pushed the insert loop button.
        Fetch the dialog
        """
        if self.mode == 'routine':
            self.clearMode()
        # clicked again, label is "Cancel..."
        elif self.mode.startswith('loopPoint'):
            self.clearMode()
            return
        self.btnInsertLoop.SetLabel(_translate('CANCEL insert'))
        self.mode = 'loopPoint1'
        self.frame.SetStatusText(_translate(
            'Click where you want the loop to start/end, or CANCEL insert.'))
        x = self.getNearestGapPoint(0)
        self.drawEntryPoints([x])

    def setLoopPoint2(self, evt=None):
        """We have the location of the first point, waiting to get the second
        """
        self.mode = 'loopPoint2'
        self.frame.SetStatusText(_translate(
            'Click the other end for the loop'))
        thisPos = self.entryPointPosList[0]
        self.gapsExcluded = [thisPos]
        self.gapsExcluded.extend(self.getGapPointsCrossingStreams(thisPos))
        # is there more than one available point
        diff = wx.GetMousePosition()[0] - self.GetScreenPosition()[0]
        x = self.getNearestGapPoint(diff, exclude=self.gapsExcluded)
        self.drawEntryPoints([self.entryPointPosList[0], x])
        nAvailableGaps = len(self.gapMidPoints) - len(self.gapsExcluded)
        if nAvailableGaps == 1:
            self.insertLoop()  # there's only one place - use it

    def insertLoop(self, evt=None):
        # bring up listbox to choose the routine to add, and / or a new one
        loopDlg = DlgLoopProperties(frame=self.frame,
                                    helpUrl=self.app.urls['builder.loops'])
        startII = self.gapMidPoints.index(min(self.entryPointPosList))
        endII = self.gapMidPoints.index(max(self.entryPointPosList))
        if loopDlg.OK:
            handler = loopDlg.currentHandler
            self.frame.exp.flow.addLoop(handler,
                                        startPos=startII, endPos=endII)
            action = "ADD Loop `%s` to Flow" % handler.params['name'].val
            self.frame.addToUndoStack(action)
        self.clearMode()
        self.draw()

    def increaseSize(self, event=None):
        if self.appData['flowSize'] == self.flowMaxSize:
            self.appData['showLoopInfoInFlow'] = True
        self.appData['flowSize'] = min(
            self.flowMaxSize, self.appData['flowSize'] + 1)
        self.clearMode()  # redraws

    def decreaseSize(self, event=None):
        if self.appData['flowSize'] == 0:
            self.appData['showLoopInfoInFlow'] = False
        self.appData['flowSize'] = max(0, self.appData['flowSize'] - 1)
        self.clearMode()  # redraws

    def editLoopProperties(self, event=None, loop=None):
        # add routine points to the timeline
        self.setDrawPoints('loops')
        self.draw()
        if 'conditions' in loop.params:
            condOrig = loop.params['conditions'].val
            condFileOrig = loop.params['conditionsFile'].val
        title = loop.params['name'].val + ' Properties'
        loopDlg = DlgLoopProperties(frame=self.frame,
                                    helpUrl=self.app.urls['builder.loops'],
                                    title=title, loop=loop)
        if loopDlg.OK:
            prevLoop = loop
            if loopDlg.params['loopType'].val == 'staircase':
                loop = loopDlg.stairHandler
            elif loopDlg.params['loopType'].val == 'interleaved staircases':
                loop = loopDlg.multiStairHandler
            else:
                # ['random','sequential', 'fullRandom', ]
                loop = loopDlg.trialHandler
            # if the loop is a whole new class then we can't just update the
            # params
            if loop.getType() != prevLoop.getType():
                # get indices for start and stop points of prev loop
                flow = self.frame.exp.flow
                # find the index of the initiator
                startII = flow.index(prevLoop.initiator)
                # minus one because initiator will have been deleted
                endII = flow.index(prevLoop.terminator) - 1
                # remove old loop completely
                flow.removeComponent(prevLoop)
                # finally insert the new loop
                flow.addLoop(loop, startII, endII)
            self.frame.addToUndoStack("EDIT Loop `%s`" %
                                      (loop.params['name'].val))
        elif 'conditions' in loop.params:
            loop.params['conditions'].val = condOrig
            loop.params['conditionsFile'].val = condFileOrig
        # remove the points from the timeline
        self.setDrawPoints(None)
        self.draw()

    def OnMouse(self, event):
        x, y = self.ConvertEventCoords(event)
        handlerTypes = ('StairHandler', 'TrialHandler', 'MultiStairHandler')
        if self.mode == 'normal':
            if event.LeftDown():
                icons = self.pdc.FindObjectsByBBox(x, y)
                for thisIcon in icons:
                    # might intersect several and only one has a callback
                    if thisIcon in self.componentFromID:
                        comp = self.componentFromID[thisIcon]
                        if comp.getType() in handlerTypes:
                            self.editLoopProperties(loop=comp)
                        if comp.getType() in ['Routine'] + list(getAllStandaloneRoutines()):
                            self.frame.routinePanel.setCurrentRoutine(
                                routine=comp)
            elif event.RightDown():
                icons = self.pdc.FindObjectsByBBox(x, y)
                # todo: clean-up remove `comp`, its unused
                comp = None
                for thisIcon in icons:
                    # might intersect several and only one has a callback
                    if thisIcon in self.componentFromID:
                        # loop through comps looking for Routine, or a Loop if
                        # no routine
                        thisComp = self.componentFromID[thisIcon]
                        if thisComp.getType() in handlerTypes:
                            comp = thisComp  # unused
                            icon = thisIcon
                        if thisComp.getType() in ['Routine'] + list(getAllStandaloneRoutines()):
                            comp = thisComp
                            icon = thisIcon
                            break  # we've found a Routine so stop looking
                self.frame.routinePanel.setCurrentRoutine(comp)
                try:
                    self._menuComponentID = icon
                    xy = wx.Point(event.X + self.GetPosition()[0],
                                  event.Y + self.GetPosition()[1])
                    self.showContextMenu(self._menuComponentID, xy=xy)
                except UnboundLocalError:
                    # right click but not on an icon
                    # might as well do something
                    self.Refresh()
        elif self.mode == 'routine':
            if event.LeftDown():
                pt = self.entryPointPosList[0]
                self.insertRoutine(ii=self.gapMidPoints.index(pt))
            else:  # move spot if needed
                point = self.getNearestGapPoint(mouseX=x)
                self.drawEntryPoints([point])
        elif self.mode == 'loopPoint1':
            if event.LeftDown():
                self.setLoopPoint2()
            else:  # move spot if needed
                point = self.getNearestGapPoint(mouseX=x)
                self.drawEntryPoints([point])
        elif self.mode == 'loopPoint2':
            if event.LeftDown():
                self.insertLoop()
            else:  # move spot if needed
                point = self.getNearestGapPoint(mouseX=x,
                                                exclude=self.gapsExcluded)
                self.drawEntryPoints([self.entryPointPosList[0], point])

    def getNearestGapPoint(self, mouseX, exclude=()):
        """Get gap that is nearest to a particular mouse location
        """
        d = 1000000000
        nearest = None
        for point in self.gapMidPoints:
            if point in exclude:
                continue
            if (point - mouseX) ** 2 < d:
                d = (point - mouseX) ** 2
                nearest = point
        return nearest

    def getGapPointsCrossingStreams(self, gapPoint):
        """For a given gap point, identify the gap points that are
        excluded by crossing a loop line
        """
        gapArray = numpy.array(self.gapMidPoints)
        nestLevels = numpy.array(self.gapNestLevels)
        thisLevel = nestLevels[gapArray == gapPoint]
        invalidGaps = (gapArray[nestLevels != thisLevel]).tolist()
        return invalidGaps

    def showContextMenu(self, component, xy):
        menu = wx.Menu()
        # get ID
        # the ID is also the index to the element in the flow list
        compID = self._menuComponentID
        flow = self.frame.exp.flow
        component = flow[compID]
        compType = component.getType()
        if compType == 'Routine':
            for item in self.contextMenuItems:
                id = self.contextIDFromItem[item]
                menu.Append(id, self.contextMenuLabels[item])
                menu.Bind(wx.EVT_MENU, self.onContextSelect, id=id)
            self.frame.PopupMenu(menu, xy)
            # destroy to avoid mem leak:
            menu.Destroy()
        else:
            for item in self.contextMenuItems:
                if item == 'rename':
                    continue
                id = self.contextIDFromItem[item]
                menu.Append(id, self.contextMenuLabels[item])
                menu.Bind(wx.EVT_MENU, self.onContextSelect, id=id)
            self.frame.PopupMenu(menu, xy)
            # destroy to avoid mem leak:
            menu.Destroy()

    def onContextSelect(self, event):
        """Perform a given action on the component chosen
        """
        # get ID
        op = self.contextItemFromID[event.GetId()]
        # the ID is also the index to the element in the flow list
        compID = self._menuComponentID
        flow = self.frame.exp.flow
        component = flow[compID]
        # if we have a Loop Initiator, remove the whole loop
        if component.getType() == 'LoopInitiator':
            component = component.loop
        if op == 'remove':
            self.removeComponent(component, compID)
            self.frame.addToUndoStack(
                "REMOVE `%s` from Flow" % component.params['name'])
        if op == 'rename':
            self.frame.renameRoutine(component)

    def removeComponent(self, component, compID):
        """Remove either a Routine or a Loop from the Flow
        """
        flow = self.frame.exp.flow
        if component.getType() in ['Routine'] + list(getAllStandaloneRoutines()):
            # check whether this will cause a collapsed loop
            # prev and next elements on flow are a loop init/end
            prevIsLoop = nextIsLoop = False
            if compID > 0:  # there is at least one preceding
                prevIsLoop = (flow[compID - 1]).getType() == 'LoopInitiator'
            if len(flow) > (compID + 1):  # there is at least one more compon
                nextIsLoop = (flow[compID + 1]).getType() == 'LoopTerminator'
            if prevIsLoop and nextIsLoop:
                # because flow[compID+1] is a terminator
                loop = flow[compID + 1].loop
                msg = _translate('The "%s" Loop is about to be deleted as '
                                 'well (by collapsing). OK to proceed?')
                title = _translate('Impending Loop collapse')
                warnDlg = dialogs.MessageDialog(
                    parent=self.frame, message=msg % loop.params['name'],
                    type='Warning', title=title)
                resp = warnDlg.ShowModal()
                if resp in [wx.ID_CANCEL, wx.ID_NO]:
                    return  # abort
                elif resp == wx.ID_YES:
                    # make recursive calls to this same method until success
                    # remove the loop first
                    self.removeComponent(loop, compID)
                    # because the loop has been removed ID is now one less
                    self.removeComponent(component, compID - 1)
                    return  # have done the removal in final successful call
        # remove name from namespace only if it's a loop;
        # loops exist only in the flow
        elif 'conditionsFile' in component.params:
            conditionsFile = component.params['conditionsFile'].val
            if conditionsFile and conditionsFile not in ['None', '']:
                try:
                    trialList, fieldNames = data.importConditions(
                        conditionsFile, returnFieldNames=True)
                    for fname in fieldNames:
                        self.frame.exp.namespace.remove(fname)
                except Exception:
                    msg = ("Conditions file %s couldn't be found so names not"
                           " removed from namespace")
                    logging.debug(msg % conditionsFile)
            self.frame.exp.namespace.remove(component.params['name'].val)
        # perform the actual removal
        flow.removeComponent(component, id=compID)
        self.draw()
        # enable/disable add loop button
        self.btnInsertLoop.Enable(bool(len(flow)))

    def OnPaint(self, event):
        # Create a buffered paint DC.  It will create the real
        # wx.PaintDC and then blit the bitmap to it when dc is
        # deleted.
        dc = wx.GCDC(wx.BufferedPaintDC(self))
        # use PrepareDC to set position correctly
        self.PrepareDC(dc)
        # we need to clear the dc BEFORE calling PrepareDC
        bg = wx.Brush(self.GetBackgroundColour())
        dc.SetBackground(bg)
        dc.Clear()
        # create a clipping rect from our position and size
        # and the Update Region
        xv, yv = self.GetViewStart()
        dx, dy = self.GetScrollPixelsPerUnit()
        x, y = (xv * dx, yv * dy)
        rgn = self.GetUpdateRegion()
        rgn.Offset(x, y)
        r = rgn.GetBox()
        # draw to the dc using the calculated clipping rect
        self.pdc.DrawToDCClipped(dc, r)

    def draw(self, evt=None):
        """This is the main function for drawing the Flow panel.
        It should be called whenever something changes in the exp.

        This then makes calls to other drawing functions,
        like drawEntryPoints...
        """
        if not hasattr(self.frame, 'exp'):
            # we haven't yet added an exp
            return
        # retrieve the current flow from the experiment
        expFlow = self.frame.exp.flow
        pdc = self.pdc

        # use the ID of the drawn icon to retrieve component (loop or routine)
        self.componentFromID = {}

        pdc.Clear()  # clear the screen
        pdc.RemoveAll()  # clear all objects (icon buttons)

        font = self.GetFont()

        # draw the main time line
        self.linePos = (2.5 * self.dpi, 0.5 * self.dpi)  # x,y of start
        gap = self.dpi / (6, 4, 2)[self.appData['flowSize']]
        dLoopToBaseLine = (15, 25, 43)[self.appData['flowSize']]
        dBetweenLoops = (20, 24, 30)[self.appData['flowSize']]

        # guess virtual size; nRoutines wide by nLoops high
        # make bigger than needed and shrink later
        nRoutines = len(expFlow)
        nLoops = 0
        for entry in expFlow:
            if entry.getType() == 'LoopInitiator':
                nLoops += 1
        sizeX = nRoutines * self.dpi * 2
        sizeY = nLoops * dBetweenLoops + dLoopToBaseLine * 3
        self.SetVirtualSize(size=(sizeX, sizeY))

        # step through components in flow, get spacing from text size, etc
        currX = self.linePos[0]
        lineId = wx.NewIdRef()
        pdc.SetPen(wx.Pen(colour=colors.app['fl_flowline_bg']))
        pdc.DrawLine(x1=self.linePos[0] - gap, y1=self.linePos[1],
                     x2=self.linePos[0], y2=self.linePos[1])
        # NB the loop is itself the key, value is further info about it
        self.loops = {}
        nestLevel = 0
        maxNestLevel = 0
        self.gapMidPoints = [currX - gap / 2]
        self.gapNestLevels = [0]
        for ii, entry in enumerate(expFlow):
            if entry.getType() == 'LoopInitiator':
                # NB the loop is itself the dict key!?
                self.loops[entry.loop] = {
                    'init': currX, 'nest': nestLevel, 'id': ii}
                nestLevel += 1  # start of loop so increment level of nesting
                maxNestLevel = max(nestLevel, maxNestLevel)
            elif entry.getType() == 'LoopTerminator':
                # NB the loop is itself the dict key!
                self.loops[entry.loop]['term'] = currX
                nestLevel -= 1  # end of loop so decrement level of nesting
            elif entry.getType() == 'Routine' or entry.getType() in getAllStandaloneRoutines():
                # just get currX based on text size, don't draw anything yet:
                currX = self.drawFlowRoutine(pdc, entry, id=ii,
                                             pos=[currX, self.linePos[1] - 10],
                                             draw=False)
            self.gapMidPoints.append(currX + gap / 2)
            self.gapNestLevels.append(nestLevel)
            pdc.SetId(lineId)
            pdc.SetPen(wx.Pen(colour=colors.app['fl_flowline_bg']))
            pdc.DrawLine(x1=currX, y1=self.linePos[1],
                         x2=currX + gap, y2=self.linePos[1])
            currX += gap
        lineRect = wx.Rect(self.linePos[0] - 2, self.linePos[1] - 2,
                           currX - self.linePos[0] + 2, 4)
        pdc.SetIdBounds(lineId, lineRect)

        # draw the loops first:
        maxHeight = 0
        for thisLoop in self.loops:
            thisInit = self.loops[thisLoop]['init']
            thisTerm = self.loops[thisLoop]['term']
            thisNest = maxNestLevel - self.loops[thisLoop]['nest'] - 1
            thisId = self.loops[thisLoop]['id']
            height = (self.linePos[1] + dLoopToBaseLine +
                      thisNest * dBetweenLoops)
            self.drawLoop(pdc, thisLoop, id=thisId,
                          startX=thisInit, endX=thisTerm,
                          base=self.linePos[1], height=height)
            self.drawLoopStart(pdc, pos=[thisInit, self.linePos[1]])
            self.drawLoopEnd(pdc, pos=[thisTerm, self.linePos[1]])
            if height > maxHeight:
                maxHeight = height

        # draw routines second (over loop lines):
        currX = self.linePos[0]
        for ii, entry in enumerate(expFlow):
            if entry.getType() == 'Routine' or entry.getType() in getAllStandaloneRoutines():
                currX = self.drawFlowRoutine(pdc, entry, id=ii,
                                             pos=[currX, self.linePos[1] - 10])
            pdc.SetPen(wx.Pen(wx.Pen(colour=colors.app['fl_flowline_bg'])))
            pdc.DrawLine(x1=currX, y1=self.linePos[1],
                         x2=currX + gap, y2=self.linePos[1])
            currX += gap

        self.SetVirtualSize(size=(currX + 100, maxHeight + 50))

        self.drawLineStart(pdc, (self.linePos[0] - gap, self.linePos[1]))
        self.drawLineEnd(pdc, (currX, self.linePos[1]))

        # refresh the visible window after drawing (using OnPaint)
        self.Refresh()

    def drawEntryPoints(self, posList):
        ptSize = (3, 4, 5)[self.appData['flowSize']]
        for n, pos in enumerate(posList):
            if n >= len(self.entryPointPosList):
                # draw for first time
                id = wx.NewIdRef()
                self.entryPointIDlist.append(id)
                self.pdc.SetId(id)
                self.pdc.SetBrush(wx.Brush(colors.app['fl_flowline_bg']))
                self.pdc.DrawCircle(pos, self.linePos[1], ptSize)
                r = self.pdc.GetIdBounds(id)
                self.OffsetRect(r)
                self.RefreshRect(r, False)
            elif pos == self.entryPointPosList[n]:
                pass  # nothing to see here, move along please :-)
            else:
                # move to new position
                dx = pos - self.entryPointPosList[n]
                dy = 0
                r = self.pdc.GetIdBounds(self.entryPointIDlist[n])
                self.pdc.TranslateId(self.entryPointIDlist[n], dx, dy)
                r2 = self.pdc.GetIdBounds(self.entryPointIDlist[n])
                # combine old and new locations to get redraw area
                rectToRedraw = r.Union(r2)
                rectToRedraw.Inflate(4, 4)
                self.OffsetRect(rectToRedraw)
                self.RefreshRect(rectToRedraw, False)

        self.entryPointPosList = posList
        # refresh the visible window after drawing (using OnPaint)
        self.Refresh()

    def setDrawPoints(self, ptType, startPoint=None):
        """Set the points of 'routines', 'loops', or None
        """
        if ptType == 'routines':
            self.pointsToDraw = self.gapMidPoints
        elif ptType == 'loops':
            self.pointsToDraw = self.gapMidPoints
        else:
            self.pointsToDraw = []

    def drawLineStart(self, dc, pos):
        # draw bar at start of timeline; circle looked bad, offset vertically
        ptSize = (9, 9, 12)[self.appData['flowSize']]
        thic = (1, 1, 2)[self.appData['flowSize']]
        dc.SetBrush(wx.Brush(colors.app['fl_flowline_bg']))
        dc.SetPen(wx.Pen(colors.app['fl_flowline_bg']))
        dc.DrawPolygon([[0, -ptSize], [thic, -ptSize],
                        [thic, ptSize], [0, ptSize]], pos[0], pos[1])

    def drawLineEnd(self, dc, pos):
        # draws arrow at end of timeline
        # tmpId = wx.NewIdRef()
        # dc.SetId(tmpId)
        dc.SetBrush(wx.Brush(colors.app['fl_flowline_bg']))
        dc.SetPen(wx.Pen(colors.app['fl_flowline_bg']))
        dc.DrawPolygon([[0, -3], [5, 0], [0, 3]], pos[0], pos[1])
        # dc.SetIdBounds(tmpId,wx.Rect(pos[0],pos[1]+3,5,6))

    def drawLoopEnd(self, dc, pos, downwards=True):
        # define the right side of a loop but draw nothing
        # idea: might want an ID for grabbing and relocating the loop endpoint
        tmpId = wx.NewIdRef()
        dc.SetId(tmpId)
        # dc.SetBrush(wx.Brush(wx.Colour(0,0,0, 250)))
        # dc.SetPen(wx.Pen(wx.Colour(0,0,0, 255)))
        size = (3, 4, 5)[self.appData['flowSize']]
        # if downwards:
        #   dc.DrawPolygon([[size, 0], [0, size], [-size, 0]],
        #                  pos[0], pos[1] + 2 * size)  # points down
        # else:
        #   dc.DrawPolygon([[size, size], [0, 0], [-size, size]],
        #   pos[0], pos[1]-3*size)  # points up
        dc.SetIdBounds(tmpId, wx.Rect(
            pos[0] - size, pos[1] - size, 2 * size, 2 * size))
        return

    def drawLoopStart(self, dc, pos, downwards=True):
        # draws direction arrow on left side of a loop
        tmpId = wx.NewIdRef()
        dc.SetId(tmpId)
        dc.SetBrush(wx.Brush(colors.app['fl_flowline_bg']))
        dc.SetPen(wx.Pen(colors.app['fl_flowline_bg']))
        size = (3, 4, 5)[self.appData['flowSize']]
        offset = (3, 2, 0)[self.appData['flowSize']]
        if downwards:
            dc.DrawPolygon([[size, size], [0, 0], [-size, size]],
                           pos[0], pos[1] + 3 * size - offset)  # points up
        else:
            dc.DrawPolygon([[size, 0], [0, size], [-size, 0]],
                           pos[0], pos[1] - 4 * size)  # points down
        dc.SetIdBounds(tmpId, wx.Rect(
            pos[0] - size, pos[1] - size, 2 * size, 2 * size))

    def drawFlowRoutine(self, dc, routine, id, pos=(0, 0), draw=True):
        """Draw a box to show a routine on the timeline
        draw=False is for a dry-run, esp to compute and return size
        without drawing or setting a pdc ID
        """
        name = routine.name
        if self.appData['flowSize'] == 0 and len(name) > 5:
            name = ' ' + name[:4] + '..'
        else:
            name = ' ' + name + ' '
        if draw:
            dc.SetId(id)
        font = self.GetFont()
        if sys.platform == 'darwin':
            fontSizeDelta = (9, 6, 0)[self.appData['flowSize']]
            font.SetPointSize(1400 / self.dpi - fontSizeDelta)
        elif sys.platform.startswith('linux'):
            fontSizeDelta = (6, 4, 0)[self.appData['flowSize']]
            font.SetPointSize(1400 / self.dpi - fontSizeDelta)
        else:
            fontSizeDelta = (8, 4, 0)[self.appData['flowSize']]
            font.SetPointSize(1000 / self.dpi - fontSizeDelta)

        maxTime, nonSlip = routine.getMaxTime()
<<<<<<< HEAD
        if nonSlip:
            rtFill = colors.app['fl_routine_bg_nonslip']
            rtEdge = colors.app['fl_routine_bg_nonslip']
            rtText = colors.app['fl_routine_fg']
=======
        if routine.disabled:
            rtFill = cs['rt_comp_disabled']
            rtEdge = cs['rt_comp_disabled']
            rtText = cs['fl_routine_fg']
        elif nonSlip:
            rtFill = cs['fl_routine_bg_nonslip']
            rtEdge = cs['fl_routine_bg_nonslip']
            rtText = cs['fl_routine_fg']
>>>>>>> b55b6389
        else:
            rtFill = colors.app['fl_routine_bg_slip']
            rtEdge = colors.app['fl_routine_bg_slip']
            rtText = colors.app['fl_routine_fg']

        # get size based on text
        self.SetFont(font)
        if draw:
            dc.SetFont(font)
        w, h = self.GetFullTextExtent(name)[0:2]
        pad = (5, 10, 20)[self.appData['flowSize']]
        # draw box
        rect = wx.Rect(pos[0], pos[1] + 2 - self.appData['flowSize'],
                       w + pad, h + pad)
        endX = pos[0] + w + pad
        # the edge should match the text
        if draw:
            dc.SetPen(wx.Pen(wx.Colour(rtEdge[0], rtEdge[1],
                                       rtEdge[2], wx.ALPHA_OPAQUE)))
            dc.SetBrush(wx.Brush(rtFill))
            dc.DrawRoundedRectangle(
                rect, (4, 6, 8)[self.appData['flowSize']])
            # draw text
            dc.SetTextForeground(rtText)
            dc.DrawLabel(name, rect, alignment=wx.ALIGN_CENTRE)
            if nonSlip and self.appData['flowSize'] != 0:
                font.SetPointSize(font.GetPointSize() * 0.6)
                dc.SetFont(font)
                _align = wx.ALIGN_CENTRE | wx.ALIGN_BOTTOM
                dc.DrawLabel("(%.2fs)" % maxTime, rect, alignment=_align)

            self.componentFromID[id] = routine
            # set the area for this component
            dc.SetIdBounds(id, rect)

        return endX

    def drawLoop(self, dc, loop, id, startX, endX,
                 base, height, downwards=True):
        if downwards:
            up = -1
        else:
            up = +1

        # draw loop itself, as transparent rect with curved corners
        tmpId = wx.NewIdRef()
        dc.SetId(tmpId)
        # extra distance, in both h and w for curve
        curve = (6, 11, 15)[self.appData['flowSize']]
        yy = [base, height + curve * up, height +
              curve * up / 2, height]  # for area
        dc.SetPen(wx.Pen(colors.app['fl_flowline_bg']))
        vertOffset = 0  # 1 is interesting too
        area = wx.Rect(startX, base + vertOffset,
                       endX - startX, max(yy) - min(yy))
        dc.SetBrush(wx.Brush(wx.Colour(0, 0, 0, 0), style=wx.TRANSPARENT))
        # draws outline:
        dc.DrawRoundedRectangle(area, curve)
        dc.SetIdBounds(tmpId, area)

        flowsize = self.appData['flowSize']  # 0, 1, or 2

        # add a name label, loop info, except at smallest size
        name = loop.params['name'].val
        _show = self.appData['showLoopInfoInFlow']
        if _show and flowsize:
            _cond = 'conditions' in list(loop.params)
            if _cond and loop.params['conditions'].val:
                xnumTrials = 'x' + str(len(loop.params['conditions'].val))
            else:
                xnumTrials = ''
            name += '  (' + str(loop.params['nReps'].val) + xnumTrials
            abbrev = ['',  # for flowsize == 0
                      {'random': 'rand.',
                       'sequential': 'sequ.',
                       'fullRandom': 'f-ran.',
                       'staircase': 'stair.',
                       'interleaved staircases': "int-str."},
                      {'random': 'random',
                       'sequential': 'sequential',
                       'fullRandom': 'fullRandom',
                       'staircase': 'staircase',
                       'interleaved staircases': "interl'vd stairs"}]
            name += ' ' + abbrev[flowsize][loop.params['loopType'].val] + ')'
        if flowsize == 0:
            if len(name) > 9:
                name = ' ' + name[:8] + '..'
            else:
                name = ' ' + name[:9]
        else:
            name = ' ' + name + ' '

        dc.SetId(id)
        font = self.GetFont()
        if sys.platform == 'darwin':
            basePtSize = (650, 750, 900)[flowsize]
        elif sys.platform.startswith('linux'):
            basePtSize = (750, 850, 1000)[flowsize]
        else:
            basePtSize = (700, 750, 800)[flowsize]
        font.SetPointSize(basePtSize / self.dpi)
        self.SetFont(font)
        dc.SetFont(font)

        # get size based on text
        pad = (5, 8, 10)[self.appData['flowSize']]
        w, h = self.GetFullTextExtent(name)[0:2]
        x = startX + (endX - startX) / 2 - w / 2 - pad / 2
        y = (height - h / 2)

        # draw box
        rect = wx.Rect(x, y, w + pad, h + pad)
        # the edge should match the text
        dc.SetPen(wx.Pen(colors.app['fl_flowline_bg']))
        # try to make the loop fill brighter than the background canvas:
        dc.SetBrush(wx.Brush(colors.app['fl_flowline_bg']))

        dc.DrawRoundedRectangle(rect, (4, 6, 8)[flowsize])
        # draw text
        dc.SetTextForeground(colors.app['fl_flowline_fg'])
        dc.DrawText(name, x + pad / 2, y + pad / 2)

        self.componentFromID[id] = loop
        # set the area for this component
        dc.SetIdBounds(id, rect)


class BuilderToolbar(BasePsychopyToolbar):
    def makeTools(self):
        # Clear any existing tools
        self.ClearTools()
        self.buttons = {}

        # New
        self.buttons['filenew'] = self.makeTool(
            name='filenew',
            label=_translate('New'),
            shortcut='new',
            tooltip=_translate("Create new experiment file"),
            func=self.frame.app.newBuilderFrame
        )
        # Open
        self.buttons['fileopen'] = self.makeTool(
            name='fileopen',
            label=_translate('Open'),
            shortcut='open',
            tooltip=_translate("Open an existing experiment file"),
            func=self.frame.fileOpen)
        # Save
        self.buttons['filesave'] = self.makeTool(
            name='filesave',
            label=_translate('Save'),
            shortcut='save',
            tooltip=_translate("Save current experiment file"),
            func=self.frame.fileSave)
        self.frame.bldrBtnSave = self.buttons['filesave']
        # SaveAs
        self.buttons['filesaveas'] = self.makeTool(
            name='filesaveas',
            label=_translate('Save As...'),
            shortcut='saveAs',
            tooltip=_translate("Save current experiment file as..."),
            func=self.frame.fileSaveAs)
        # Undo
        self.buttons['undo'] = self.makeTool(
            name='undo',
            label=_translate('Undo'),
            shortcut='undo',
            tooltip=_translate("Undo last action"),
            func=self.frame.undo)
        self.frame.bldrBtnUndo = self.buttons['undo']
        # Redo
        self.buttons['redo'] = self.makeTool(
            name='redo',
            label=_translate('Redo'),
            shortcut='redo',
            tooltip=_translate("Redo last action"),
            func=self.frame.redo)
        self.frame.bldrBtnRedo = self.buttons['redo']

        self.AddSeparator()

        # Monitor Center
        self.buttons['monitors'] = self.makeTool(
            name='monitors',
            label=_translate('Monitor Center'),
            shortcut='none',
            tooltip=_translate("Monitor settings and calibration"),
            func=self.frame.app.openMonitorCenter)
        # Settings
        self.buttons['cogwindow'] = self.makeTool(
            name='cogwindow',
            label=_translate('Experiment Settings'),
            shortcut='none',
            tooltip=_translate("Edit experiment settings"),
            func=self.frame.setExperimentSettings)

        self.AddSeparator()

        # Compile Py
        self.buttons['compile_py'] = self.makeTool(
            name='compile_py',
            label=_translate('Compile Python Script'),
            shortcut='compileScript',
            tooltip=_translate("Compile to Python script"),
            func=self.frame.compileScript)
        # Compile JS
        self.buttons['compile_js'] = self.makeTool(
            name='compile_js',
            label=_translate('Compile JS Script'),
            shortcut='compileScript',
            tooltip=_translate("Compile to JS script"),
            func=self.frame.fileExport)
        # Send to runner
        self.buttons['runner'] = self.makeTool(
            name='runner',
            label=_translate('Runner'),
            shortcut='runnerScript',
            tooltip=_translate("Send experiment to Runner"),
            func=self.frame.runFile)
        self.frame.bldrBtnRunner = self.buttons['runner']
        # Run
        self.buttons['run'] = self.makeTool(
            name='run',
            label=_translate('Run'),
            shortcut='runScript',
            tooltip=_translate("Run experiment"),
            func=self.frame.runFile)
        self.frame.bldrBtnRun = self.buttons['run']

        self.AddSeparator()

        # Pavlovia run
        self.buttons['pavRun'] = self.makeTool(
            name='globe_run',
            label=_translate("Run online"),
            tooltip=_translate("Run the study online (with pavlovia.org)"),
            func=self.frame.onPavloviaRun)
        # Pavlovia sync
        self.buttons['pavSync'] = self.makeTool(
            name='globe_greensync',
            label=_translate("Sync online"),
            tooltip=_translate("Sync with web project (at pavlovia.org)"),
            func=self.frame.onPavloviaSync)
        # Pavlovia search
        self.buttons['pavSearch'] = self.makeTool(
            name='globe_magnifier',
            label=_translate("Search Pavlovia.org"),
            tooltip=_translate("Find existing studies online (at pavlovia.org)"),
            func=self.onPavloviaSearch)
        # Pavlovia user
        self.buttons['pavUser'] = self.makeTool(
            name='globe_user',
            label=_translate("Current Pavlovia user"),
            tooltip=_translate("Log in/out of Pavlovia.org, view your user profile."),
            func=self.onPavloviaUser)
        # Pavlovia user
        self.buttons['pavProject'] = self.makeTool(
            name='globe_info',
            label=_translate("View project"),
            tooltip=_translate("View details of this project"),
            func=self.onPavloviaProject)

        # Disable compile buttons until an experiment is present
        self.EnableTool(self.buttons['compile_py'].GetId(), Path(str(self.frame.filename)).is_file())
        self.EnableTool(self.buttons['compile_js'].GetId(), Path(str(self.frame.filename)).is_file())

        self.Realize()

    def onPavloviaSearch(self, evt=None):
        searchDlg = SearchFrame(
                app=self.frame.app, parent=self.frame,
                pos=self.frame.GetPosition())
        searchDlg.Show()

    def onPavloviaUser(self, evt=None):
        userDlg = UserFrame(self.frame)
        userDlg.ShowModal()

    def onPavloviaProject(self, evt=None):
        if self.frame.project is not None:
            dlg = ProjectFrame(app=self.frame.app,
                               project=self.frame.project)
        else:
            dlg = ProjectFrame(app=self.frame.app)
        dlg.Show()


def extractText(stream):
    """Take a byte stream (or any file object of type b?) and return

    :param stream: stream from wx.Process or any byte stream from a file
    :return: text converted to unicode ready for appending to wx text view
    """
    return stream.read().decode('utf-8')<|MERGE_RESOLUTION|>--- conflicted
+++ resolved
@@ -3621,21 +3621,14 @@
             font.SetPointSize(1000 / self.dpi - fontSizeDelta)
 
         maxTime, nonSlip = routine.getMaxTime()
-<<<<<<< HEAD
-        if nonSlip:
+        if routine.disabled:
+            rtFill = colors.app['rt_comp_disabled']
+            rtEdge = colors.app['rt_comp_disabled']
+            rtText = colors.app['fl_routine_fg']
+        elif nonSlip:
             rtFill = colors.app['fl_routine_bg_nonslip']
             rtEdge = colors.app['fl_routine_bg_nonslip']
             rtText = colors.app['fl_routine_fg']
-=======
-        if routine.disabled:
-            rtFill = cs['rt_comp_disabled']
-            rtEdge = cs['rt_comp_disabled']
-            rtText = cs['fl_routine_fg']
-        elif nonSlip:
-            rtFill = cs['fl_routine_bg_nonslip']
-            rtEdge = cs['fl_routine_bg_nonslip']
-            rtText = cs['fl_routine_fg']
->>>>>>> b55b6389
         else:
             rtFill = colors.app['fl_routine_bg_slip']
             rtEdge = colors.app['fl_routine_bg_slip']
