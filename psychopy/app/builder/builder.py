#!/usr/bin/env python
# -*- coding: utf-8 -*-

"""
Defines the behavior of Psychopy's Builder view window
Part of the PsychoPy library
Copyright (C) 2002-2018 Jonathan Peirce (C) 2019-2021 Open Science Tools Ltd.
Distributed under the terms of the GNU General Public License (GPL).
"""

from __future__ import absolute_import, division, print_function

import os, sys
import re
import subprocess
import webbrowser
from math import floor
from pathlib import Path
import glob
import copy
import traceback
import codecs
import numpy

from pkg_resources import parse_version
import wx.stc
from wx.lib import scrolledpanel
from wx.lib import platebtn
from wx.html import HtmlWindow

from ...experiment.components import getAllCategories
from ...experiment.routines import Routine, BaseStandaloneRoutine
from ...tools.stringtools import prettyname

try:
    import markdown_it as md
except ImportError:
    md = None
import wx.lib.agw.aui as aui  # some versions of phoenix
try:
    from wx.adv import PseudoDC
except ImportError:
    from wx import PseudoDC

if parse_version(wx.__version__) < parse_version('4.0.3'):
    wx.NewIdRef = wx.NewId

try:
    from queue import Queue, Empty
except ImportError:
    from Queue import Queue, Empty  # python 2.x

from psychopy.localization import _translate
from ... import experiment, prefs
from .. import dialogs, icons
from ..themes import IconCache, ThemeMixin
from ..themes._themes import PsychopyDockArt, PsychopyTabArt, ThemeSwitcher
from psychopy import logging, constants, data
from psychopy.tools.filetools import mergeFolder
from .dialogs import (DlgComponentProperties, DlgExperimentProperties,
                      DlgCodeComponentProperties, DlgLoopProperties, ParamCtrls, ParamNotebook)
from ..utils import (PsychopyToolbar, PsychopyPlateBtn, WindowFrozen,
                     FileDropTarget, FrameSwitcher, updateDemosMenu)

from psychopy.experiment import components, getAllStandaloneRoutines
from builtins import str
from psychopy.app import pavlovia_ui
from psychopy.projects import pavlovia

from psychopy.scripts.psyexpCompile import generateScript

# _localized separates internal (functional) from displayed strings
# long form here allows poedit string discovery
_localized = {
    'Field': _translate('Field'),
    'Default': _translate('Default'),
    'Favorites': _translate('Favorites'),
    'Stimuli': _translate('Stimuli'),
    'Responses': _translate('Responses'),
    'Custom': _translate('Custom'),
    'I/O': _translate('I/O'),
    'Add to favorites': _translate('Add to favorites'),
    'Remove from favorites': _translate('Remove from favorites'),
    # contextMenuLabels
    'edit': _translate('edit'),
    'remove': _translate('remove'),
    'copy': _translate('copy'),
    'move to top': _translate('move to top'),
    'move up': _translate('move up'),
    'move down': _translate('move down'),
    'move to bottom': _translate('move to bottom')
}

cs = ThemeMixin.appColors

class BuilderFrame(wx.Frame, ThemeMixin):
    """Defines construction of the Psychopy Builder Frame"""

    def __init__(self, parent, id=-1, title='PsychoPy (Experiment Builder)',
                 pos=wx.DefaultPosition, fileName=None, frameData=None,
                 style=wx.DEFAULT_FRAME_STYLE, app=None):

        if (fileName is not None) and (type(fileName) == bytes):
            fileName = fileName.decode(sys.getfilesystemencoding())

        self.app = app
        self.dpi = self.app.dpi
        # things the user doesn't set like winsize etc:
        self.appData = self.app.prefs.appData['builder']
        # things about the builder that the user can set:
        self.prefs = self.app.prefs.builder
        self.appPrefs = self.app.prefs.app
        self.paths = self.app.prefs.paths
        self.frameType = 'builder'
        self.filename = fileName
        self.htmlPath = None
        self.project = None  # type: pavlovia.PavloviaProject
        self.btnHandles = {}  # stores toolbar buttons so they can be altered
        self.scriptProcess = None
        self.stdoutBuffer = None
        self.generateScript = generateScript

        if fileName in self.appData['frames']:
            self.frameData = self.appData['frames'][fileName]
        else:  # work out a new frame size/location
            dispW, dispH = self.app.getPrimaryDisplaySize()
            default = self.appData['defaultFrame']
            default['winW'] = int(dispW * 0.75)
            default['winH'] = int(dispH * 0.75)
            if default['winX'] + default['winW'] > dispW:
                default['winX'] = 5
            if default['winY'] + default['winH'] > dispH:
                default['winY'] = 5
            self.frameData = dict(self.appData['defaultFrame'])  # copy
            # increment default for next frame
            default['winX'] += 10
            default['winY'] += 10

        # we didn't have the key or the win was minimized / invalid
        if self.frameData['winH'] == 0 or self.frameData['winW'] == 0:
            self.frameData['winX'], self.frameData['winY'] = (0, 0)
        if self.frameData['winY'] < 20:
            self.frameData['winY'] = 20
        wx.Frame.__init__(self, parent=parent, id=id, title=title,
                          pos=(int(self.frameData['winX']), int(
                              self.frameData['winY'])),
                          size=(int(self.frameData['winW']), int(
                              self.frameData['winH'])),
                          style=style)
        self.Bind(wx.EVT_CLOSE, self.closeFrame)
        #self.panel = wx.Panel(self)

        # detect retina displays (then don't use double-buffering)
        self.isRetina = \
            self.GetContentScaleFactor() != 1 and wx.Platform == '__WXMAC__'

        # create icon
        if sys.platform != 'darwin':
            # doesn't work on darwin and not necessary: handled by app bundle
            iconFile = os.path.join(self.paths['resources'], 'builder.ico')
            if os.path.isfile(iconFile):
                self.SetIcon(wx.Icon(iconFile, wx.BITMAP_TYPE_ICO))

        # create our panels
        self.flowPanel = FlowPanel(frame=self)
        self.routinePanel = RoutinesNotebook(self)
        self.componentButtons = ComponentsPanel(self)
        # menus and toolbars
        self.toolbar = PsychopyToolbar(frame=self)
        self.SetToolBar(self.toolbar)
        self.makeMenus()
        self.CreateStatusBar()
        self.SetStatusText("")

        # setup universal shortcuts
        accelTable = self.app.makeAccelTable()
        self.SetAcceleratorTable(accelTable)

        # setup a default exp
        if fileName is not None and os.path.isfile(fileName):
            self.fileOpen(filename=fileName, closeCurrent=False)
        else:
            self.lastSavedCopy = None
            # don't try to close before opening
            self.fileNew(closeCurrent=False)
        self.updateReadme()

        # control the panes using aui manager
        self._mgr = aui.AuiManager(
            self,
            aui.AUI_MGR_DEFAULT | aui.AUI_MGR_RECTANGLE_HINT)

        #self._mgr.SetArtProvider(PsychopyDockArt())
        #self._art = self._mgr.GetArtProvider()
        # Create panels
        self._mgr.AddPane(self.routinePanel,
                          aui.AuiPaneInfo().
                          Name("Routines").Caption("Routines").CaptionVisible(True).
                          Floatable(False).
                          Movable(False).
                          CloseButton(False).MaximizeButton(True).PaneBorder(False).
                          Center())  # 'center panes' expand
        rtPane = self._mgr.GetPane('Routines')
        self._mgr.AddPane(self.componentButtons,
                          aui.AuiPaneInfo().
                          Name("Components").Caption("Components").CaptionVisible(True).
                          Floatable(False).
                          RightDockable(True).LeftDockable(True).
                          CloseButton(False).PaneBorder(False))
        compPane = self._mgr.GetPane('Components')
        self._mgr.AddPane(self.flowPanel,
                          aui.AuiPaneInfo().
                          Name("Flow").Caption("Flow").CaptionVisible(True).
                          BestSize((8 * self.dpi, 2 * self.dpi)).
                          Floatable(False).
                          RightDockable(True).LeftDockable(True).
                          CloseButton(False).PaneBorder(False))
        flowPane = self._mgr.GetPane('Flow')
        self.layoutPanes()
        rtPane.CaptionVisible(True)
        # tell the manager to 'commit' all the changes just made
        self._mgr.Update()
        # self.SetSizer(self.mainSizer)  # not necessary for aui type controls
        if self.frameData['auiPerspective']:
            self._mgr.LoadPerspective(self.frameData['auiPerspective'])
        self.SetMinSize(wx.Size(600, 400))  # min size for the whole window
        self.SetSize(
            (int(self.frameData['winW']), int(self.frameData['winH'])))
        self.SendSizeEvent()
        self._mgr.Update()

        # self.SetAutoLayout(True)
        self.Bind(wx.EVT_CLOSE, self.closeFrame)
        self.Bind(wx.EVT_SIZE, self.onResize)

        self.app.trackFrame(self)
        self.SetDropTarget(FileDropTarget(targetFrame=self))
        self._applyAppTheme()

    # def _applyAppTheme(self, target=None):
    #     # self.SetArtProvider(PsychopyDockArt())
    #     for c in self.GetChildren():
    #         if hasattr(c, '_applyAppTheme'):
    #             c._applyAppTheme()
    #     self.Refresh()
    #     self.Update()

    # Synonymise Aui manager for use with theme mixin
    def GetAuiManager(self):
        return self._mgr

    def makeMenus(self):
        """
        Produces Menus for the Builder Frame
        """

        # ---Menus---#000000#FFFFFF-------------------------------------------
        menuBar = wx.MenuBar()
        # ---_file---#000000#FFFFFF-------------------------------------------
        self.fileMenu = wx.Menu()
        menuBar.Append(self.fileMenu, _translate('&File'))

        # create a file history submenu
        self.fileHistoryMaxFiles = 10
        self.fileHistory = wx.FileHistory(maxFiles=self.fileHistoryMaxFiles)
        self.recentFilesMenu = wx.Menu()
        self.fileHistory.UseMenu(self.recentFilesMenu)
        for filename in self.appData['fileHistory']:
            if os.path.exists(filename):
                self.fileHistory.AddFileToHistory(filename)
        self.Bind(wx.EVT_MENU_RANGE, self.OnFileHistory,
                  id=wx.ID_FILE1, id2=wx.ID_FILE9)
        keys = self.app.keys
        menu = self.fileMenu
        menu.Append(
            wx.ID_NEW,
            _translate("&New\t%s") % keys['new'])
        menu.Append(
            wx.ID_OPEN,
            _translate("&Open...\t%s") % keys['open'])
        menu.AppendSubMenu(
            self.recentFilesMenu,
            _translate("Open &Recent"))
        menu.Append(
            wx.ID_SAVE,
            _translate("&Save\t%s") % keys['save'],
            _translate("Save current experiment file"))
        menu.Append(
            wx.ID_SAVEAS,
            _translate("Save &as...\t%s") % keys['saveAs'],
            _translate("Save current experiment file as..."))
        exportMenu = menu.Append(
            -1,
            _translate("Export HTML...\t%s") % keys['exportHTML'],
            _translate("Export experiment to html/javascript file"))
        menu.Append(
            wx.ID_CLOSE,
            _translate("&Close file\t%s") % keys['close'],
            _translate("Close current experiment"))
        self.Bind(wx.EVT_MENU, self.app.newBuilderFrame, id=wx.ID_NEW)
        self.Bind(wx.EVT_MENU, self.fileExport, id=exportMenu.GetId())
        self.Bind(wx.EVT_MENU, self.fileSave, id=wx.ID_SAVE)
        menu.Enable(wx.ID_SAVE, False)
        self.Bind(wx.EVT_MENU, self.fileSaveAs, id=wx.ID_SAVEAS)
        self.Bind(wx.EVT_MENU, self.fileOpen, id=wx.ID_OPEN)
        self.Bind(wx.EVT_MENU, self.commandCloseFrame, id=wx.ID_CLOSE)
        self.fileMenu.AppendSeparator()
        item = menu.Append(
            wx.ID_PREFERENCES,
            _translate("&Preferences\t%s") % keys['preferences'])
        self.Bind(wx.EVT_MENU, self.app.showPrefs, item)
        item = menu.Append(
            wx.ID_ANY, _translate("Reset preferences...")
        )
        self.Bind(wx.EVT_MENU, self.resetPrefs, item)
        # item = menu.Append(wx.NewId(), "Plug&ins")
        # self.Bind(wx.EVT_MENU, self.pluginManager, item)
        menu.AppendSeparator()
        msg = _translate("Close PsychoPy Builder")
        item = menu.Append(wx.ID_ANY, msg)
        self.Bind(wx.EVT_MENU, self.closeFrame, id=item.GetId())
        self.fileMenu.AppendSeparator()
        self.fileMenu.Append(wx.ID_EXIT,
                             _translate("&Quit\t%s") % keys['quit'],
                             _translate("Terminate the program"))
        self.Bind(wx.EVT_MENU, self.quit, id=wx.ID_EXIT)

        # ------------- edit ------------------------------------
        self.editMenu = wx.Menu()
        menuBar.Append(self.editMenu, _translate('&Edit'))
        menu = self.editMenu
        self._undoLabel = menu.Append(wx.ID_UNDO,
                                      _translate("Undo\t%s") % keys['undo'],
                                      _translate("Undo last action"),
                                      wx.ITEM_NORMAL)
        self.Bind(wx.EVT_MENU, self.undo, id=wx.ID_UNDO)
        self._redoLabel = menu.Append(wx.ID_REDO,
                                      _translate("Redo\t%s") % keys['redo'],
                                      _translate("Redo last action"),
                                      wx.ITEM_NORMAL)
        self.Bind(wx.EVT_MENU, self.redo, id=wx.ID_REDO)
        menu.Append(wx.ID_PASTE, _translate("&Paste\t%s") % keys['paste'])
        self.Bind(wx.EVT_MENU, self.paste, id=wx.ID_PASTE)

        # ---_view---#000000#FFFFFF-------------------------------------------
        self.viewMenu = wx.Menu()
        menuBar.Append(self.viewMenu, _translate('&View'))
        menu = self.viewMenu

        # item = menu.Append(wx.ID_ANY,
        #                    _translate("Open Coder view"),
        #                    _translate("Open a new Coder view"))
        # self.Bind(wx.EVT_MENU, self.app.showCoder, item)
        #
        # item = menu.Append(wx.ID_ANY,
        #                    _translate("Open Runner view"),
        #                    _translate("Open the Runner view"))
        # self.Bind(wx.EVT_MENU, self.app.showRunner, item)
        # menu.AppendSeparator()

        item = menu.Append(wx.ID_ANY,
                           _translate("&Toggle readme\t%s") % self.app.keys[
                               'toggleReadme'],
                           _translate("Toggle Readme"))
        self.Bind(wx.EVT_MENU, self.toggleReadme, item)
        item = menu.Append(wx.ID_ANY,
                           _translate("&Flow Larger\t%s") % self.app.keys[
                               'largerFlow'],
                           _translate("Larger flow items"))
        self.Bind(wx.EVT_MENU, self.flowPanel.increaseSize, item)
        item = menu.Append(wx.ID_ANY,
                           _translate("&Flow Smaller\t%s") % self.app.keys[
                               'smallerFlow'],
                           _translate("Smaller flow items"))
        self.Bind(wx.EVT_MENU, self.flowPanel.decreaseSize, item)
        item = menu.Append(wx.ID_ANY,
                           _translate("&Routine Larger\t%s") % keys[
                               'largerRoutine'],
                           _translate("Larger routine items"))
        self.Bind(wx.EVT_MENU, self.routinePanel.increaseSize, item)
        item = menu.Append(wx.ID_ANY,
                           _translate("&Routine Smaller\t%s") % keys[
                               'smallerRoutine'],
                           _translate("Smaller routine items"))
        self.Bind(wx.EVT_MENU, self.routinePanel.decreaseSize, item)
        menu.AppendSeparator()
        # Add Theme Switcher
        self.themesMenu = ThemeSwitcher(self)
        menu.AppendSubMenu(self.themesMenu,
                               _translate("Themes"))

        # ---_tools ---#000000#FFFFFF-----------------------------------------
        self.toolsMenu = wx.Menu()
        menuBar.Append(self.toolsMenu, _translate('&Tools'))
        menu = self.toolsMenu
        item = menu.Append(wx.ID_ANY,
                           _translate("Monitor Center"),
                           _translate("To set information about your monitor"))
        self.Bind(wx.EVT_MENU, self.app.openMonitorCenter, item)

        item = menu.Append(wx.ID_ANY,
                           _translate("Compile\t%s") % keys['compileScript'],
                           _translate("Compile the exp to a script"))
        self.Bind(wx.EVT_MENU, self.compileScript, item)
        self.bldrRun = menu.Append(wx.ID_ANY,
                           _translate("Run\t%s") % keys['runScript'],
                           _translate("Run the current script"))
        self.Bind(wx.EVT_MENU, self.runFile, self.bldrRun, id=self.bldrRun)
        item = menu.Append(wx.ID_ANY,
                           _translate("Send to runner\t%s") % keys['runnerScript'],
                           _translate("Send current script to runner"))
        self.Bind(wx.EVT_MENU, self.runFile, item)
        menu.AppendSeparator()
        item = menu.Append(wx.ID_ANY,
                           _translate("PsychoPy updates..."),
                           _translate("Update PsychoPy to the latest, or a "
                                      "specific, version"))
        self.Bind(wx.EVT_MENU, self.app.openUpdater, item)
        if hasattr(self.app, 'benchmarkWizard'):
            item = menu.Append(wx.ID_ANY,
                               _translate("Benchmark wizard"),
                               _translate("Check software & hardware, generate "
                                          "report"))
            self.Bind(wx.EVT_MENU, self.app.benchmarkWizard, item)

        # ---_experiment---#000000#FFFFFF-------------------------------------
        self.expMenu = wx.Menu()
        menuBar.Append(self.expMenu, _translate('&Experiment'))
        menu = self.expMenu
        item = menu.Append(wx.ID_ANY,
                           _translate("&New Routine\t%s") % keys['newRoutine'],
                           _translate("Create a new routine (e.g. the trial "
                                      "definition)"))
        self.Bind(wx.EVT_MENU, self.addRoutine, item)
        item = menu.Append(wx.ID_ANY,
                           _translate("&Copy Routine\t%s") % keys[
                               'copyRoutine'],
                           _translate("Copy the current routine so it can be "
                                      "used in another exp"),
                           wx.ITEM_NORMAL)
        self.Bind(wx.EVT_MENU, self.onCopyRoutine, item)
        item = menu.Append(wx.ID_ANY,
                           _translate("&Paste Routine\t%s") % keys[
                               'pasteRoutine'],
                           _translate("Paste the Routine into the current "
                                      "experiment"),
                           wx.ITEM_NORMAL)
        self.Bind(wx.EVT_MENU, self.onPasteRoutine, item)
        item = menu.Append(wx.ID_ANY,
                           _translate("&Rename Routine\t%s") % keys[
                               'renameRoutine'],
                           _translate("Change the name of this routine"))
        self.Bind(wx.EVT_MENU, self.renameRoutine, item)
        item = menu.Append(wx.ID_ANY,
                           _translate("Paste Component\t%s") % keys[
                               'pasteCompon'],
                           _translate(
                               "Paste the Component at bottom of the current "
                               "Routine"),
                           wx.ITEM_NORMAL)
        self.Bind(wx.EVT_MENU, self.onPasteCompon, item)
        menu.AppendSeparator()

        item = menu.Append(wx.ID_ANY,
                           _translate("Insert Routine in Flow"),
                           _translate(
                               "Select one of your routines to be inserted"
                               " into the experiment flow"))
        self.Bind(wx.EVT_MENU, self.flowPanel.onInsertRoutine, item)
        item = menu.Append(wx.ID_ANY,
                           _translate("Insert Loop in Flow"),
                           _translate("Create a new loop in your flow window"))
        self.Bind(wx.EVT_MENU, self.flowPanel.insertLoop, item)
        menu.AppendSeparator()

        item = menu.Append(wx.ID_ANY,
                           _translate("README..."),
                           _translate("Add or edit the text shown when your experiment is opened"))
        self.Bind(wx.EVT_MENU, self.editREADME, item)

        # ---_demos---#000000#FFFFFF------------------------------------------
        # for demos we need a dict where the event ID will correspond to a
        # filename

        self.demosMenu = wx.Menu()
        # unpack demos option
        menu = self.demosMenu
        item = menu.Append(wx.ID_ANY,
                           _translate("&Unpack Demos..."),
                           _translate(
                               "Unpack demos to a writable location (so that"
                               " they can be run)"))
        self.Bind(wx.EVT_MENU, self.demosUnpack, item)
        item = menu.Append(wx.ID_ANY,
                           _translate("Browse on Pavlovia"),
                           _translate("Get more demos from the online demos "
                                      "repository on Pavlovia")
                           )
        self.Bind(wx.EVT_MENU, self.openPavloviaDemos, item)
        item = menu.Append(wx.ID_ANY,
                           _translate("Open demos folder"),
                           _translate("Open the local folder where demos are stored")
                           )
        self.Bind(wx.EVT_MENU, self.openLocalDemos, item)
        menu.AppendSeparator()
        # add any demos that are found in the prefs['demosUnpacked'] folder
        updateDemosMenu(self, self.demosMenu, self.prefs['unpackedDemosDir'], ext=".psyexp")
        menuBar.Append(self.demosMenu, _translate('&Demos'))

        # ---_onlineStudies---#000000#FFFFFF-------------------------------------------
        self.pavloviaMenu = pavlovia_ui.menu.PavloviaMenu(parent=self)
        menuBar.Append(self.pavloviaMenu, _translate("Pavlovia.org"))

        # ---_window---#000000#FFFFFF-----------------------------------------
        self.windowMenu = FrameSwitcher(self)
        menuBar.Append(self.windowMenu,
                    _translate("Window"))

        # ---_help---#000000#FFFFFF-------------------------------------------
        self.helpMenu = wx.Menu()
        menuBar.Append(self.helpMenu, _translate('&Help'))
        menu = self.helpMenu

        item = menu.Append(wx.ID_ANY,
                           _translate("&PsychoPy Homepage"),
                           _translate("Go to the PsychoPy homepage"))
        self.Bind(wx.EVT_MENU, self.app.followLink, item)
        self.app.urls[item.GetId()] = self.app.urls['psychopyHome']
        item = menu.Append(wx.ID_ANY,
                           _translate("&PsychoPy Builder Help"),
                           _translate(
                               "Go to the online documentation for PsychoPy"
                               " Builder"))
        self.Bind(wx.EVT_MENU, self.app.followLink, item)
        self.app.urls[item.GetId()] = self.app.urls['builderHelp']

        menu.AppendSeparator()
        item = menu.Append(wx.ID_ANY,
                           _translate("&System Info..."),
                           _translate("Get system information."))
        self.Bind(wx.EVT_MENU, self.app.showSystemInfo, id=item.GetId())

        menu.AppendSeparator()
        menu.Append(wx.ID_ABOUT, _translate(
            "&About..."), _translate("About PsychoPy"))
        self.Bind(wx.EVT_MENU, self.app.showAbout, id=wx.ID_ABOUT)
        item = menu.Append(wx.ID_ANY,
                           _translate("&News..."),
                           _translate("News"))
        self.Bind(wx.EVT_MENU, self.app.showNews, id=item.GetId())

        self.SetMenuBar(menuBar)

    def commandCloseFrame(self, event):
        """Defines Builder Frame Closing Event"""
        self.Close()

    def closeFrame(self, event=None, checkSave=True):
        """Defines Frame closing behavior, such as checking for file
           saving"""
        # close file first (check for save) but no need to update view
        okToClose = self.fileClose(updateViews=False, checkSave=checkSave)

        if not okToClose:
            if hasattr(event, 'Veto'):
                event.Veto()
            return
        else:
            # as of wx3.0 the AUI manager needs to be uninitialised explicitly
            self._mgr.UnInit()
            # is it the last frame?
            lastFrame = len(self.app.getAllFrames()) == 1
            quitting = self.app.quitting
            if lastFrame and sys.platform != 'darwin' and not quitting:
                self.app.quit(event)
            else:
                self.app.forgetFrame(self)
                self.Destroy()  # required

            # Show Runner if hidden
            if self.app.runner is not None:
                self.app.showRunner()
        self.app.updateWindowMenu()

    def quit(self, event=None):
        """quit the app
        """
        self.app.quit(event)

    def onResize(self, event):
        """Called when the frame is resized."""
        self.componentButtons.Refresh()
        self.flowPanel.Refresh()
        event.Skip()

    def fileNew(self, event=None, closeCurrent=True):
        """Create a default experiment (maybe an empty one instead)
        """
        # Note: this is NOT the method called by the File>New menu item.
        # That calls app.newBuilderFrame() instead
        if closeCurrent:  # if no exp exists then don't try to close it
            if not self.fileClose(updateViews=False):
                # close the existing (and prompt for save if necess)
                return False
        self.filename = 'untitled.psyexp'
        self.exp = experiment.Experiment(prefs=self.app.prefs)
        defaultName = 'trial'
        # create the trial routine as an example
        self.exp.addRoutine(defaultName)
        self.exp.flow.addRoutine(
            self.exp.routines[defaultName], pos=1)  # add it to flow
        # add it to user's namespace
        self.exp.namespace.add(defaultName, self.exp.namespace.user)
        routine = self.exp.routines[defaultName]
        ## add an ISI component by default
        # components = self.componentButtons.components
        # Static = components['StaticComponent']
        # ISI = Static(self.exp, parentName=defaultName, name='ISI',
        #             startType='time (s)', startVal=0.0,
        #             stopType='duration (s)', stopVal=0.5)
        # routine.addComponent(ISI)
        self.resetUndoStack()
        self.setIsModified(False)
        self.updateAllViews()
        self.app.updateWindowMenu()

    def fileOpen(self, event=None, filename=None, closeCurrent=True):
        """Open a FileDialog, then load the file if possible.
        """
        if filename is None:
            if sys.platform != 'darwin':
                wildcard = _translate("PsychoPy experiments (*.psyexp)|*.psyexp|Any file (*.*)|*.*")
            else:
                wildcard = _translate("PsychoPy experiments (*.psyexp)|*.psyexp|Any file (*.*)|*")
            dlg = wx.FileDialog(self, message=_translate("Open file ..."),
                                style=wx.FD_OPEN | wx.FD_FILE_MUST_EXIST,
                                wildcard=wildcard)
            if dlg.ShowModal() != wx.ID_OK:
                return 0
            filename = dlg.GetPath()

        # did user try to open a script in Builder?
        if filename.endswith('.py'):
            self.app.showCoder()  # ensures that a coder window exists
            self.app.coder.setCurrentDoc(filename)
            self.app.coder.setFileModified(False)
            return
        with WindowFrozen(ctrl=self):
            # try to pause rendering until all panels updated
            if closeCurrent:
                if not self.fileClose(updateViews=False):
                    # close the existing (and prompt for save if necess)
                    return False
            self.exp = experiment.Experiment(prefs=self.app.prefs)
            try:
                self.exp.loadFromXML(filename)
            except Exception:
                print(u"Failed to load {}. Please send the following to"
                      u" the PsychoPy user list".format(filename))
                traceback.print_exc()
                logging.flush()
            self.resetUndoStack()
            self.setIsModified(False)
            self.filename = filename
            # routinePanel.addRoutinePage() is done in
            # routinePanel.redrawRoutines(), called by self.updateAllViews()
            # update the views
            self.updateAllViews()  # if frozen effect will be visible on thaw
        self.updateReadme()
        self.fileHistory.AddFileToHistory(filename)
        self.htmlPath = None  # so we won't accidentally save to other html exp

        if self.app.runner:
            self.app.runner.addTask(fileName=self.filename)  # Add to Runner

        try:
            self.project = pavlovia.getProject(filename)
        except Exception as e:  # failed for
            self.project = None
            print(e)
        self.app.updateWindowMenu()

    def fileSave(self, event=None, filename=None):
        """Save file, revert to SaveAs if the file hasn't yet been saved
        """
        if filename is None:
            filename = self.filename
        if filename.startswith('untitled'):
            if not self.fileSaveAs(filename):
                return False  # the user cancelled during saveAs
        else:
            filename = self.exp.saveToXML(filename)
            self.fileHistory.AddFileToHistory(filename)
        self.setIsModified(False)
        # if export on save then we should have an html file to update
        if self._getExportPref('on save') and os.path.split(filename)[0]:
            self.filename = filename
            self.fileExport(htmlPath=self.htmlPath)
        return True

    def fileSaveAs(self, event=None, filename=None):
        """Defines Save File as Behavior
        """
        shortFilename = self.getShortFilename()
        expName = self.exp.getExpName()
        if (not expName) or (shortFilename == expName):
            usingDefaultName = True
        else:
            usingDefaultName = False
        if filename is None:
            filename = self.filename
        initPath, filename = os.path.split(filename)

        if sys.platform != 'darwin':
            wildcard = _translate("PsychoPy experiments (*.psyexp)|*.psyexp|Any file (*.*)|*.*")
        else:
            wildcard = _translate("PsychoPy experiments (*.psyexp)|*.psyexp|Any file (*.*)|*")
        returnVal = False
        dlg = wx.FileDialog(
            self, message=_translate("Save file as ..."), defaultDir=initPath,
            defaultFile=filename, style=wx.FD_SAVE | wx.FD_OVERWRITE_PROMPT,
            wildcard=wildcard)

        if dlg.ShowModal() == wx.ID_OK:
            newPath = dlg.GetPath()
            # update exp name
            # if user has not manually renamed experiment
            if usingDefaultName:
                newShortName = os.path.splitext(
                    os.path.split(newPath)[1])[0]
                self.exp.setExpName(newShortName)
            # actually save
            self.fileSave(event=None, filename=newPath)
            self.filename = newPath
            returnVal = 1
        dlg.Destroy()

        self.updateWindowTitle()
        return returnVal

    def fileExport(self, event=None, htmlPath=None):
        """Exports the script as an HTML file (PsychoJS library)
        """
        # get path if not given one
        expPath, expName = os.path.split(self.filename)
        if htmlPath is None:
            htmlPath = self._getHtmlPath(self.filename)
        if not htmlPath:
            return
        dlg = ExportFileDialog(self, wx.ID_ANY,
                               title=_translate("Export HTML file"),
                               filePath=htmlPath,
                               exp=self.exp)

        export = dlg.exportOnSave
        if self.exp.settings.params['exportHTML'].val == 'manually':
            retVal = dlg.ShowModal()
            self.exp.settings.params['exportHTML'].val = export.GetString(export.GetCurrentSelection())
            if retVal != wx.ID_OK:  # User cancelled export
                return False

        exportPath = os.path.join(htmlPath, expName.replace('.psyexp', '.js'))
        self.generateScript(experimentPath=exportPath,
                            exp=self.exp,
                            target="PsychoJS")
        # Open exported files
        self.app.showCoder()
        self.app.coder.fileOpen(filename=exportPath)
        self.app.coder.fileOpen(filename=htmlPath)

    def editREADME(self, event):
        self.showReadme()
        folder = Path(self.filename).parent
        if folder == folder.parent:
            raise FileNotFoundError("Please save experiment before editing the README file")
            return
        possible = [folder / 'README.txt',
                  folder / 'README.md']
        exists = False
        for readme in possible:
            if readme.is_file():
                # If README file exists, open it
                exists = True
                self.app.coder.fileOpen(filename=str(readme))
                break
        if not exists:
            # If no README file exists, make one and then open it
            readme = folder / 'README.md'
            open(readme, "x")
            self.app.coder.fileOpen(filename=str(readme))
        return

    def getShortFilename(self):
        """returns the filename without path or extension
        """
        return os.path.splitext(os.path.split(self.filename)[1])[0]

    # def pluginManager(self, evt=None, value=True):
    #     """Show the plugin manger frame."""
    #     PluginManagerFrame(self).ShowModal()

    def updateReadme(self):
        """Check whether there is a readme file in this folder and try to show
        """
        # create the frame if we don't have one yet
        if not hasattr(self, 'readmeFrame') or self.readmeFrame is None:
            self.readmeFrame = ReadmeFrame(parent=self)
        # look for a readme file
        if self.filename and self.filename != 'untitled.psyexp':
            dirname = os.path.dirname(self.filename)
            possibles = glob.glob(os.path.join(dirname, 'readme*'))
            if len(possibles) == 0:
                possibles = glob.glob(os.path.join(dirname, 'Readme*'))
                possibles.extend(glob.glob(os.path.join(dirname, 'README*')))
            # still haven't found a file so use default name
            if len(possibles) == 0:
                self.readmeFilename = os.path.join(
                    dirname, 'readme.txt')  # use this as our default
            else:
                self.readmeFilename = possibles[0]  # take the first one found
        else:
            self.readmeFilename = None
        self.readmeFrame.setFile(self.readmeFilename)
        content = self.readmeFrame.ctrl.ToText()
        if content and self.prefs['alwaysShowReadme']:
            self.showReadme()

    def showReadme(self, evt=None, value=True):
        """Shows Readme file
        """
        if not self.readmeFrame.IsShown():
            self.readmeFrame.Show(value)

    def toggleReadme(self, evt=None):
        """Toggles visibility of Readme file
        """
        if self.readmeFrame is None:
            self.updateReadme()
            self.showReadme()
        else:
            self.readmeFrame.toggleVisible()

    def OnFileHistory(self, evt=None):
        """get the file based on the menu ID
        """
        fileNum = evt.GetId() - wx.ID_FILE1
        path = self.fileHistory.GetHistoryFile(fileNum)
        self.fileOpen(filename=path)
        # add it back to the history so it will be moved up the list
        self.fileHistory.AddFileToHistory(path)

    def checkSave(self):
        """Check whether we need to save before quitting
        """
        if hasattr(self, 'isModified') and self.isModified:
            self.Show(True)
            self.Raise()
            self.app.SetTopWindow(self)
            msg = _translate('Experiment %s has changed. Save before '
                             'quitting?') % self.filename
            dlg = dialogs.MessageDialog(self, msg, type='Warning')
            resp = dlg.ShowModal()
            if resp == wx.ID_CANCEL:
                return False  # return, don't quit
            elif resp == wx.ID_YES:
                if not self.fileSave():
                    return False  # user might cancel during save
            elif resp == wx.ID_NO:
                pass  # don't save just quit
        return True

    def fileClose(self, event=None, checkSave=True, updateViews=True):
        """This is typically only called when the user x
        """
        if checkSave:
            ok = self.checkSave()
            if not ok:
                return False  # user cancelled
        if self.filename is None:
            frameData = self.appData['defaultFrame']
        else:
            frameData = dict(self.appData['defaultFrame'])
            self.appData['prevFiles'].append(self.filename)

            # get size and window layout info
        if self.IsIconized():
            self.Iconize(False)  # will return to normal mode to get size info
            frameData['state'] = 'normal'
        elif self.IsMaximized():
            # will briefly return to normal mode to get size info
            self.Maximize(False)
            frameData['state'] = 'maxim'
        else:
            frameData['state'] = 'normal'
        frameData['auiPerspective'] = self._mgr.SavePerspective()
        frameData['winW'], frameData['winH'] = self.GetSize()
        frameData['winX'], frameData['winY'] = self.GetPosition()

        # truncate history to the recent-most last N unique files, where
        # N = self.fileHistoryMaxFiles, as defined in makeMenus()
        for ii in range(self.fileHistory.GetCount()):
            self.appData['fileHistory'].append(
                self.fileHistory.GetHistoryFile(ii))
        # fileClose gets calls multiple times, so remove redundancy
        # while preserving order; end of the list is recent-most:
        tmp = []
        fhMax = self.fileHistoryMaxFiles
        for f in self.appData['fileHistory'][-3 * fhMax:]:
            if f not in tmp:
                tmp.append(f)
        self.appData['fileHistory'] = copy.copy(tmp[-fhMax:])

        # assign the data to this filename
        self.appData['frames'][self.filename] = frameData
        # save the display data only for those frames in the history:
        tmp2 = {}
        for f in self.appData['frames']:
            if f in self.appData['fileHistory']:
                tmp2[f] = self.appData['frames'][f]
        self.appData['frames'] = copy.copy(tmp2)

        # close self
        self.routinePanel.removePages()
        self.filename = 'untitled.psyexp'
        # add the current exp as the start point for undo:
        self.resetUndoStack()
        if updateViews:
            self.updateAllViews()
        return 1

    def updateAllViews(self):
        """Updates Flow Panel, Routine Panel, and Window Title simultaneously
        """
        self.flowPanel.draw()
        self.routinePanel.redrawRoutines()
        self.updateWindowTitle()

    def layoutPanes(self):
        # Get panes
        flowPane = self._mgr.GetPane('Flow')
        compPane = self._mgr.GetPane('Components')
        rtPane = self._mgr.GetPane('Routines')
        # Arrange panes according to prefs
        if 'FlowBottom' in self.prefs['builderLayout']:
            flowPane.Bottom()
        elif 'FlowTop' in self.prefs['builderLayout']:
            flowPane.Top()
        if 'CompRight' in self.prefs['builderLayout']:
            compPane.Right()
        if 'CompLeft' in self.prefs['builderLayout']:
            compPane.Left()
        rtPane.Center()
        # Commit
        self._mgr.Update()

    def resetPrefs(self, event):
        """Reset preferences to default"""
        # Present "are you sure" dialog
        dlg = wx.MessageDialog(self, _translate("Are you sure you want to reset your preferences? This cannot be undone."),
                               caption="Reset Preferences...", style=wx.ICON_WARNING | wx.CANCEL)
        dlg.SetOKCancelLabels(
            _translate("I'm sure"),
            _translate("Wait, go back!")
        )
        if dlg.ShowModal() == wx.ID_OK:
            # If okay is pressed, remove prefs file (meaning a new one will be created on next restart)
            os.remove(prefs.paths['userPrefsFile'])
            # Show confirmation
            dlg = wx.MessageDialog(self, _translate("Done! Your preferences have been reset. Changes will be applied when you next open PsychoPy."))
            dlg.ShowModal()
        else:
            pass

    def updateWindowTitle(self, newTitle=None):
        """Defines behavior to update window Title
        """
        if newTitle is None:
            shortName = os.path.split(self.filename)[-1]
            newTitle = '%s - PsychoPy Builder' % (shortName)
        self.SetTitle(newTitle)

    def setIsModified(self, newVal=None):
        """Sets current modified status and updates save icon accordingly.

        This method is called by the methods fileSave, undo, redo,
        addToUndoStack and it is usually preferably to call those
        than to call this directly.

        Call with ``newVal=None``, to only update the save icon(s)
        """
        if newVal is None:
            newVal = self.getIsModified()
        else:
            self.isModified = newVal
        if hasattr(self, 'bldrBtnSave'):
            self.toolbar.EnableTool(self.bldrBtnSave.Id, newVal)
        self.fileMenu.Enable(wx.ID_SAVE, newVal)

    def getIsModified(self):
        """Checks if changes were made"""
        return self.isModified

    def resetUndoStack(self):
        """Reset the undo stack. do *immediately after* creating a new exp.

        Implicitly calls addToUndoStack() using the current exp as the state
        """
        self.currentUndoLevel = 1  # 1 is current, 2 is back one setp...
        self.currentUndoStack = []
        self.addToUndoStack()
        self.updateUndoRedo()
        self.setIsModified(newVal=False)  # update save icon if needed

    def addToUndoStack(self, action="", state=None):
        """Add the given ``action`` to the currentUndoStack, associated
        with the @state@. ``state`` should be a copy of the exp
        from *immediately after* the action was taken.
        If no ``state`` is given the current state of the experiment is used.

        If we are at end of stack already then simply append the action.  If
        not (user has done an undo) then remove orphan actions and append.
        """
        if state is None:
            state = copy.deepcopy(self.exp)
        # remove actions from after the current level
        if self.currentUndoLevel > 1:
            self.currentUndoStack = self.currentUndoStack[
                                    :-(self.currentUndoLevel - 1)]
            self.currentUndoLevel = 1
        # append this action
        self.currentUndoStack.append({'action': action, 'state': state})
        self.setIsModified(newVal=True)  # update save icon if needed
        self.updateUndoRedo()

    def undo(self, event=None):
        """Step the exp back one level in the @currentUndoStack@ if possible,
        and update the windows.

        Returns the final undo level (1=current, >1 for further in past)
        or -1 if redo failed (probably can't undo)
        """
        if self.currentUndoLevel >= len(self.currentUndoStack):
            return -1  # can't undo
        self.currentUndoLevel += 1
        state = self.currentUndoStack[-self.currentUndoLevel]['state']
        self.exp = copy.deepcopy(state)
        self.updateAllViews()
        self.setIsModified(newVal=True)  # update save icon if needed
        self.updateUndoRedo()

        return self.currentUndoLevel

    def redo(self, event=None):
        """Step the exp up one level in the @currentUndoStack@ if possible,
        and update the windows.

        Returns the final undo level (0=current, >0 for further in past)
        or -1 if redo failed (probably can't redo)
        """
        if self.currentUndoLevel <= 1:
            return -1  # can't redo, we're already at latest state
        self.currentUndoLevel -= 1
        self.exp = copy.deepcopy(
            self.currentUndoStack[-self.currentUndoLevel]['state'])
        self.updateUndoRedo()
        self.updateAllViews()
        self.setIsModified(newVal=True)  # update save icon if needed
        return self.currentUndoLevel

    def paste(self, event=None):
        """This receives paste commands for all child dialog boxes as well
        """
        foc = self.FindFocus()
        if hasattr(foc, 'Paste'):
            foc.Paste()

    def updateUndoRedo(self):
        """Defines Undo and Redo commands for the window
        """
        undoLevel = self.currentUndoLevel
        # check undo
        if undoLevel >= len(self.currentUndoStack):
            # can't undo if we're at top of undo stack
            label = _translate("Undo\t%s") % self.app.keys['undo']
            enable = False
        else:
            action = self.currentUndoStack[-undoLevel]['action']
            txt = _translate("Undo %(action)s\t%(key)s")
            fmt = {'action': action, 'key': self.app.keys['undo']}
            label = txt % fmt
            enable = True
        self._undoLabel.SetItemLabel(label)
        if hasattr(self, 'bldrBtnUndo'):
            self.toolbar.EnableTool(self.bldrBtnUndo.Id, enable)
        self.editMenu.Enable(wx.ID_UNDO, enable)

        # check redo
        if undoLevel == 1:
            label = _translate("Redo\t%s") % self.app.keys['redo']
            enable = False
        else:
            action = self.currentUndoStack[-undoLevel + 1]['action']
            txt = _translate("Redo %(action)s\t%(key)s")
            fmt = {'action': action, 'key': self.app.keys['redo']}
            label = txt % fmt
            enable = True
        self._redoLabel.SetItemLabel(label)
        if hasattr(self, 'bldrBtnRedo'):
            self.toolbar.EnableTool(self.bldrBtnRedo.Id, enable)
        self.editMenu.Enable(wx.ID_REDO, enable)

    def demosUnpack(self, event=None):
        """Get a folder location from the user and unpack demos into it."""
        # choose a dir to unpack in
        dlg = wx.DirDialog(parent=self, message=_translate(
            "Location to unpack demos"))
        if dlg.ShowModal() == wx.ID_OK:
            unpackFolder = dlg.GetPath()
        else:
            return -1  # user cancelled
        # ensure it's an empty dir:
        if os.listdir(unpackFolder) != []:
            unpackFolder = os.path.join(unpackFolder, 'PsychoPy3 Demos')
            if not os.path.isdir(unpackFolder):
                os.mkdir(unpackFolder)
        mergeFolder(os.path.join(self.paths['demos'], 'builder'),
                    unpackFolder)
        self.prefs['unpackedDemosDir'] = unpackFolder
        self.app.prefs.saveUserPrefs()
        updateDemosMenu(self, self.demosMenu, self.prefs['unpackedDemosDir'], ext=".psyexp")

    def demoLoad(self, event=None):
        """Defines Demo Loading Event."""
        fileDir = self.demos[event.GetId()]
        files = glob.glob(os.path.join(fileDir, '*.psyexp'))
        if len(files) == 0:
            print("Found no psyexp files in %s" % fileDir)
        else:
            self.fileOpen(event=None, filename=files[0], closeCurrent=True)

    def openLocalDemos(self, event=None):
        # Choose a command according to OS
        if sys.platform in ['win32']:
            comm = "explorer"
        elif sys.platform in ['darwin']:
            comm = "open"
        elif sys.platform in ['linux', 'linux2']:
            comm = "dolphin"
        # Use command to open themes folder
        subprocess.call(f"{comm} {prefs.builder['unpackedDemosDir']}", shell=True)

    def openPavloviaDemos(self, event=None):
        webbrowser.open("https://pavlovia.org/explore")

    def runFile(self, event=None):
        """Open Runner for running the psyexp file."""
        if not os.path.exists(self.filename):
            ok = self.fileSave(self.filename)
            if not ok:
                return  # save file before compiling script

        if self.getIsModified():
            ok = self.fileSave(self.filename)
            if not ok:
                return  # save file before compiling script
        self.app.showRunner()
        self.stdoutFrame.addTask(fileName=self.filename)
        self.app.runner.Raise()
        if event:
            if event.Id in [self.bldrBtnRun.Id, self.bldrRun.Id]:
                self.app.runner.panel.runLocal(event)
            else:
                self.app.showRunner()

    def onCopyRoutine(self, event=None):
        """copy the current routine from self.routinePanel
        to self.app.copiedRoutine.
        """
        r = copy.deepcopy(self.routinePanel.getCurrentRoutine())
        if r is not None:
            self.app.copiedRoutine = r

    def onPasteRoutine(self, event=None):
        """Paste the current routine from self.app.copiedRoutine to a new page
        in self.routinePanel after promting for a new name.
        """
        if self.app.copiedRoutine is None:
            return -1
        origName = self.app.copiedRoutine.name
        defaultName = self.exp.namespace.makeValid(origName)
        msg = _translate('New name for copy of "%(copied)s"?  [%(default)s]')
        vals = {'copied': origName, 'default': defaultName}
        message = msg % vals
        dlg = wx.TextEntryDialog(self, message=message,
                                 caption=_translate('Paste Routine'))
        if dlg.ShowModal() == wx.ID_OK:
            routineName = dlg.GetValue()
            newRoutine = copy.deepcopy(self.app.copiedRoutine)
            if not routineName:
                routineName = defaultName
            newRoutine.name = self.exp.namespace.makeValid(routineName)
            newRoutine.params['name'] = newRoutine.name
            self.exp.namespace.add(newRoutine.name)
            # add to the experiment
            self.exp.addRoutine(newRoutine.name, newRoutine)
            for newComp in newRoutine:  # routine == list of components
                newName = self.exp.namespace.makeValid(newComp.params['name'])
                self.exp.namespace.add(newName)
                newComp.params['name'].val = newName
            # could do redrawRoutines but would be slower?
            self.routinePanel.addRoutinePage(newRoutine.name, newRoutine)
            self.addToUndoStack("PASTE Routine `%s`" % newRoutine.name)
        dlg.Destroy()

    def onPasteCompon(self, event=None):
        """
        Paste the copied Component (if there is one) into the current
        Routine
        """
        routinePage = self.routinePanel.getCurrentPage()
        routinePage.pasteCompon()

    def onURL(self, evt):
        """decompose the URL of a file and line number"""
        # "C:\Program Files\wxPython...\samples\hangman\hangman.py"
        filename = evt.GetString().split('"')[1]
        lineNumber = int(evt.GetString().split(',')[1][5:])
        self.app.showCoder()
        self.app.coder.gotoLine(filename, lineNumber)

    def setExperimentSettings(self, event=None, timeout=None):
        """Defines ability to save experiment settings
        """
        component = self.exp.settings
        # does this component have a help page?
        if hasattr(component, 'url'):
            helpUrl = component.url
        else:
            helpUrl = None
        title = '%s Properties' % self.exp.getExpName()
<<<<<<< HEAD
        dlg = DlgExperimentProperties(frame=self, title=title,
                                      params=component.params,
                                      helpUrl=helpUrl, order=component.order,
                                      timeout=timeout, depends=component.depends)
=======
        dlg = DlgExperimentProperties(frame=self, element=component, experiment=self.exp)
>>>>>>> 64676c57
        if dlg.OK:
            self.addToUndoStack("EDIT experiment settings")
            self.setIsModified(True)

    def addRoutine(self, event=None):
        """Defines ability to add routine in the routine panel
        """
        self.routinePanel.createNewRoutine()

    def renameRoutine(self, name, event=None, returnName=True):
        """Defines ability to rename routine in the routine panel
        """
        # get notebook details
        currentRoutine = self.routinePanel.getCurrentPage()
        currentRoutineIndex = self.routinePanel.GetPageIndex(currentRoutine)
        routine = self.routinePanel.GetPage(
            self.routinePanel.GetSelection()).routine
        oldName = routine.name
        msg = _translate("What is the new name for the Routine?")
        dlg = wx.TextEntryDialog(self, message=msg, value=oldName,
                                 caption=_translate('Rename'))
        exp = self.exp
        if dlg.ShowModal() == wx.ID_OK:
            name = dlg.GetValue()
            # silently auto-adjust the name to be valid, and register in the
            # namespace:
            name = exp.namespace.makeValid(
                name, prefix='routine')
            if oldName in self.exp.routines:
                # Swap old with new names
                self.exp.routines[oldName].name = name
                self.exp.routines[name] = self.exp.routines.pop(oldName)
                for comp in self.exp.routines[name]:
                    comp.parentName = name
                self.exp.namespace.rename(oldName, name)
                self.routinePanel.renameRoutinePage(currentRoutineIndex, name)
                self.addToUndoStack("`RENAME Routine `%s`" % oldName)
                dlg.Destroy()
                self.flowPanel.draw()

    def compileScript(self, event=None):
        """Defines compile script button behavior"""
        fullPath = self.filename.replace('.psyexp', '.py')
        self.generateScript(experimentPath=fullPath, exp=self.exp)
        self.app.showCoder()  # make sure coder is visible
        self.app.coder.fileNew(filepath=fullPath)
        self.app.coder.fileReload(event=None, filename=fullPath)

    @property
    def stdoutFrame(self):
        """
        Gets Experiment Runner stdout.
        """
        if not self.app.runner:
            self.app.runner = self.app.showRunner()
        return self.app.runner

    def _getHtmlPath(self, filename):
        expPath = os.path.split(filename)[0]
        if not os.path.isdir(expPath):
            retVal = self.fileSave()
            if retVal:
                return self._getHtmlPath(self.filename)
            else:
                return False

        htmlPath = os.path.join(expPath, self.exp.htmlFolder)
        return htmlPath

    def _getExportPref(self, pref):
        """Returns True if pref matches exportHTML preference"""
        if pref.lower() not in [prefs.lower() for prefs in self.exp.settings.params['exportHTML'].allowedVals]:
            raise ValueError("'{}' is not an allowed value for {}".format(pref, 'exportHTML'))
        exportHtml = str(self.exp.settings.params['exportHTML'].val).lower()
        if exportHtml == pref.lower():
            return True

    def onPavloviaSync(self, evt=None):
        if self._getExportPref('on sync'):
            htmlPath = self._getHtmlPath(self.filename)
            if htmlPath:
                self.fileExport(htmlPath=htmlPath)
            else:
                return

        self.enablePavloviaButton(['pavloviaSync', 'pavloviaRun'], False)
        try:
            retVal = pavlovia_ui.syncProject(parent=self, project=self.project)
            pavlovia.knownProjects.save()  # update projects.json
            self.gitFeedback(retVal)
        finally:
            self.enablePavloviaButton(['pavloviaSync', 'pavloviaRun'], True)

    def onPavloviaRun(self, evt=None):
        if self._getExportPref('on save'):
            self.fileSave()
            retVal = pavlovia_ui.syncProject(parent=self, project=self.project,
                                             closeFrameWhenDone=False)
            self.gitFeedback(retVal)
        elif self._getExportPref('on sync'):
            self.fileExport(htmlPath=self._getHtmlPath(self.filename))
            retVal = pavlovia_ui.syncProject(parent=self, project=self.project,
                                             closeFrameWhenDone=False)
            self.gitFeedback(retVal)
        elif self._getExportPref('manually'):
            # Check htmlpath and projects exists
            noHtmlFolder = not os.path.isdir(self._getHtmlPath(self.filename))
            noProject = not bool(pavlovia.getProject(self.filename))
            if noHtmlFolder:
                self.fileExport()
            if noProject or noHtmlFolder:
                retVal = pavlovia_ui.syncProject(parent=self, project=self.project,
                                                 closeFrameWhenDone=False)
                self.gitFeedback(retVal)
        if self.project:
            htmlPath = self.exp.settings.params['HTML path'].val
            self.project.pavloviaStatus = 'ACTIVATED'
            url = "https://pavlovia.org/run/{}/{}".format(self.project.id, htmlPath)
            wx.LaunchDefaultBrowser(url)

    def enablePavloviaButton(self, buttons, enable):
        """
        Enables or disables Pavlovia buttons.

        Parameters
        ----------
        name: string, list
            Takes single buttons 'pavloviaSync', 'pavloviaRun', 'pavloviaSearch', 'pavloviaUser',
            or multiple buttons in string 'pavloviaSync, pavloviaRun',
            or comma separated list of strings ['pavloviaSync', 'pavloviaRun', ...].
        enable: bool
            True enables and False disables the button
        """
        if isinstance(buttons, str):
            buttons = buttons.split(',')
        for button in buttons:
            self.toolbar.EnableTool(self.btnHandles[button.strip(' ')].GetId(), enable)

    def setPavloviaUser(self, user):
        # TODO: update user icon on button to user avatar
        pass

    def gitFeedback(self, val):
        """
        Set feedback color for the Pavlovia Sync toolbar button.

        Parameters
        ----------
        val: int
            Status of git sync. 1 for SUCCESS (green), 0 or -1 for FAIL (RED)
        """
        feedbackTime = 1500
        colour = {0: "red", -1: "red", 1: "green"}
        toolbarSize = 32

        # Store original
        origBtn = self.btnHandles['pavloviaSync'].NormalBitmap
        # Create new feedback bitmap
        feedbackBmp = self.app.iconCache.getBitmap(
                name='{}globe.png'.format(colour[val]),
                size=toolbarSize)

        # Set feedback button
        self.btnHandles['pavloviaSync'].SetNormalBitmap(feedbackBmp)
        self.toolbar.Realize()
        self.toolbar.Refresh()

        # Reset button to default state after time
        wx.CallLater(feedbackTime, self.btnHandles['pavloviaSync'].SetNormalBitmap, origBtn)
        wx.CallLater(feedbackTime + 50, self.toolbar.Realize)
        wx.CallLater(feedbackTime + 50, self.toolbar.Refresh)

    @property
    def project(self):
        """A PavloviaProject object if one is known for this experiment
        """
        if 'project' in self.__dict__ and self.__dict__['project']:
            return self.__dict__['project']
        elif self.filename and pavlovia.getProject(self.filename):
            return pavlovia.getProject(self.filename)
        else:
            return None

    @project.setter
    def project(self, project):
        self.__dict__['project'] = project


class RoutinesNotebook(aui.AuiNotebook, ThemeMixin):
    """A notebook that stores one or more routines
    """

    def __init__(self, frame, id=-1):
        self.frame = frame
        self.app = frame.app
        self.routineMaxSize = 2
        self.appData = self.app.prefs.appData
        aui.AuiNotebook.__init__(self, frame, id)
        self.Bind(aui.EVT_AUINOTEBOOK_PAGE_CLOSE, self.onClosePane)

        # double buffered better rendering except if retina

        self.SetDoubleBuffered(not self.frame.isRetina)

        self._applyAppTheme()
        if not hasattr(self.frame, 'exp'):
            return  # we haven't yet added an exp

    def _applyAppTheme(self, target=None):
        self.SetArtProvider(PsychopyTabArt())
        self.GetAuiManager().SetArtProvider(PsychopyDockArt())
        for index in range(self.GetPageCount()):
            page = self.GetPage(index)
            # double buffered better rendering except if retina
            self.SetDoubleBuffered(not self.frame.isRetina)
            page._applyAppTheme()
        self.Refresh()

    def getCurrentRoutine(self):
        routinePage = self.getCurrentPage()
        if routinePage:
            return routinePage.routine  # no routine page
        return None

    def setCurrentRoutine(self, routine):
        for ii in range(self.GetPageCount()):
            if routine is self.GetPage(ii).routine:
                self.SetSelection(ii)

    def getCurrentPage(self):
        if self.GetSelection() >= 0:
            return self.GetPage(self.GetSelection())
        return None

    def addRoutinePage(self, routineName, routine):
        # Make page
        routinePage = None
        if isinstance(routine, Routine):
            routinePage = RoutineCanvas(notebook=self, routine=routine)
        elif isinstance(routine, BaseStandaloneRoutine):
            routinePage = StandaloneRoutineCanvas(parent=self, routine=routine)
        # Add page
        if routinePage:
            self.AddPage(routinePage, routineName)

    def renameRoutinePage(self, index, newName, ):
        self.SetPageText(index, newName)

    def removePages(self):
        for ii in range(self.GetPageCount()):
            currId = self.GetSelection()
            self.DeletePage(currId)

    def createNewRoutine(self, returnName=False):
        msg = _translate("What is the name for the new Routine? "
                         "(e.g. instr, trial, feedback)")
        dlg = wx.TextEntryDialog(self, message=msg,
                                 caption=_translate('New Routine'))
        exp = self.frame.exp
        routineName = None
        if dlg.ShowModal() == wx.ID_OK:
            routineName = dlg.GetValue()
            # silently auto-adjust the name to be valid, and register in the
            # namespace:
            routineName = exp.namespace.makeValid(
                routineName, prefix='routine')
            exp.namespace.add(routineName)  # add to the namespace
            exp.addRoutine(routineName)  # add to the experiment
            # then to the notebook:
            self.addRoutinePage(routineName, exp.routines[routineName])
            self.frame.addToUndoStack("NEW Routine `%s`" % routineName)
        dlg.Destroy()
        if returnName:
            return routineName

    def onClosePane(self, event=None):
        """Close the pane and remove the routine from the exp
        """
        routine = self.GetPage(event.GetSelection()).routine
        name = routine.name
        # update experiment object, namespace, and flow window (if this is
        # being used)
        if name in self.frame.exp.routines:
            # remove names of the routine and its components from namespace
            _nsp = self.frame.exp.namespace
            for c in self.frame.exp.routines[name]:
                _nsp.remove(c.params['name'].val)
            _nsp.remove(self.frame.exp.routines[name].name)
            del self.frame.exp.routines[name]
        if routine in self.frame.exp.flow:
            self.frame.exp.flow.removeComponent(routine)
            self.frame.flowPanel.draw()
        self.frame.addToUndoStack("REMOVE Routine `%s`" % (name))

    def increaseSize(self, event=None):
        self.appData['routineSize'] = min(
            self.routineMaxSize, self.appData['routineSize'] + 1)
        with WindowFrozen(self):
            self.redrawRoutines()

    def decreaseSize(self, event=None):
        self.appData['routineSize'] = max(0, self.appData['routineSize'] - 1)
        with WindowFrozen(self):
            self.redrawRoutines()

    def redrawRoutines(self):
        """Removes all the routines, adds them back (alphabetical order),
        sets current back to orig
        """
        currPage = self.GetSelection()
        self.removePages()
        displayOrder = sorted(self.frame.exp.routines.keys())  # alphabetical
        for routineName in displayOrder:
            if isinstance(self.frame.exp.routines[routineName], Routine):
                self.addRoutinePage(
                    routineName, self.frame.exp.routines[routineName])
        if currPage > -1:
            self.SetSelection(currPage)


class RoutineCanvas(wx.ScrolledWindow):
    """Represents a single routine (used as page in RoutinesNotebook)"""

    def __init__(self, notebook, id=wx.ID_ANY, routine=None):
        """This window is based heavily on the PseudoDC demo of wxPython
        """
        wx.ScrolledWindow.__init__(
            self, notebook, id, (0, 0), style=wx.BORDER_NONE | wx.VSCROLL)

        self.frame = notebook.frame
        self.app = self.frame.app
        self.dpi = self.app.dpi
        self.lines = []
        self.maxWidth = self.GetSize().GetWidth()
        self.maxHeight = 15 * self.dpi
        self.x = self.y = 0
        self.curLine = []
        self.drawing = False
        self.drawSize = self.app.prefs.appData['routineSize']
        # auto-rescale based on number of components and window size is jumpy
        # when switch between routines of diff drawing sizes
        self.iconSize = (24, 24, 48)[self.drawSize]  # only 24, 48 so far
        self.fontBaseSize = (1100, 1200, 1300)[self.drawSize]  # depends on OS?
        #self.scroller = PsychopyScrollbar(self, wx.VERTICAL)
        self.SetVirtualSize((self.maxWidth, self.maxHeight))
        self.SetScrollRate(self.dpi / 4, self.dpi / 4)

        self.routine = routine
        self.yPositions = None
        self.yPosTop = (25, 40, 60)[self.drawSize]
        # the step in Y between each component
        self.componentStep = (25, 32, 50)[self.drawSize]
        self.timeXposStart = (150, 150, 200)[self.drawSize]
        # the left hand edge of the icons:
        _scale = (1.3, 1.5, 1.5)[self.drawSize]
        self.iconXpos = self.timeXposStart - self.iconSize * _scale
        self.timeXposEnd = self.timeXposStart + 400  # onResize() overrides

        # create a PseudoDC to record our drawing
        self.pdc = PseudoDC()
        self.pen_cache = {}
        self.brush_cache = {}
        # vars for handling mouse clicks
        self.dragid = -1
        self.lastpos = (0, 0)
        # use the ID of the drawn icon to retrieve component name:
        self.componentFromID = {}
        self.contextMenuItems = ['copy', 'edit', 'remove',
                                 'move to top', 'move up',
                                 'move down', 'move to bottom']
        # labels are only for display, and allow localization
        self.contextMenuLabels = {k: _localized[k]
                                  for k in self.contextMenuItems}
        self.contextItemFromID = {}
        self.contextIDFromItem = {}
        for item in self.contextMenuItems:
            id = wx.NewIdRef()
            self.contextItemFromID[id] = item
            self.contextIDFromItem[item] = id

        self._applyAppTheme()

        self.Bind(wx.EVT_PAINT, self.OnPaint)
        self.Bind(wx.EVT_ERASE_BACKGROUND, lambda x: None)
        self.Bind(wx.EVT_MOUSE_EVENTS, self.OnMouse)
        self.Bind(wx.EVT_MOUSEWHEEL, self.OnScroll)
        self.Bind(wx.EVT_SIZE, self.onResize)
        # crashes if drop on OSX:
        # self.SetDropTarget(FileDropTarget(builder = self.frame))

    def _applyAppTheme(self, target=None):
        """Synonymise app theme method with redraw method"""
        return self.redrawRoutine()

    def onResize(self, event):
        self.sizePix = event.GetSize()
        self.timeXposStart = (150, 150, 200)[self.drawSize]
        self.timeXposEnd = self.sizePix[0] - (60, 80, 100)[self.drawSize]
        self.redrawRoutine()  # then redraw visible

    def ConvertEventCoords(self, event):
        xView, yView = self.GetViewStart()
        xDelta, yDelta = self.GetScrollPixelsPerUnit()
        return (event.GetX() + (xView * xDelta),
                event.GetY() + (yView * yDelta))

    def OffsetRect(self, r):
        """Offset the rectangle, r, to appear in the given pos in the window
        """
        xView, yView = self.GetViewStart()
        xDelta, yDelta = self.GetScrollPixelsPerUnit()
        r.OffsetXY(-(xView * xDelta), -(yView * yDelta))

    def OnMouse(self, event):
        if event.LeftDown():
            x, y = self.ConvertEventCoords(event)
            icons = self.pdc.FindObjectsByBBox(x, y)
            if len(icons):
                self.editComponentProperties(
                    component=self.componentFromID[icons[0]])
        elif event.RightDown():
            x, y = self.ConvertEventCoords(event)
            icons = self.pdc.FindObjectsByBBox(x, y)
            menuPos = event.GetPosition()
            if 'flowTop' in self.app.prefs.builder['builderLayout']:
                # width of components panel
                menuPos[0] += self.frame.componentButtons.GetSize()[0]
                # height of flow panel
                menuPos[1] += self.frame.flowPanel.GetSize()[1]
            if len(icons):
                self._menuComponent = self.componentFromID[icons[0]]
                self.showContextMenu(self._menuComponent, xy=menuPos)
        elif event.Dragging() or event.LeftUp():
            if self.dragid != -1:
                pass
            if event.LeftUp():
                pass
        elif event.Moving():
            try:
                x, y = self.ConvertEventCoords(event)
                id = self.pdc.FindObjectsByBBox(x, y)[0]
                component = self.componentFromID[id]
                self.frame.SetStatusText("Component: "+component.params['name'].val)
            except IndexError:
                self.frame.SetStatusText("")

    def OnScroll(self, event):
        xy = self.GetViewStart()
        multiplier = self.dpi / 1600
        self.Scroll(xy[0], xy[1] - event.WheelRotation*multiplier)

    def showContextMenu(self, component, xy):
        menu = wx.Menu()
        for item in self.contextMenuItems:
            id = self.contextIDFromItem[item]
            menu.Append(id, self.contextMenuLabels[item])
            menu.Bind(wx.EVT_MENU, self.onContextSelect, id=id)
        self.frame.PopupMenu(menu, xy)
        menu.Destroy()  # destroy to avoid mem leak

    def onContextSelect(self, event):
        """Perform a given action on the component chosen
        """
        op = self.contextItemFromID[event.GetId()]
        component = self._menuComponent
        r = self.routine
        if op == 'edit':
            self.editComponentProperties(component=component)
        elif op == 'copy':
            self.copyCompon(component=component)
        elif op == 'remove':
            r.removeComponent(component)
            self.frame.addToUndoStack(
                "REMOVE `%s` from Routine" % (component.params['name'].val))
            self.frame.exp.namespace.remove(component.params['name'].val)
        elif op.startswith('move'):
            lastLoc = r.index(component)
            r.remove(component)
            if op == 'move to top':
                r.insert(0, component)
            if op == 'move up':
                r.insert(lastLoc - 1, component)
            if op == 'move down':
                r.insert(lastLoc + 1, component)
            if op == 'move to bottom':
                r.append(component)
            self.frame.addToUndoStack("MOVED `%s`" %
                                      component.params['name'].val)
        self.redrawRoutine()
        self._menuComponent = None

    def OnPaint(self, event):
        # Create a buffered paint DC.  It will create the real
        # wx.PaintDC and then blit the bitmap to it when dc is
        # deleted.
        dc = wx.GCDC(wx.BufferedPaintDC(self))
        # we need to clear the dc BEFORE calling PrepareDC
        bg = wx.Brush(self.GetBackgroundColour())
        dc.SetBackground(bg)
        dc.Clear()
        # use PrepareDC to set position correctly
        self.PrepareDC(dc)
        # create a clipping rect from our position and size
        # and the Update Region
        xv, yv = self.GetViewStart()
        dx, dy = self.GetScrollPixelsPerUnit()
        x, y = (xv * dx, yv * dy)
        rgn = self.GetUpdateRegion()
        rgn.Offset(x, y)
        r = rgn.GetBox()
        # draw to the dc using the calculated clipping rect
        self.pdc.DrawToDCClipped(dc, r)

    def redrawRoutine(self):
        self.pdc.Clear()  # clear the screen
        self.pdc.RemoveAll()  # clear all objects (icon buttons)

        self.SetBackgroundColour(ThemeMixin.appColors['tab_bg'])
        # work out where the component names and icons should be from name
        # lengths
        self.setFontSize(self.fontBaseSize // self.dpi, self.pdc)
        longest = 0
        w = 50
        for comp in self.routine:
            name = comp.params['name'].val
            if len(name) > longest:
                longest = len(name)
                w = self.GetFullTextExtent(name)[0]
        self.timeXpos = w + (50, 50, 90)[self.drawSize]

        # separate components according to whether they are drawn in separate
        # row
        rowComponents = []
        staticCompons = []
        for n, component in enumerate(self.routine):
            if component.type == 'Static':
                staticCompons.append(component)
            else:
                rowComponents.append(component)

        # draw static, time grid, normal (row) comp:
        yPos = self.yPosTop
        yPosBottom = yPos + len(rowComponents) * self.componentStep
        # draw any Static Components first (below the grid)
        for component in staticCompons:
            bottom = max(yPosBottom, self.GetSize()[1])
            self.drawStatic(self.pdc, component, yPos, bottom)
        self.drawTimeGrid(self.pdc, yPos, yPosBottom)
        # normal components, one per row
        for component in rowComponents:
            self.drawComponent(self.pdc, component, yPos)
            yPos += self.componentStep

        # the 50 allows space for labels below the time axis
        self.SetVirtualSize((self.maxWidth, yPos + 50))
        self.Refresh()  # refresh the visible window after drawing (OnPaint)
        #self.scroller.Resize()

    def getMaxTime(self):
        """Return the max time to be drawn in the window
        """
        maxTime, nonSlip = self.routine.getMaxTime()
        if self.routine.hasOnlyStaticComp():
            maxTime = int(maxTime) + 1.0
        return maxTime

    def drawTimeGrid(self, dc, yPosTop, yPosBottom, labelAbove=True):
        """Draws the grid of lines and labels the time axes
        """
        tMax = self.getMaxTime() * 1.1
        xScale = self.getSecsPerPixel()
        xSt = self.timeXposStart
        xEnd = self.timeXposEnd

        # dc.SetId(wx.NewIdRef())
        dc.SetPen(wx.Pen(ThemeMixin.appColors['rt_timegrid']))
        dc.SetTextForeground(wx.Colour(ThemeMixin.appColors['rt_timegrid']))
        # draw horizontal lines on top and bottom
        dc.DrawLine(x1=xSt, y1=yPosTop,
                    x2=xEnd, y2=yPosTop)
        dc.DrawLine(x1=xSt, y1=yPosBottom,
                    x2=xEnd, y2=yPosBottom)
        # draw vertical time points
        # gives roughly 1/10 the width, but in rounded to base 10 of
        # 0.1,1,10...
        unitSize = 10 ** numpy.ceil(numpy.log10(tMax * 0.8)) / 10.0
        if tMax / unitSize < 3:
            # gives units of 2 (0.2,2,20)
            unitSize = 10 ** numpy.ceil(numpy.log10(tMax * 0.8)) / 50.0
        elif tMax / unitSize < 6:
            # gives units of 5 (0.5,5,50)
            unitSize = 10 ** numpy.ceil(numpy.log10(tMax * 0.8)) / 20.0
        for lineN in range(int(numpy.floor((tMax / unitSize)))):
            # vertical line:
            dc.DrawLine(xSt + lineN * unitSize / xScale, yPosTop - 4,
                        xSt + lineN * unitSize / xScale, yPosBottom + 4)
            # label above:
            dc.DrawText('%.2g' % (lineN * unitSize), xSt + lineN *
                        unitSize / xScale - 4, yPosTop - 30)
            if yPosBottom > 300:
                # if bottom of grid is far away then draw labels here too
                dc.DrawText('%.2g' % (lineN * unitSize), xSt + lineN *
                            unitSize / xScale - 4, yPosBottom + 10)
        # add a label
        self.setFontSize(self.fontBaseSize // self.dpi, dc)
        # y is y-half height of text
        dc.DrawText('t (sec)', xEnd + 5,
                    yPosTop - self.GetFullTextExtent('t')[1] / 2.0)
        # or draw bottom labels only if scrolling is turned on, virtual size >
        # available size?
        if yPosBottom > 300:
            # if bottom of grid is far away then draw labels there too
            # y is y-half height of text
            dc.DrawText('t (sec)', xEnd + 5,
                        yPosBottom - self.GetFullTextExtent('t')[1] / 2.0)
        dc.SetTextForeground(ThemeMixin.appColors['text'])

    def setFontSize(self, size, dc):
        font = self.GetFont()
        font.SetPointSize(size)
        dc.SetFont(font)
        self.SetFont(font)

    def drawStatic(self, dc, component, yPosTop, yPosBottom):
        """draw a static (ISI) component box"""
        # set an id for the region of this component (so it can
        # act as a button). see if we created this already.
        id = None
        for key in self.componentFromID:
            if self.componentFromID[key] == component:
                id = key
        if not id:  # then create one and add to the dict
            id = wx.NewIdRef()
            self.componentFromID[id] = component
        dc.SetId(id)
        # deduce start and stop times if possible
        startTime, duration, nonSlipSafe = component.getStartAndDuration()
        # ensure static comps are clickable (even if $code start or duration)
        unknownTiming = False
        if startTime is None:
            startTime = 0
            unknownTiming = True
        if duration is None:
            duration = 0  # minimal extent ensured below
            unknownTiming = True
        # calculate rectangle for component
        xScale = self.getSecsPerPixel()

        if component.params['disabled'].val:
            dc.SetBrush(wx.Brush(ThemeMixin.appColors['rt_static_disabled']))
            dc.SetPen(wx.Pen(ThemeMixin.appColors['rt_static_disabled']))

        else:
            dc.SetBrush(wx.Brush(ThemeMixin.appColors['rt_static']))
            dc.SetPen(wx.Pen(ThemeMixin.appColors['rt_static']))

        xSt = self.timeXposStart + startTime // xScale
        w = duration // xScale + 1  # +1 b/c border alpha=0 in dc.SetPen
        w = max(min(w, 10000), 2)  # ensure 2..10000 pixels
        h = yPosBottom - yPosTop
        # name label, position:
        name = component.params['name'].val  # "ISI"
        if unknownTiming:
            # flag it as not literally represented in time, e.g., $code
            # duration
            name += ' ???'
        nameW, nameH = self.GetFullTextExtent(name)[0:2]
        x = xSt + w // 2
        staticLabelTop = (0, 50, 60)[self.drawSize]
        y = staticLabelTop - nameH * 3
        fullRect = wx.Rect(x - 20, y, nameW, nameH)
        # draw the rectangle, draw text on top:
        dc.DrawRectangle(xSt, yPosTop - nameH * 4, w, h + nameH * 5)
        dc.DrawText(name, x - nameW // 2, y)
        # update bounds to include time bar
        fullRect.Union(wx.Rect(xSt, yPosTop, w, h))
        dc.SetIdBounds(id, fullRect)

    def drawComponent(self, dc, component, yPos):
        """Draw the timing of one component on the timeline"""
        # set an id for the region of this component (so it
        # can act as a button). see if we created this already
        id = None
        for key in self.componentFromID:
            if self.componentFromID[key] == component:
                id = key
        if not id:  # then create one and add to the dict
            id = wx.NewIdRef()
            self.componentFromID[id] = component
        dc.SetId(id)

        iconYOffset = (6, 6, 0)[self.drawSize]
        icons = self.app.iconCache

        thisIcon = icons.getComponentBitmap(component, self.iconSize)
        dc.DrawBitmap(thisIcon, self.iconXpos, yPos + iconYOffset, True)
        fullRect = wx.Rect(self.iconXpos, yPos,
                           thisIcon.GetWidth(), thisIcon.GetHeight())

        self.setFontSize(self.fontBaseSize // self.dpi, dc)

        name = component.params['name'].val
        # get size based on text
        w, h = self.GetFullTextExtent(name)[0:2]
        if w > self.iconXpos - self.dpi/5:
            # If width is greater than space available, split word at point calculated by average letter width
            maxLen = int(
                (self.iconXpos - self.GetFullTextExtent("...")[0] - self.dpi/5)
                / (w/len(name))
            )
            splitAt = int(maxLen/2)
            name = name[:splitAt] + "..." + name[-splitAt:]
            w = self.iconXpos - self.dpi/5
        # draw text
        # + x position of icon (left side)
        # - half width of icon (including whitespace around it)
        # - FULL width of text
        # + slight adjustment for whitespace
        x = self.iconXpos - thisIcon.GetWidth()/2 - w + thisIcon.GetWidth()/3
        _adjust = (5, 5, -2)[self.drawSize]
        y = yPos + thisIcon.GetHeight() // 2 - h // 2 + _adjust
        dc.DrawText(name, x, y)
        fullRect.Union(wx.Rect(x - 20, y, w, h))

        # deduce start and stop times if possible
        startTime, duration, nonSlipSafe = component.getStartAndDuration()
        # draw entries on timeline (if they have some time definition)
        if startTime is not None and duration is not None:
            # then we can draw a sensible time bar!
            dc.SetPen(wx.Pen(ThemeMixin.appColors['rt_comp'],
                             style=wx.TRANSPARENT))

            if component.params['disabled'].val:
                # Grey bar if comp is disabled
                dc.SetBrush(wx.Brush(ThemeMixin.appColors['rt_comp_disabled']))
                dc.DrawBitmap(thisIcon.ConvertToDisabled(), self.iconXpos, yPos + iconYOffset, True)
            elif 'forceEndRoutine' in component.params \
                    or 'forceEndRoutineOnPress' in component.params:
                if any(component.params[key].val
                       for key in ['forceEndRoutine', 'forceEndRoutineOnPress']
                       if key in component.params):
                    # Orange bar if component has forceEndRoutine or forceEndRoutineOnPress and either are true
                    dc.SetBrush(wx.Brush(ThemeMixin.appColors['rt_comp_force']))
                else:
                    # Blue bar if component has forceEndRoutine or forceEndRoutineOnPress but none are true
                    dc.SetBrush(wx.Brush(ThemeMixin.appColors['rt_comp']))
                dc.DrawBitmap(thisIcon, self.iconXpos, yPos + iconYOffset, True)
            else:
                # Blue bar otherwise
                dc.SetBrush(wx.Brush(ThemeMixin.appColors['rt_comp']))
                dc.DrawBitmap(thisIcon, self.iconXpos, yPos + iconYOffset, True)

            xScale = self.getSecsPerPixel()
            yOffset = (3.5, 3.5, 0.5)[self.drawSize]
            h = self.componentStep // (4, 3.25, 2.5)[self.drawSize]
            xSt = self.timeXposStart + startTime // xScale
            w = duration // xScale + 1
            if w > 10000:
                w = 10000  # limit width to 10000 pixels!
            if w < 2:
                w = 2  # make sure at least one pixel shows
            dc.DrawRectangle(xSt, y + yOffset, w, h)
            # update bounds to include time bar
            fullRect.Union(wx.Rect(xSt, y + yOffset, w, h))
        dc.SetIdBounds(id, fullRect)

    def copyCompon(self, event=None, component=None):
        """This is easy - just take a copy of the component into memory
        """
        self.app.copiedCompon = copy.deepcopy(component)

    def pasteCompon(self, event=None, component=None):
        if not self.app.copiedCompon:
            return -1  # not possible to paste if nothing copied
        exp = self.frame.exp
        origName = self.app.copiedCompon.params['name'].val
        defaultName = exp.namespace.makeValid(origName)
        msg = _translate('New name for copy of "%(copied)s"?  [%(default)s]')
        vals = {'copied': origName, 'default': defaultName}
        message = msg % vals
        dlg = wx.TextEntryDialog(self, message=message,
                                 caption=_translate('Paste Component'))
        if dlg.ShowModal() == wx.ID_OK:
            newName = dlg.GetValue()
            newCompon = copy.deepcopy(self.app.copiedCompon)
            if not newName:
                newName = defaultName
            newName = exp.namespace.makeValid(newName)
            newCompon.params['name'].val = newName
            if 'name' in dir(newCompon):
                newCompon.name = newName
            self.routine.addComponent(newCompon)
            self.frame.exp.namespace.user.append(newName)
            # could do redrawRoutines but would be slower?
            self.redrawRoutine()
            self.frame.addToUndoStack("PASTE Component `%s`" % newName)
        dlg.Destroy()

    def editComponentProperties(self, event=None, component=None):
        # we got here from a wx.button press (rather than our own drawn icons)
        if event:
            componentName = event.EventObject.GetName()
            component = self.routine.getComponentFromName(componentName)
        # does this component have a help page?
        if hasattr(component, 'url'):
            helpUrl = component.url
        else:
            helpUrl = None
        old_name = component.params['name'].val
        old_disabled = component.params['disabled'].val
        # check current timing settings of component (if it changes we
        # need to update views)
        initialTimings = component.getStartAndDuration()
        if 'forceEndRoutine' in component.params \
                or 'forceEndRoutineOnPress' in component.params:
            # If component can force end routine, check if it did before
            initialForce = [component.params[key].val
                            for key in ['forceEndRoutine', 'forceEndRoutineOnPress']
                            if key in component.params]
        else:
            initialForce = False
        # create the dialog
        if hasattr(component, 'type') and component.type.lower() == 'code':
            _Dlg = DlgCodeComponentProperties
        else:
            _Dlg = DlgComponentProperties
        dlg = _Dlg(frame=self.frame,
                   element=component,
                   experiment=self.frame.exp, editing=True)
        if dlg.OK:
            # Redraw if force end routine has changed
            if 'forceEndRoutine' in component.params \
                    or 'forceEndRoutineOnPress' in component.params:
                newForce = [component.params[key].val
                            for key in ['forceEndRoutine', 'forceEndRoutineOnPress']
                            if key in component.params]
                if initialForce != newForce:
                    self.redrawRoutine()  # need to refresh timings section
                    self.Refresh()  # then redraw visible
                    self.frame.flowPanel.draw()
            # Redraw if timings have changed
            if component.getStartAndDuration() != initialTimings:
                self.redrawRoutine()  # need to refresh timings section
                self.Refresh()  # then redraw visible
                self.frame.flowPanel.draw()
                # self.frame.flowPanel.Refresh()
            elif component.params['name'].val != old_name:
                self.redrawRoutine()  # need to refresh name
            elif component.params['disabled'].val != old_disabled:
                self.redrawRoutine()  # need to refresh color
            self.frame.exp.namespace.remove(old_name)
            self.frame.exp.namespace.add(component.params['name'].val)
            self.frame.addToUndoStack("EDIT `%s`" %
                                      component.params['name'].val)

    def getSecsPerPixel(self):
        pixels = float(self.timeXposEnd - self.timeXposStart)
        return self.getMaxTime() / pixels


class StandaloneRoutineCanvas(wx.Panel, ThemeMixin):
    def __init__(self, parent, routine=None):
        # Init super
        wx.Panel.__init__(
            self, parent,
            style=wx.BORDER_NONE)
        # Store basics
        self.frame = parent.frame
        self.app = self.frame.app
        self.dpi = self.app.dpi
        self.routine = routine
        # Setup sizer
        self.sizer = wx.BoxSizer(wx.VERTICAL)
        self.SetSizer(self.sizer)
        # Setup categ notebook
        self.ctrls = ParamNotebook(self, experiment=self.frame.exp, element=routine)
        self.sizer.Add(self.ctrls, border=12, proportion=1, flag=wx.ALIGN_CENTER | wx.ALL)

        # Style
        self._applyAppTheme()


class ComponentsPanel(scrolledpanel.ScrolledPanel):
    """Panel containing buttons for each component, sorted by category"""

    class CategoryButton(wx.ToggleButton):
        """Button to show/hide a category of components"""
        def __init__(self, parent, name, cat):
            # Initialise button
            wx.ToggleButton.__init__(self, parent,
                                     label="   "+name, size=(-1, 24),
                                     style=wx.BORDER_NONE | wx.BU_LEFT)
            self.parent = parent
            # Link to category of buttons
            self.menu = self.parent.catSizers[cat]
            # # Set own sizer
            # self.sizer = wx.GridSizer(wx.HORIZONTAL)
            # self.SetSizer(self.sizer)
            # # Add icon
            # self.icon = wx.StaticText(parent=self, label="DOWN")
            # self.sizer.Add(self.icon, border=5, flag=wx.ALL | wx.ALIGN_RIGHT)
            # Default states to false
            self.state = False
            self.hover = False
            # Bind toggle function
            self.Bind(wx.EVT_TOGGLEBUTTON, self.ToggleMenu)
            # Bind hover functions
            self.Bind(wx.EVT_ENTER_WINDOW, self.hoverOn)
            self.Bind(wx.EVT_LEAVE_WINDOW, self.hoverOff)

        def ToggleMenu(self, event):
            # If triggered manually with a bool, treat that as a substitute for event selection
            if isinstance(event, bool):
                state = event
            else:
                state = event.GetSelection()
            self.SetValue(state)
            if state:
                # If state is show, then show all non-hidden components
                for btn in self.menu.GetChildren():
                    btn = btn.GetWindow()
                    if isinstance(btn, ComponentsPanel.ComponentButton):
                        comp = btn.component
                    elif isinstance(btn, ComponentsPanel.RoutineButton):
                        comp = btn.routine
                    else:
                        return
                    # Work out if it should be shown based on filter
                    cond = True
                    if self.parent.filter == 'Any':
                        cond = True
                    elif self.parent.filter == 'Both':
                        cond = 'PsychoJS' in comp.targets and 'PsychoPy' in comp.targets
                    elif self.parent.filter in ['PsychoPy', 'PsychoJS']:
                        cond = self.parent.filter in comp.targets
                    # Always hide if hidden by prefs
                    if comp.__name__ in prefs.builder['hiddenComponents'] + ['SettingsComponent', 'UnknownComponent']:
                        cond = False
                    btn.Show(cond)
                # # Update icon
                # self.icon.SetLabelText(chr(int("1401", 16)))
            else:
                # If state is hide, hide all components
                self.menu.ShowItems(False)
                # # Update icon
                # self.icon.SetLabelText(chr(int("140A", 16)))
            # Do layout
            self.parent.Layout()
            self.parent.SetupScrolling()
            # Restyle
            self._applyAppTheme()

        def hoverOn(self, event):
            """Apply hover effect"""
            self.hover = True
            self._applyAppTheme()

        def hoverOff(self, event):
            """Unapply hover effect"""
            self.hover = False
            self._applyAppTheme()

        def _applyAppTheme(self):
            """Apply app theme to this button"""
            if self.hover:
                # If hovered over currently, use hover colours
                self.SetForegroundColour(ThemeMixin.appColors['txtbutton_fg_hover'])
                # self.icon.SetForegroundColour(ThemeMixin.appColors['txtbutton_fg_hover'])
                self.SetBackgroundColour(ThemeMixin.appColors['txtbutton_bg_hover'])
            else:
                # Otherwise, use regular colours
                self.SetForegroundColour(ThemeMixin.appColors['text'])
                # self.icon.SetForegroundColour(ThemeMixin.appColors['text'])
                self.SetBackgroundColour(ThemeMixin.appColors['panel_bg'])

    class ComponentButton(wx.Button):
        """Button to open component parameters dialog"""
        def __init__(self, parent, name, comp, cat):
            self.parent = parent
            self.component = comp
            self.category = cat
            iconCache = parent.app.iconCache
            # Get a shorter, title case version of component name
            label = name
            for redundant in ['component', 'Component', "ButtonBox"]:
                label = label.replace(redundant, "")
            label = prettyname(label, wrap=10)
            # Make button
            wx.Button.__init__(self, parent, wx.ID_ANY,
                               label=label, name=name,
                               size=(68, 68+12*label.count("\n")), style=wx.NO_BORDER)
            self.SetToolTip(wx.ToolTip(comp.tooltip or name))
            # Style
            self._applyAppTheme()
            # Bind to functions
            self.Bind(wx.EVT_BUTTON, self.onClick)
            self.Bind(wx.EVT_RIGHT_DOWN, self.onRightClick)

        def onClick(self, evt=None, timeout=None):
            routine = self.parent.frame.routinePanel.getCurrentRoutine()
            page = self.parent.frame.routinePanel.getCurrentPage()
            comp = self.component(parentName=routine.name, exp=self.parent.frame.exp)
            name = comp.params['name'].val
            # does this component have a help page?
            if hasattr(comp, 'url'):
                helpUrl = comp.url
            else:
                helpUrl = None
            # create component template
            if comp.type == 'Code':
                _Dlg = DlgCodeComponentProperties
            else:
                _Dlg = DlgComponentProperties
            dlg = _Dlg(frame=self.parent.frame,
                       element=comp,
                       experiment=self.parent.frame.exp,
                       timeout=timeout)

            if dlg.OK:
                # Add to the actual routine
                routine.addComponent(comp)
                namespace = self.parent.frame.exp.namespace
                name = comp.params['name'].val = namespace.makeValid(name)
                namespace.add(name)
                # update the routine's view with the new component too
                page.redrawRoutine()
                self.parent.frame.addToUndoStack(
                    "ADD `%s` to `%s`" % (name, routine.name))
            return True

        def onRightClick(self, evt):
            """
            Defines rightclick behavior within builder view's
            components panel
            """
            # Make menu
            menu = wx.Menu()
            if self.component.__name__ in self.parent.favorites:
                # If is in favs
                msg = "Remove from favorites"
                fun = self.removeFromFavorites
            else:
                # If is not in favs
                msg = "Add to favorites"
                fun = self.addToFavorites
            btn = menu.Append(wx.ID_ANY, _localized[msg])
            menu.Bind(wx.EVT_MENU, fun, btn)
            # Show as popup
            self.PopupMenu(menu, evt.GetPosition())
            # Destroy to avoid mem leak
            menu.Destroy()

        def addToFavorites(self, evt):
            self.parent.addToFavorites(self.component)

        def removeFromFavorites(self, evt):
            self.parent.removeFromFavorites(self)

        def _applyAppTheme(self):
            # Set colors
            self.SetForegroundColour(ThemeMixin.appColors['text'])
            self.SetBackgroundColour(ThemeMixin.appColors['panel_bg'])
            # Set bitmap
            iconCache = self.parent.app.iconCache
            icon = iconCache.getBitmap(self.component.iconFile, size=48)
            self.SetBitmap(icon)
            self.SetBitmapCurrent(icon)
            self.SetBitmapPressed(icon)
            self.SetBitmapFocus(icon)
            self.SetBitmapPosition(wx.TOP)
            # Refresh
            self.Refresh()

    class RoutineButton(wx.Button):
        """Button to open component parameters dialog"""
        def __init__(self, parent, name, rt, cat):
            self.parent = parent
            self.routine = rt
            self.category = cat
            iconCache = parent.app.iconCache
            # Get a shorter, title case version of routine name
            label = name
            for redundant in ['routine', 'Routine', "ButtonBox"]:
                label = label.replace(redundant, "")
            label = prettyname(label, wrap=10)
            # Make button
            wx.Button.__init__(self, parent, wx.ID_ANY,
                               label=label, name=name,
                               size=(68, 68+12*label.count("\n")), style=wx.NO_BORDER)
            self.SetToolTip(wx.ToolTip(rt.tooltip or name))
            # Style
            self._applyAppTheme()
            # Bind to functions
            self.Bind(wx.EVT_BUTTON, self.onClick)
            self.Bind(wx.EVT_RIGHT_DOWN, self.onRightClick)

        def onClick(self, evt=None, timeout=None):
            # Make a routine instance
            comp = self.routine(exp=self.parent.frame.exp)
            # Add to the actual routine
            exp = self.parent.frame.exp
            namespace = exp.namespace
            name = comp.params['name'].val = namespace.makeValid(comp.params['name'].val)
            namespace.add(name)
            exp.addStandaloneRoutine(name, comp)
            # update the routine's view with the new routine too
            self.parent.frame.addToUndoStack(
                "ADD `%s` to `%s`" % (name, exp.name))
            # Add a routine page
            notebook = self.parent.frame.routinePanel
            notebook.addRoutinePage(name, comp)
            notebook.setCurrentRoutine(comp)

        def onRightClick(self, evt):
            """
            Defines rightclick behavior within builder view's
            routines panel
            """
            return

        def addToFavorites(self, evt):
            self.parent.addToFavorites(self.routine)

        def removeFromFavorites(self, evt):
            self.parent.removeFromFavorites(self)

        def _applyAppTheme(self):
            # Set colors
            self.SetForegroundColour(ThemeMixin.appColors['text'])
            self.SetBackgroundColour(ThemeMixin.appColors['panel_bg'])
            # Set bitmap
            iconCache = self.parent.app.iconCache
            icon = iconCache.getBitmap(self.routine.iconFile, size=48)
            self.SetBitmap(icon)
            self.SetBitmapCurrent(icon)
            self.SetBitmapPressed(icon)
            self.SetBitmapFocus(icon)
            self.SetBitmapPosition(wx.TOP)
            # Refresh
            self.Refresh()

    def __init__(self, frame, id=-1):
        """A panel that displays available components.
        """
        self.frame = frame
        self.app = frame.app
        self.dpi = self.app.dpi
        self.prefs = self.app.prefs
        panelWidth = 3 * (68 + 12) + 12 + 12
        scrolledpanel.ScrolledPanel.__init__(self,
                                             frame,
                                             id,
                                             size=(panelWidth, 10 * self.dpi),
                                             style=wx.BORDER_NONE)
        # Get filter from prefs
        self.filter = prefs.builder['componentFilter']
        # Setup sizer
        self.sizer = wx.BoxSizer(wx.VERTICAL)
        self.SetSizer(self.sizer)
        # Get components
        self.components = experiment.getAllComponents(
            self.app.prefs.builder['componentsFolders'])
        del self.components['SettingsComponent']
        self.routines = experiment.getAllStandaloneRoutines()
        # Get categories
        self.categories = getAllCategories()
        for name, rt in self.routines.items():
            for cat in rt.categories:
                if cat not in self.categories:
                    self.categories.append(cat)
        # Get favorites
        self.faveThreshold = 20
        self.faveLevels = self.prefs.appDataCfg['builder']['favComponents']
        self.favorites = []
        for comp in self.components:
            # Add component to fave levels with a score of 0 if it's not already present
            if comp not in self.faveLevels:
                self.faveLevels[comp] = 0
            # Mark as a favorite if it exceeds a threshold
            if self.faveLevels[comp] > self.faveThreshold:
                self.favorites.append(comp)
        # Fill in gaps in favorites with defaults
        faveDefaults = ['ImageComponent', 'KeyboardComponent', 'SoundComponent',
                        'TextComponent', 'MouseComponent', 'SliderComponent']
        while len(self.favorites) < 6:
            thisDef = faveDefaults.pop(0)
            if thisDef not in self.favorites:
                self.favorites.append(thisDef)
        # Make a sizer and label for each category
        self.catSizers = {cat: wx.WrapSizer(orient=wx.HORIZONTAL) for cat in self.categories}
        self.catLabels = {cat: self.CategoryButton(self, name=str(cat), cat=str(cat)) for cat in self.categories}
        for cat in self.categories:
            self.sizer.Add(self.catLabels[cat], border=3, flag=wx.BOTTOM | wx.EXPAND)
            self.sizer.Add(self.catSizers[cat], border=6, flag=wx.ALL | wx.ALIGN_CENTER)
        # Make a button for each component
        self.compButtons = []
        for name, comp in self.components.items():
            for cat in comp.categories:  # make one button for each category
                self.compButtons.append(
                    self.ComponentButton(self, name, comp, cat)
                )
            if name in self.favorites:
                self.compButtons.append(
                    self.ComponentButton(self, name, comp, "Favorites")
                )
        # Add component buttons to category sizers
        for btn in self.compButtons:
            self.catSizers[btn.category].Add(btn, border=3, flag=wx.ALL)
        # Make a button for each routine
        self.rtButtons = []
        for name, rt in self.routines.items():
            for cat in rt.categories:  # make one button for each category
                self.rtButtons.append(
                    self.RoutineButton(self, name, rt, cat)
                )
            if name in self.favorites:
                self.rtButtons.append(
                    self.RoutineButton(self, name, rt, "Favorites")
                )
        # Add component buttons to category sizers
        for btn in self.rtButtons:
            self.catSizers[btn.category].Add(btn, border=3, flag=wx.ALL)
        # Set starting visibility
        for cat, btn in self.catLabels.items():
            if cat in ['Favorites']:
                btn.ToggleMenu(True)
            else:
                btn.ToggleMenu(False)
        # Do sizing
        self.Layout()
        self.Fit()
        self.SetupScrolling()
        # double buffered better rendering except if retina
        self.SetDoubleBuffered(not self.frame.isRetina)
        # Apply theme
        self._applyAppTheme()  # bitmaps only just loaded

    def _applyAppTheme(self, target=None):
        cs = ThemeMixin.appColors
        # Style component panel
        self.SetForegroundColour(cs['text'])
        self.SetBackgroundColour(cs['panel_bg'])
        # Style component buttons
        for btn in self.compButtons:
            btn._applyAppTheme()
        # Style category labels
        for lbl in self.catLabels:
            self.catLabels[lbl].SetForegroundColour(cs['text'])
        # then apply to all children as well
        for c in self.GetChildren():
            if hasattr(c, '_applyAppTheme'):
                # if the object understands themes then request that
                c._applyAppTheme()
        self.Refresh()
        self.Update()

    def addToFavorites(self, comp):
        name = comp.__name__
        # Mark component as a favorite
        self.faveLevels[name] = self.faveThreshold + 1
        self.favorites.append(name)
        # Add button to favorites menu
        btn = self.ComponentButton(self, name, comp, "Favorites")
        self.compButtons.append(btn)
        self.catSizers['Favorites'].Add(btn, border=3, flag=wx.ALL)
        # Do sizing
        self.Layout()

    def removeFromFavorites(self, button):
        comp = button.component
        name = comp.__name__
        # Skip if component isn't in favorites
        if name not in self.favorites:
            return
        # Unmark component as favorite
        self.faveLevels[name] = 0
        self.favorites.remove(name)
        # Remove button from favorites menu
        button.Hide()
        # Do sizing
        self.Layout()


class ReadmeFrame(wx.Frame):
    """Defines construction of the Readme Frame"""

    def __init__(self, parent):
        """
        A frame for presenting/loading/saving readme files
        """
        self.parent = parent
        title = "%s readme" % (parent.exp.name)
        self._fileLastModTime = None
        pos = wx.Point(parent.Position[0] + 80, parent.Position[1] + 80)
        _style = wx.DEFAULT_FRAME_STYLE | wx.FRAME_FLOAT_ON_PARENT
        wx.Frame.__init__(self, parent, title=title,
                          size=(600, 500), pos=pos, style=_style)
        self.Bind(wx.EVT_CLOSE, self.onClose)
        self.Hide()
        self.makeMenus()
        self.rawText = ""
        self.ctrl = HtmlWindow(self, wx.ID_ANY)

    def onClose(self, evt=None):
        """
        Defines behavior on close of the Readme Frame
        """
        self.parent.readmeFrame = None
        self.Destroy()

    def makeMenus(self):
        """Produces menus for the Readme Frame"""

        # ---Menus---#000000#FFFFFF-------------------------------------------
        menuBar = wx.MenuBar()
        # ---_file---#000000#FFFFFF-------------------------------------------
        self.fileMenu = wx.Menu()
        menuBar.Append(self.fileMenu, _translate('&File'))
        menu = self.fileMenu
        keys = self.parent.app.keys
        menu.Append(wx.ID_EDIT, _translate("Edit"))
        self.Bind(wx.EVT_MENU, self.fileEdit, id=wx.ID_EDIT)
        menu.Append(wx.ID_CLOSE,
                    _translate("&Close readme\t%s") % keys['close'])
        item = self.Bind(wx.EVT_MENU, self.toggleVisible, id=wx.ID_CLOSE)
        item = menu.Append(-1,
                           _translate("&Toggle readme\t%s") % keys[
                               'toggleReadme'],
                           _translate("Toggle Readme"))
        self.Bind(wx.EVT_MENU, self.toggleVisible, item)
        self.SetMenuBar(menuBar)

    def setFile(self, filename):
        """Sets the readme file found with current builder experiment"""
        self.filename = filename
        self.expName = self.parent.exp.getExpName()
        # check we can read
        if filename is None:  # check if we can write to the directory
            return False
        elif not os.path.exists(filename):
            self.filename = None
            return False
        elif not os.access(filename, os.R_OK):
            msg = "Found readme file (%s) no read permissions"
            logging.warning(msg % filename)
            return False
        # attempt to open
        try:
            f = codecs.open(filename, 'r', 'utf-8-sig')
        except IOError as err:
            msg = ("Found readme file for %s and appear to have"
                   " permissions, but can't open")
            logging.warning(msg % self.expName)
            logging.warning(err)
            return False
            # attempt to read
        try:
            readmeText = f.read().replace("\r\n", "\n")
        except Exception:
            msg = ("Opened readme file for %s it but failed to read it "
                   "(not text/unicode?)")
            logging.error(msg % self.expName)
            return False
        f.close()
        self._fileLastModTime = os.path.getmtime(filename)
        self.rawText = readmeText
        if md:
            renderedText = md.MarkdownIt().render(readmeText)
        else:
            renderedText = readmeText.replace("\n", "<br>")
        self.ctrl.SetPage(renderedText)
        self.SetTitle("%s readme (%s)" % (self.expName, filename))

    def refresh(self, evt=None):
        if hasattr(self, 'filename'):
            self.setFile(self.filename)

    def fileEdit(self, evt=None):
        self.parent.app.showCoder()
        coder = self.parent.app.coder
        coder.fileOpen(filename=self.filename)
        # Close README window
        self.Close()

    def fileSave(self, evt=None):
        """Defines save behavior for readme frame"""
        mtime = os.path.getmtime(self.filename)
        if self._fileLastModTime and mtime > self._fileLastModTime:
            logging.warning(
                'readme file has been changed by another programme?')
        txt = self.rawText
        with codecs.open(self.filename, 'w', 'utf-8-sig') as f:
            f.write(txt)

    def toggleVisible(self, evt=None):
        """Defines visibility toggle for readme frame"""
        if self.IsShown():
            self.Hide()
        else:
            self.Show()


class ExportFileDialog(wx.Dialog):
    def __init__(self, parent, ID, title, size=wx.DefaultSize,
                 pos=wx.DefaultPosition, style=wx.DEFAULT_DIALOG_STYLE,
                 filePath=None, exp=None):
        wx.Dialog.__init__(self, parent, ID, title,
                           size=size, pos=pos, style=style)
        # Now continue with the normal construction of the dialog
        # contents
        self.exp = exp
        sizer = wx.BoxSizer(wx.VERTICAL)
        box = wx.BoxSizer(wx.HORIZONTAL)

        label = wx.StaticText(self, wx.ID_ANY, _translate("Filepath:"))
        box.Add(label, 0, wx.ALIGN_CENTRE | wx.ALL, 5)
        if len(filePath) > 70:
            filePath = filePath[:20] + "....." + filePath[-40:]
        self.filePath = wx.StaticText(self, wx.ID_ANY, filePath, size=(500, -1))
        box.Add(self.filePath, 1, wx.ALIGN_CENTRE | wx.ALL, 5)

        sizer.Add(box, 0, wx.GROW | wx.ALL, 5)

        # Set save on export HTML choice
        box = wx.BoxSizer(wx.HORIZONTAL)
        choices = ['on Save', 'on Sync', 'manually']
        exportLabel = _translate("Select 'manually' to receive this alert when exporting HTML.\n"
                                 "Click 'OK' to export HTML, or click 'Cancel' to return.")
        self.exportOnSave = wx.Choice(self, wx.ID_ANY,
                                      size=wx.DefaultSize,
                                      choices=choices)
        self.exportOnSave.SetSelection(choices.index(self.exp.settings.params['exportHTML']))
        self.exportText = wx.StaticText(self, wx.ID_ANY, exportLabel)
        self.exportOnSave.SetHelpText(exportLabel)
        box.Add(self.exportOnSave, .5, wx.ALIGN_CENTRE | wx.ALL, 5)
        box.Add(self.exportText, 1, wx.ALIGN_CENTRE | wx.ALL, 5)

        sizer.Add(box, 0, wx.GROW | wx.ALL, 5)

        line = wx.StaticLine(self, wx.ID_ANY, size=(20, -1),
                             style=wx.LI_HORIZONTAL)
        sizer.Add(line, 0,
                  wx.GROW | wx.RIGHT | wx.TOP, 5)

        btnsizer = wx.StdDialogButtonSizer()

        btn = wx.Button(self, wx.ID_OK)
        btn.SetHelpText("The OK button completes the dialog")
        btn.SetDefault()
        btnsizer.AddButton(btn)

        btn = wx.Button(self, wx.ID_CANCEL)
        btn.SetHelpText("The Cancel button cancels the dialog. (Crazy, huh?)")
        btnsizer.AddButton(btn)

        sizer.Add(btnsizer, 0, wx.ALL, 5)

        self.SetSizerAndFit(sizer)


class FlowPanel(wx.ScrolledWindow):

    def __init__(self, frame, id=-1):
        """A panel that shows how the routines will fit together
        """
        self.frame = frame
        self.app = frame.app
        self.dpi = self.app.dpi
        wx.ScrolledWindow.__init__(self, frame, id, (0, 0),
                                   size=wx.Size(8 * self.dpi, 3 * self.dpi),
                                   style=wx.HSCROLL | wx.VSCROLL | wx.BORDER_NONE)
        self.needUpdate = True
        self.maxWidth = 50 * self.dpi
        self.maxHeight = 2 * self.dpi
        self.mousePos = None
        # if we're adding a loop or routine then add spots to timeline
        # self.drawNearestRoutinePoint = True
        # self.drawNearestLoopPoint = False
        # lists the x-vals of points to draw, eg loop locations:
        self.pointsToDraw = []
        # for flowSize, showLoopInfoInFlow:
        self.appData = self.app.prefs.appData

        # self.SetAutoLayout(True)
        self.SetScrollRate(self.dpi / 4, self.dpi / 4)

        # create a PseudoDC to record our drawing
        self.pdc = PseudoDC()
        if parse_version(wx.__version__) < parse_version('4.0.0a1'):
            self.pdc.DrawRoundedRectangle = self.pdc.DrawRoundedRectangleRect
        self.pen_cache = {}
        self.brush_cache = {}
        # vars for handling mouse clicks
        self.hitradius = 5
        self.dragid = -1
        self.entryPointPosList = []
        self.entryPointIDlist = []
        self.gapsExcluded = []
        # mode can also be 'loopPoint1','loopPoint2','routinePoint'
        self.mode = 'normal'
        self.insertingRoutine = ""

        # for the context menu use the ID of the drawn icon to retrieve
        # the component (loop or routine)
        self.componentFromID = {}
        self.contextMenuLabels = {
            'remove': _translate('remove'),
            'rename': _translate('rename')}
        self.contextMenuItems = ['remove', 'rename']
        self.contextItemFromID = {}
        self.contextIDFromItem = {}
        for item in self.contextMenuItems:
            id = wx.NewIdRef()
            self.contextItemFromID[id] = item
            self.contextIDFromItem[item] = id

        # self.btnInsertRoutine = wx.Button(self,-1,
        #                                  'Insert Routine', pos=(10,10))
        # self.btnInsertLoop = wx.Button(self,-1,'Insert Loop', pos=(10,30))
        labelRoutine = _translate('Insert Routine ')
        labelLoop = _translate('Insert Loop     ')
        btnHeight = 50
        # Create add routine button
        self.btnInsertRoutine = PsychopyPlateBtn(
            self, -1, labelRoutine, pos=(10, 10), size=(120, btnHeight),
            style=platebtn.PB_STYLE_SQUARE
        )
        # Create add loop button
        self.btnInsertLoop = PsychopyPlateBtn(
            self, -1, labelLoop, pos=(10, btnHeight+20),
            size=(120, btnHeight),
            style=platebtn.PB_STYLE_SQUARE
        )  # spaces give size for CANCEL

        # use self.appData['flowSize'] to index a tuple to get a specific
        # value, eg: (4,6,8)[self.appData['flowSize']]
        self.flowMaxSize = 2  # upper limit on increaseSize

        # bind events
        self.Bind(wx.EVT_MOUSE_EVENTS, self.OnMouse)
        self.Bind(wx.EVT_BUTTON, self.onInsertRoutine, self.btnInsertRoutine)
        self.Bind(wx.EVT_BUTTON, self.setLoopPoint1, self.btnInsertLoop)
        self.Bind(wx.EVT_PAINT, self.OnPaint)

        idClear = wx.NewIdRef()
        self.Bind(wx.EVT_MENU, self.clearMode, id=idClear)
        aTable = wx.AcceleratorTable([
            (wx.ACCEL_NORMAL, wx.WXK_ESCAPE, idClear)
        ])
        self.SetAcceleratorTable(aTable)

        # double buffered better rendering except if retina
        self.SetDoubleBuffered(not self.frame.isRetina)

        self._applyAppTheme()

    def _applyAppTheme(self, target=None):
        """Apply any changes which have been made to the theme since panel was last loaded"""
        cs = ThemeMixin.appColors
        # Style loop/routine buttons
        self.btnInsertLoop.SetBackgroundColour(cs['frame_bg'])
        self.btnInsertLoop.SetForegroundColour(cs['text'])
        self.btnInsertLoop.Update()
        self.btnInsertRoutine.SetBackgroundColour(cs['frame_bg'])
        self.btnInsertRoutine.SetForegroundColour(cs['text'])
        self.btnInsertRoutine.Update()
        # Set background
        self.SetBackgroundColour(cs['panel_bg'])

        self.draw()

    def clearMode(self, event=None):
        """If we were in middle of doing something (like inserting routine)
        then end it, allowing user to cancel
        """
        self.mode = 'normal'
        self.insertingRoutine = None
        for id in self.entryPointIDlist:
            self.pdc.RemoveId(id)
        self.entryPointPosList = []
        self.entryPointIDlist = []
        self.gapsExcluded = []
        self.draw()
        self.frame.SetStatusText("")
        self.btnInsertRoutine.SetLabel(_translate('Insert Routine'))
        self.btnInsertRoutine.Update()
        self.btnInsertLoop.SetLabel(_translate('Insert Loop'))
        self.btnInsertRoutine.Update()

    def ConvertEventCoords(self, event):
        xView, yView = self.GetViewStart()
        xDelta, yDelta = self.GetScrollPixelsPerUnit()
        return (event.GetX() + (xView * xDelta),
                event.GetY() + (yView * yDelta))

    def OffsetRect(self, r):
        """Offset the rectangle, r, to appear in the given position
        in the window
        """
        xView, yView = self.GetViewStart()
        xDelta, yDelta = self.GetScrollPixelsPerUnit()
        r.Offset((-(xView * xDelta), -(yView * yDelta)))

    def onInsertRoutine(self, evt):
        """For when the insert Routine button is pressed - bring up
        dialog and present insertion point on flow line.
        see self.insertRoutine() for further info
        """
        if self.mode.startswith('loopPoint'):
            self.clearMode()
        elif self.mode == 'routine':
            # clicked again with label now being "Cancel..."
            self.clearMode()
            return
        self.frame.SetStatusText(_translate(
            "Select a Routine to insert (Esc to exit)"))
        menu = wx.Menu()
        self.routinesFromID = {}
        id = wx.NewIdRef()
        menu.Append(id, '(new)')
        self.routinesFromID[id] = '(new)'
        menu.Bind(wx.EVT_MENU, self.insertNewRoutine, id=id)
        flow = self.frame.exp.flow
        for name, routine in self.frame.exp.routines.items():
            id = wx.NewIdRef()
            item = menu.Append(id, name)
            # Enable / disable each routine's button according to limits
            if hasattr(routine, "limit"):
                limitProgress = 0
                for rt in flow:
                    limitProgress += int(isinstance(rt, type(routine)))
                item.Enable(limitProgress < routine.limit or routine in flow)
            self.routinesFromID[id] = name
            menu.Bind(wx.EVT_MENU, self.onInsertRoutineSelect, id=id)
        btnPos = self.btnInsertRoutine.GetRect()
        menuPos = (btnPos[0], btnPos[1] + btnPos[3])
        self.PopupMenu(menu, menuPos)
        menu.Bind(wx.EVT_MENU_CLOSE, self.clearMode)
        menu.Destroy()  # destroy to avoid mem leak

    def insertNewRoutine(self, event):
        """selecting (new) is a short-cut for:
        make new routine, insert it into the flow
        """
        newRoutine = self.frame.routinePanel.createNewRoutine(returnName=True)
        if newRoutine:
            self.routinesFromID[event.GetId()] = newRoutine
            self.onInsertRoutineSelect(event)
        else:
            self.clearMode()

    def onInsertRoutineSelect(self, event):
        """User has selected a routine to be entered so bring up the
        entrypoint marker and await mouse button press.
        see self.insertRoutine() for further info
        """
        self.mode = 'routine'
        self.btnInsertRoutine.SetLabel(_translate('CANCEL Insert'))
        self.frame.SetStatusText(_translate(
            'Click where you want to insert the Routine, or CANCEL insert.'))
        self.insertingRoutine = self.routinesFromID[event.GetId()]
        x = self.getNearestGapPoint(0)
        self.drawEntryPoints([x])

    def insertRoutine(self, ii):
        """Insert a routine into the Flow knowing its name and location

        onInsertRoutine() the button has been pressed so present menu
        onInsertRoutineSelect() user selected the name so present entry points
        OnMouse() user has selected a point on the timeline to insert entry

        """
        rtn = self.frame.exp.routines[self.insertingRoutine]
        self.frame.exp.flow.addRoutine(rtn, ii)
        self.frame.addToUndoStack("ADD Routine `%s`" % rtn.name)
        # reset flow drawing (remove entry point)
        self.clearMode()

    def setLoopPoint1(self, evt=None):
        """Someone pushed the insert loop button.
        Fetch the dialog
        """
        if self.mode == 'routine':
            self.clearMode()
        # clicked again, label is "Cancel..."
        elif self.mode.startswith('loopPoint'):
            self.clearMode()
            return
        self.btnInsertLoop.SetLabel(_translate('CANCEL insert'))
        self.mode = 'loopPoint1'
        self.frame.SetStatusText(_translate(
            'Click where you want the loop to start/end, or CANCEL insert.'))
        x = self.getNearestGapPoint(0)
        self.drawEntryPoints([x])

    def setLoopPoint2(self, evt=None):
        """We have the location of the first point, waiting to get the second
        """
        self.mode = 'loopPoint2'
        self.frame.SetStatusText(_translate(
            'Click the other end for the loop'))
        thisPos = self.entryPointPosList[0]
        self.gapsExcluded = [thisPos]
        self.gapsExcluded.extend(self.getGapPointsCrossingStreams(thisPos))
        # is there more than one available point
        diff = wx.GetMousePosition()[0] - self.GetScreenPosition()[0]
        x = self.getNearestGapPoint(diff, exclude=self.gapsExcluded)
        self.drawEntryPoints([self.entryPointPosList[0], x])
        nAvailableGaps = len(self.gapMidPoints) - len(self.gapsExcluded)
        if nAvailableGaps == 1:
            self.insertLoop()  # there's only one place - use it

    def insertLoop(self, evt=None):
        # bring up listbox to choose the routine to add, and / or a new one
        loopDlg = DlgLoopProperties(frame=self.frame,
                                    helpUrl=self.app.urls['builder.loops'])
        startII = self.gapMidPoints.index(min(self.entryPointPosList))
        endII = self.gapMidPoints.index(max(self.entryPointPosList))
        if loopDlg.OK:
            handler = loopDlg.currentHandler
            self.frame.exp.flow.addLoop(handler,
                                        startPos=startII, endPos=endII)
            action = "ADD Loop `%s` to Flow" % handler.params['name'].val
            self.frame.addToUndoStack(action)
        self.clearMode()
        self.draw()

    def increaseSize(self, event=None):
        if self.appData['flowSize'] == self.flowMaxSize:
            self.appData['showLoopInfoInFlow'] = True
        self.appData['flowSize'] = min(
            self.flowMaxSize, self.appData['flowSize'] + 1)
        self.clearMode()  # redraws

    def decreaseSize(self, event=None):
        if self.appData['flowSize'] == 0:
            self.appData['showLoopInfoInFlow'] = False
        self.appData['flowSize'] = max(0, self.appData['flowSize'] - 1)
        self.clearMode()  # redraws

    def editLoopProperties(self, event=None, loop=None):
        # add routine points to the timeline
        self.setDrawPoints('loops')
        self.draw()
        if 'conditions' in loop.params:
            condOrig = loop.params['conditions'].val
            condFileOrig = loop.params['conditionsFile'].val
        title = loop.params['name'].val + ' Properties'
        loopDlg = DlgLoopProperties(frame=self.frame,
                                    helpUrl=self.app.urls['builder.loops'],
                                    title=title, loop=loop)
        if loopDlg.OK:
            prevLoop = loop
            if loopDlg.params['loopType'].val == 'staircase':
                loop = loopDlg.stairHandler
            elif loopDlg.params['loopType'].val == 'interleaved staircases':
                loop = loopDlg.multiStairHandler
            else:
                # ['random','sequential', 'fullRandom', ]
                loop = loopDlg.trialHandler
            # if the loop is a whole new class then we can't just update the
            # params
            if loop.getType() != prevLoop.getType():
                # get indices for start and stop points of prev loop
                flow = self.frame.exp.flow
                # find the index of the initiator
                startII = flow.index(prevLoop.initiator)
                # minus one because initiator will have been deleted
                endII = flow.index(prevLoop.terminator) - 1
                # remove old loop completely
                flow.removeComponent(prevLoop)
                # finally insert the new loop
                flow.addLoop(loop, startII, endII)
            self.frame.addToUndoStack("EDIT Loop `%s`" %
                                      (loop.params['name'].val))
        elif 'conditions' in loop.params:
            loop.params['conditions'].val = condOrig
            loop.params['conditionsFile'].val = condFileOrig
        # remove the points from the timeline
        self.setDrawPoints(None)
        self.draw()

    def OnMouse(self, event):
        x, y = self.ConvertEventCoords(event)
        handlerTypes = ('StairHandler', 'TrialHandler', 'MultiStairHandler')
        if self.mode == 'normal':
            if event.LeftDown():
                icons = self.pdc.FindObjectsByBBox(x, y)
                for thisIcon in icons:
                    # might intersect several and only one has a callback
                    if thisIcon in self.componentFromID:
                        comp = self.componentFromID[thisIcon]
                        if comp.getType() in handlerTypes:
                            self.editLoopProperties(loop=comp)
                        if comp.getType() in ['Routine'] + list(getAllStandaloneRoutines()):
                            self.frame.routinePanel.setCurrentRoutine(
                                routine=comp)
            elif event.RightDown():
                icons = self.pdc.FindObjectsByBBox(x, y)
                # todo: clean-up remove `comp`, its unused
                comp = None
                for thisIcon in icons:
                    # might intersect several and only one has a callback
                    if thisIcon in self.componentFromID:
                        # loop through comps looking for Routine, or a Loop if
                        # no routine
                        thisComp = self.componentFromID[thisIcon]
                        if thisComp.getType() in handlerTypes:
                            comp = thisComp  # unused
                            icon = thisIcon
                        if thisComp.getType() in ['Routine'] + list(getAllStandaloneRoutines()):
                            comp = thisComp
                            icon = thisIcon
                            break  # we've found a Routine so stop looking
                self.frame.routinePanel.setCurrentRoutine(comp)
                try:
                    self._menuComponentID = icon
                    xy = wx.Point(x + self.GetPosition()[0],
                                  y + self.GetPosition()[1])
                    self.showContextMenu(self._menuComponentID, xy=xy)
                except UnboundLocalError:
                    # right click but not on an icon
                    # might as well do something
                    self.Refresh()
        elif self.mode == 'routine':
            if event.LeftDown():
                pt = self.entryPointPosList[0]
                self.insertRoutine(ii=self.gapMidPoints.index(pt))
            else:  # move spot if needed
                point = self.getNearestGapPoint(mouseX=x)
                self.drawEntryPoints([point])
        elif self.mode == 'loopPoint1':
            if event.LeftDown():
                self.setLoopPoint2()
            else:  # move spot if needed
                point = self.getNearestGapPoint(mouseX=x)
                self.drawEntryPoints([point])
        elif self.mode == 'loopPoint2':
            if event.LeftDown():
                self.insertLoop()
            else:  # move spot if needed
                point = self.getNearestGapPoint(mouseX=x,
                                                exclude=self.gapsExcluded)
                self.drawEntryPoints([self.entryPointPosList[0], point])

    def getNearestGapPoint(self, mouseX, exclude=()):
        """Get gap that is nearest to a particular mouse location
        """
        d = 1000000000
        nearest = None
        for point in self.gapMidPoints:
            if point in exclude:
                continue
            if (point - mouseX) ** 2 < d:
                d = (point - mouseX) ** 2
                nearest = point
        return nearest

    def getGapPointsCrossingStreams(self, gapPoint):
        """For a given gap point, identify the gap points that are
        excluded by crossing a loop line
        """
        gapArray = numpy.array(self.gapMidPoints)
        nestLevels = numpy.array(self.gapNestLevels)
        thisLevel = nestLevels[gapArray == gapPoint]
        invalidGaps = (gapArray[nestLevels != thisLevel]).tolist()
        return invalidGaps

    def showContextMenu(self, component, xy):
        menu = wx.Menu()
        # get ID
        # the ID is also the index to the element in the flow list
        compID = self._menuComponentID
        flow = self.frame.exp.flow
        component = flow[compID]
        compType = component.getType()
        if compType == 'Routine':
            for item in self.contextMenuItems:
                id = self.contextIDFromItem[item]
                menu.Append(id, self.contextMenuLabels[item])
                menu.Bind(wx.EVT_MENU, self.onContextSelect, id=id)
            self.frame.PopupMenu(menu, xy)
            # destroy to avoid mem leak:
            menu.Destroy()
        else:
            for item in self.contextMenuItems:
                if item == 'rename':
                    continue
                id = self.contextIDFromItem[item]
                menu.Append(id, self.contextMenuLabels[item])
                menu.Bind(wx.EVT_MENU, self.onContextSelect, id=id)
            self.frame.PopupMenu(menu, xy)
            # destroy to avoid mem leak:
            menu.Destroy()

    def onContextSelect(self, event):
        """Perform a given action on the component chosen
        """
        # get ID
        op = self.contextItemFromID[event.GetId()]
        # the ID is also the index to the element in the flow list
        compID = self._menuComponentID
        flow = self.frame.exp.flow
        component = flow[compID]
        # if we have a Loop Initiator, remove the whole loop
        if component.getType() == 'LoopInitiator':
            component = component.loop
        if op == 'remove':
            self.removeComponent(component, compID)
            self.frame.addToUndoStack(
                "REMOVE `%s` from Flow" % component.params['name'])
        if op == 'rename':
            self.frame.renameRoutine(component)

    def removeComponent(self, component, compID):
        """Remove either a Routine or a Loop from the Flow
        """
        flow = self.frame.exp.flow
        if component.getType() in ['Routine'] + list(getAllStandaloneRoutines()):
            # check whether this will cause a collapsed loop
            # prev and next elements on flow are a loop init/end
            prevIsLoop = nextIsLoop = False
            if compID > 0:  # there is at least one preceding
                prevIsLoop = (flow[compID - 1]).getType() == 'LoopInitiator'
            if len(flow) > (compID + 1):  # there is at least one more compon
                nextIsLoop = (flow[compID + 1]).getType() == 'LoopTerminator'
            if prevIsLoop and nextIsLoop:
                # because flow[compID+1] is a terminator
                loop = flow[compID + 1].loop
                msg = _translate('The "%s" Loop is about to be deleted as '
                                 'well (by collapsing). OK to proceed?')
                title = _translate('Impending Loop collapse')
                warnDlg = dialogs.MessageDialog(
                    parent=self.frame, message=msg % loop.params['name'],
                    type='Warning', title=title)
                resp = warnDlg.ShowModal()
                if resp in [wx.ID_CANCEL, wx.ID_NO]:
                    return  # abort
                elif resp == wx.ID_YES:
                    # make recursive calls to this same method until success
                    # remove the loop first
                    self.removeComponent(loop, compID)
                    # because the loop has been removed ID is now one less
                    self.removeComponent(component, compID - 1)
                    return  # have done the removal in final successful call
        # remove name from namespace only if it's a loop;
        # loops exist only in the flow
        elif 'conditionsFile' in component.params:
            conditionsFile = component.params['conditionsFile'].val
            if conditionsFile and conditionsFile not in ['None', '']:
                try:
                    trialList, fieldNames = data.importConditions(
                        conditionsFile, returnFieldNames=True)
                    for fname in fieldNames:
                        self.frame.exp.namespace.remove(fname)
                except Exception:
                    msg = ("Conditions file %s couldn't be found so names not"
                           " removed from namespace")
                    logging.debug(msg % conditionsFile)
            self.frame.exp.namespace.remove(component.params['name'].val)
        # perform the actual removal
        flow.removeComponent(component, id=compID)
        self.draw()

    def OnPaint(self, event):
        # Create a buffered paint DC.  It will create the real
        # wx.PaintDC and then blit the bitmap to it when dc is
        # deleted.
        dc = wx.GCDC(wx.BufferedPaintDC(self))
        # use PrepareDC to set position correctly
        self.PrepareDC(dc)
        # we need to clear the dc BEFORE calling PrepareDC
        bg = wx.Brush(self.GetBackgroundColour())
        dc.SetBackground(bg)
        dc.Clear()
        # create a clipping rect from our position and size
        # and the Update Region
        xv, yv = self.GetViewStart()
        dx, dy = self.GetScrollPixelsPerUnit()
        x, y = (xv * dx, yv * dy)
        rgn = self.GetUpdateRegion()
        rgn.Offset(x, y)
        r = rgn.GetBox()
        # draw to the dc using the calculated clipping rect
        self.pdc.DrawToDCClipped(dc, r)

    def draw(self, evt=None):
        """This is the main function for drawing the Flow panel.
        It should be called whenever something changes in the exp.

        This then makes calls to other drawing functions,
        like drawEntryPoints...
        """
        if not hasattr(self.frame, 'exp'):
            # we haven't yet added an exp
            return
        # retrieve the current flow from the experiment
        expFlow = self.frame.exp.flow
        pdc = self.pdc

        # use the ID of the drawn icon to retrieve component (loop or routine)
        self.componentFromID = {}

        pdc.Clear()  # clear the screen
        pdc.RemoveAll()  # clear all objects (icon buttons)

        font = self.GetFont()

        # draw the main time line
        self.linePos = (2.5 * self.dpi, 0.5 * self.dpi)  # x,y of start
        gap = self.dpi / (6, 4, 2)[self.appData['flowSize']]
        dLoopToBaseLine = (15, 25, 43)[self.appData['flowSize']]
        dBetweenLoops = (20, 24, 30)[self.appData['flowSize']]

        # guess virtual size; nRoutines wide by nLoops high
        # make bigger than needed and shrink later
        nRoutines = len(expFlow)
        nLoops = 0
        for entry in expFlow:
            if entry.getType() == 'LoopInitiator':
                nLoops += 1
        sizeX = nRoutines * self.dpi * 2
        sizeY = nLoops * dBetweenLoops + dLoopToBaseLine * 3
        self.SetVirtualSize(size=(sizeX, sizeY))

        # step through components in flow, get spacing from text size, etc
        currX = self.linePos[0]
        lineId = wx.NewIdRef()
        pdc.SetPen(wx.Pen(colour=cs['fl_flowline_bg']))
        pdc.DrawLine(x1=self.linePos[0] - gap, y1=self.linePos[1],
                     x2=self.linePos[0], y2=self.linePos[1])
        # NB the loop is itself the key, value is further info about it
        self.loops = {}
        nestLevel = 0
        maxNestLevel = 0
        self.gapMidPoints = [currX - gap / 2]
        self.gapNestLevels = [0]
        for ii, entry in enumerate(expFlow):
            if entry.getType() == 'LoopInitiator':
                # NB the loop is itself the dict key!?
                self.loops[entry.loop] = {
                    'init': currX, 'nest': nestLevel, 'id': ii}
                nestLevel += 1  # start of loop so increment level of nesting
                maxNestLevel = max(nestLevel, maxNestLevel)
            elif entry.getType() == 'LoopTerminator':
                # NB the loop is itself the dict key!
                self.loops[entry.loop]['term'] = currX
                nestLevel -= 1  # end of loop so decrement level of nesting
            elif entry.getType() == 'Routine' or entry.getType() in getAllStandaloneRoutines():
                # just get currX based on text size, don't draw anything yet:
                currX = self.drawFlowRoutine(pdc, entry, id=ii,
                                             pos=[currX, self.linePos[1] - 10],
                                             draw=False)
            self.gapMidPoints.append(currX + gap / 2)
            self.gapNestLevels.append(nestLevel)
            pdc.SetId(lineId)
            pdc.SetPen(wx.Pen(colour=cs['fl_flowline_bg']))
            pdc.DrawLine(x1=currX, y1=self.linePos[1],
                         x2=currX + gap, y2=self.linePos[1])
            currX += gap
        lineRect = wx.Rect(self.linePos[0] - 2, self.linePos[1] - 2,
                           currX - self.linePos[0] + 2, 4)
        pdc.SetIdBounds(lineId, lineRect)

        # draw the loops first:
        maxHeight = 0
        for thisLoop in self.loops:
            thisInit = self.loops[thisLoop]['init']
            thisTerm = self.loops[thisLoop]['term']
            thisNest = maxNestLevel - self.loops[thisLoop]['nest'] - 1
            thisId = self.loops[thisLoop]['id']
            height = (self.linePos[1] + dLoopToBaseLine +
                      thisNest * dBetweenLoops)
            self.drawLoop(pdc, thisLoop, id=thisId,
                          startX=thisInit, endX=thisTerm,
                          base=self.linePos[1], height=height)
            self.drawLoopStart(pdc, pos=[thisInit, self.linePos[1]])
            self.drawLoopEnd(pdc, pos=[thisTerm, self.linePos[1]])
            if height > maxHeight:
                maxHeight = height

        # draw routines second (over loop lines):
        currX = self.linePos[0]
        for ii, entry in enumerate(expFlow):
            if entry.getType() == 'Routine' or entry.getType() in getAllStandaloneRoutines():
                currX = self.drawFlowRoutine(pdc, entry, id=ii,
                                             pos=[currX, self.linePos[1] - 10])
            pdc.SetPen(wx.Pen(wx.Pen(colour=cs['fl_flowline_bg'])))
            pdc.DrawLine(x1=currX, y1=self.linePos[1],
                         x2=currX + gap, y2=self.linePos[1])
            currX += gap

        self.SetVirtualSize(size=(currX + 100, maxHeight + 50))

        self.drawLineStart(pdc, (self.linePos[0] - gap, self.linePos[1]))
        self.drawLineEnd(pdc, (currX, self.linePos[1]))

        # refresh the visible window after drawing (using OnPaint)
        self.Refresh()

    def drawEntryPoints(self, posList):
        ptSize = (3, 4, 5)[self.appData['flowSize']]
        for n, pos in enumerate(posList):
            if n >= len(self.entryPointPosList):
                # draw for first time
                id = wx.NewIdRef()
                self.entryPointIDlist.append(id)
                self.pdc.SetId(id)
                self.pdc.SetBrush(wx.Brush(cs['fl_flowline_bg']))
                self.pdc.DrawCircle(pos, self.linePos[1], ptSize)
                r = self.pdc.GetIdBounds(id)
                self.OffsetRect(r)
                self.RefreshRect(r, False)
            elif pos == self.entryPointPosList[n]:
                pass  # nothing to see here, move along please :-)
            else:
                # move to new position
                dx = pos - self.entryPointPosList[n]
                dy = 0
                r = self.pdc.GetIdBounds(self.entryPointIDlist[n])
                self.pdc.TranslateId(self.entryPointIDlist[n], dx, dy)
                r2 = self.pdc.GetIdBounds(self.entryPointIDlist[n])
                # combine old and new locations to get redraw area
                rectToRedraw = r.Union(r2)
                rectToRedraw.Inflate(4, 4)
                self.OffsetRect(rectToRedraw)
                self.RefreshRect(rectToRedraw, False)

        self.entryPointPosList = posList
        # refresh the visible window after drawing (using OnPaint)
        self.Refresh()

    def setDrawPoints(self, ptType, startPoint=None):
        """Set the points of 'routines', 'loops', or None
        """
        if ptType == 'routines':
            self.pointsToDraw = self.gapMidPoints
        elif ptType == 'loops':
            self.pointsToDraw = self.gapMidPoints
        else:
            self.pointsToDraw = []

    def drawLineStart(self, dc, pos):
        # draw bar at start of timeline; circle looked bad, offset vertically
        ptSize = (9, 9, 12)[self.appData['flowSize']]
        thic = (1, 1, 2)[self.appData['flowSize']]
        dc.SetBrush(wx.Brush(cs['fl_flowline_bg']))
        dc.SetPen(wx.Pen(cs['fl_flowline_bg']))
        dc.DrawPolygon([[0, -ptSize], [thic, -ptSize],
                        [thic, ptSize], [0, ptSize]], pos[0], pos[1])

    def drawLineEnd(self, dc, pos):
        # draws arrow at end of timeline
        # tmpId = wx.NewIdRef()
        # dc.SetId(tmpId)
        dc.SetBrush(wx.Brush(cs['fl_flowline_bg']))
        dc.SetPen(wx.Pen(cs['fl_flowline_bg']))
        dc.DrawPolygon([[0, -3], [5, 0], [0, 3]], pos[0], pos[1])
        # dc.SetIdBounds(tmpId,wx.Rect(pos[0],pos[1]+3,5,6))

    def drawLoopEnd(self, dc, pos, downwards=True):
        # define the right side of a loop but draw nothing
        # idea: might want an ID for grabbing and relocating the loop endpoint
        tmpId = wx.NewIdRef()
        dc.SetId(tmpId)
        # dc.SetBrush(wx.Brush(wx.Colour(0,0,0, 250)))
        # dc.SetPen(wx.Pen(wx.Colour(0,0,0, 255)))
        size = (3, 4, 5)[self.appData['flowSize']]
        # if downwards:
        #   dc.DrawPolygon([[size, 0], [0, size], [-size, 0]],
        #                  pos[0], pos[1] + 2 * size)  # points down
        # else:
        #   dc.DrawPolygon([[size, size], [0, 0], [-size, size]],
        #   pos[0], pos[1]-3*size)  # points up
        dc.SetIdBounds(tmpId, wx.Rect(
            pos[0] - size, pos[1] - size, 2 * size, 2 * size))
        return

    def drawLoopStart(self, dc, pos, downwards=True):
        # draws direction arrow on left side of a loop
        tmpId = wx.NewIdRef()
        dc.SetId(tmpId)
        dc.SetBrush(wx.Brush(cs['fl_flowline_bg']))
        dc.SetPen(wx.Pen(cs['fl_flowline_bg']))
        size = (3, 4, 5)[self.appData['flowSize']]
        offset = (3, 2, 0)[self.appData['flowSize']]
        if downwards:
            dc.DrawPolygon([[size, size], [0, 0], [-size, size]],
                           pos[0], pos[1] + 3 * size - offset)  # points up
        else:
            dc.DrawPolygon([[size, 0], [0, size], [-size, 0]],
                           pos[0], pos[1] - 4 * size)  # points down
        dc.SetIdBounds(tmpId, wx.Rect(
            pos[0] - size, pos[1] - size, 2 * size, 2 * size))

    def drawFlowRoutine(self, dc, routine, id, pos=[0, 0], draw=True):
        """Draw a box to show a routine on the timeline
        draw=False is for a dry-run, esp to compute and return size
        without drawing or setting a pdc ID
        """
        name = routine.name
        if self.appData['flowSize'] == 0 and len(name) > 5:
            name = ' ' + name[:4] + '..'
        else:
            name = ' ' + name + ' '
        if draw:
            dc.SetId(id)
        font = self.GetFont()
        if sys.platform == 'darwin':
            fontSizeDelta = (9, 6, 0)[self.appData['flowSize']]
            font.SetPointSize(1400 / self.dpi - fontSizeDelta)
        elif sys.platform.startswith('linux'):
            fontSizeDelta = (6, 4, 0)[self.appData['flowSize']]
            font.SetPointSize(1400 / self.dpi - fontSizeDelta)
        else:
            fontSizeDelta = (8, 4, 0)[self.appData['flowSize']]
            font.SetPointSize(1000 / self.dpi - fontSizeDelta)

        maxTime, nonSlip = routine.getMaxTime()
        if nonSlip:
            rtFill = cs['fl_routine_bg_nonslip']
            rtEdge = cs['fl_routine_bg_nonslip']
            rtText = cs['fl_routine_fg']
        else:
            rtFill = cs['fl_routine_bg_slip']
            rtEdge = cs['fl_routine_bg_slip']
            rtText = cs['fl_routine_fg']

        # get size based on text
        self.SetFont(font)
        if draw:
            dc.SetFont(font)
        w, h = self.GetFullTextExtent(name)[0:2]
        pad = (5, 10, 20)[self.appData['flowSize']]
        # draw box
        pos[1] += 2 - self.appData['flowSize']
        rect = wx.Rect(pos[0], pos[1], w + pad, h + pad)
        endX = pos[0] + w + pad
        # the edge should match the text
        if draw:
            dc.SetPen(wx.Pen(wx.Colour(rtEdge[0], rtEdge[1],
                                       rtEdge[2], wx.ALPHA_OPAQUE)))
            dc.SetBrush(wx.Brush(rtFill))
            dc.DrawRoundedRectangle(
                rect, (4, 6, 8)[self.appData['flowSize']])
            # draw text
            dc.SetTextForeground(rtText)
            dc.DrawLabel(name, rect, alignment=wx.ALIGN_CENTRE)
            if nonSlip and self.appData['flowSize'] != 0:
                font.SetPointSize(font.GetPointSize() * 0.6)
                dc.SetFont(font)
                _align = wx.ALIGN_CENTRE | wx.ALIGN_BOTTOM
                dc.DrawLabel("(%.2fs)" % maxTime, rect, alignment=_align)

            self.componentFromID[id] = routine
            # set the area for this component
            dc.SetIdBounds(id, rect)

        return endX

    def drawLoop(self, dc, loop, id, startX, endX,
                 base, height, downwards=True):
        if downwards:
            up = -1
        else:
            up = +1

        # draw loop itself, as transparent rect with curved corners
        tmpId = wx.NewIdRef()
        dc.SetId(tmpId)
        # extra distance, in both h and w for curve
        curve = (6, 11, 15)[self.appData['flowSize']]
        yy = [base, height + curve * up, height +
              curve * up / 2, height]  # for area
        dc.SetPen(wx.Pen(cs['fl_flowline_bg']))
        vertOffset = 0  # 1 is interesting too
        area = wx.Rect(startX, base + vertOffset,
                       endX - startX, max(yy) - min(yy))
        dc.SetBrush(wx.Brush(wx.Colour(0, 0, 0, 0), style=wx.TRANSPARENT))
        # draws outline:
        dc.DrawRoundedRectangle(area, curve)
        dc.SetIdBounds(tmpId, area)

        flowsize = self.appData['flowSize']  # 0, 1, or 2

        # add a name label, loop info, except at smallest size
        name = loop.params['name'].val
        _show = self.appData['showLoopInfoInFlow']
        if _show and flowsize:
            _cond = 'conditions' in list(loop.params)
            if _cond and loop.params['conditions'].val:
                xnumTrials = 'x' + str(len(loop.params['conditions'].val))
            else:
                xnumTrials = ''
            name += '  (' + str(loop.params['nReps'].val) + xnumTrials
            abbrev = ['',  # for flowsize == 0
                      {'random': 'rand.',
                       'sequential': 'sequ.',
                       'fullRandom': 'f-ran.',
                       'staircase': 'stair.',
                       'interleaved staircases': "int-str."},
                      {'random': 'random',
                       'sequential': 'sequential',
                       'fullRandom': 'fullRandom',
                       'staircase': 'staircase',
                       'interleaved staircases': "interl'vd stairs"}]
            name += ' ' + abbrev[flowsize][loop.params['loopType'].val] + ')'
        if flowsize == 0:
            if len(name) > 9:
                name = ' ' + name[:8] + '..'
            else:
                name = ' ' + name[:9]
        else:
            name = ' ' + name + ' '

        dc.SetId(id)
        font = self.GetFont()
        if sys.platform == 'darwin':
            basePtSize = (650, 750, 900)[flowsize]
        elif sys.platform.startswith('linux'):
            basePtSize = (750, 850, 1000)[flowsize]
        else:
            basePtSize = (700, 750, 800)[flowsize]
        font.SetPointSize(basePtSize / self.dpi)
        self.SetFont(font)
        dc.SetFont(font)

        # get size based on text
        pad = (5, 8, 10)[self.appData['flowSize']]
        w, h = self.GetFullTextExtent(name)[0:2]
        x = startX + (endX - startX) / 2 - w / 2 - pad / 2
        y = (height - h / 2)

        # draw box
        rect = wx.Rect(x, y, w + pad, h + pad)
        # the edge should match the text
        dc.SetPen(wx.Pen(cs['fl_flowline_bg']))
        # try to make the loop fill brighter than the background canvas:
        dc.SetBrush(wx.Brush(cs['fl_flowline_bg']))

        dc.DrawRoundedRectangle(rect, (4, 6, 8)[flowsize])
        # draw text
        dc.SetTextForeground(cs['fl_flowline_fg'])
        dc.DrawText(name, x + pad / 2, y + pad / 2)

        self.componentFromID[id] = loop
        # set the area for this component
        dc.SetIdBounds(id, rect)

def extractText(stream):
    """Take a byte stream (or any file object of type b?) and return

    :param stream: stream from wx.Process or any byte stream from a file
    :return: text converted to unicode ready for appending to wx text view
    """
    if constants.PY3:
        return stream.read().decode('utf-8')
    else:
        return stream.read()<|MERGE_RESOLUTION|>--- conflicted
+++ resolved
@@ -1238,14 +1238,7 @@
         else:
             helpUrl = None
         title = '%s Properties' % self.exp.getExpName()
-<<<<<<< HEAD
-        dlg = DlgExperimentProperties(frame=self, title=title,
-                                      params=component.params,
-                                      helpUrl=helpUrl, order=component.order,
-                                      timeout=timeout, depends=component.depends)
-=======
         dlg = DlgExperimentProperties(frame=self, element=component, experiment=self.exp)
->>>>>>> 64676c57
         if dlg.OK:
             self.addToUndoStack("EDIT experiment settings")
             self.setIsModified(True)
