--- conflicted
+++ resolved
@@ -105,7 +105,8 @@
         label = _translate(label)
         if param.valType == 'code' and fieldName not in _nonCode:
             label += ' $'
-        self.nameCtrl = wx.StaticText(parent, -1, label, size=wx.DefaultSize)
+        self.nameCtrl = wx.StaticText(parent, -1, label, size=wx.DefaultSize,
+                                      style=wx.ALIGN_RIGHT)
 
         if fieldName == 'Use version':
             # _localVersionsCache is the default (faster) when creating
@@ -485,9 +486,8 @@
             # not available in wxPython 2.8.10
             agwStyle |= flatnotebook.FNB_NO_TAB_FOCUS
         self.ctrls = flatnotebook.FlatNotebook(self, style=agwStyle)
-        if self.__class__ != DlgExperimentProperties:
-            self.mainSizer.Add(self.ctrls,  # ctrls is the notebook of params
-                               proportion=1, flag=wx.EXPAND | wx.ALL, border=5)
+        self.mainSizer.Add(self.ctrls,  # ctrls is the notebook of params
+                           proportion=1, flag=wx.EXPAND | wx.ALL, border=5)
         categNames = sorted(categs)
         if 'Basic' in categNames:
             # move it to be the first category we see
@@ -676,8 +676,8 @@
         startEstimSizer.Add(self.startEstimCtrl, flag=wx.ALIGN_BOTTOM)
         startAllCrtlSizer = wx.BoxSizer(orient=wx.VERTICAL)
         startAllCrtlSizer.Add(startSizer, flag=wx.EXPAND)
-        startAllCrtlSizer.Add(startEstimSizer)
-        sizer.Add(label, (currRow, 0), (1, 1))
+        startAllCrtlSizer.Add(startEstimSizer, flag=wx.ALIGN_RIGHT)
+        sizer.Add(label, (currRow, 0), (1, 1), wx.ALIGN_RIGHT)
         # add our new row
         sizer.Add(startAllCrtlSizer, (currRow, 1), (1, 1), flag=wx.EXPAND)
         currRow += 1
@@ -720,8 +720,9 @@
                            flag=wx.ALIGN_CENTRE_VERTICAL)
         stopAllCrtlSizer = wx.BoxSizer(orient=wx.VERTICAL)
         stopAllCrtlSizer.Add(stopSizer, flag=wx.EXPAND)
-        stopAllCrtlSizer.Add(stopEstimSizer)
-        sizer.Add(label, (currRow, 0), (1, 1))
+        stopAllCrtlSizer.Add(stopEstimSizer,
+                             flag=wx.ALIGN_RIGHT)
+        sizer.Add(label, (currRow, 0), (1, 1), wx.ALIGN_RIGHT)
         # add our new row
         sizer.Add(stopAllCrtlSizer, (currRow, 1), (1, 1), flag=wx.EXPAND)
         currRow += 1
@@ -761,11 +762,7 @@
             ctrls.valueCtrl.Bind(wx.EVT_KEY_UP, self.doValidate)
 
         # add the controls to the sizer
-<<<<<<< HEAD
-        _flag = wx.LEFT | wx.RIGHT
-=======
         _flag = wx.ALIGN_RIGHT | wx.LEFT | wx.RIGHT | wx.ALIGN_CENTER_VERTICAL
->>>>>>> 6e6e62f6
         sizer.Add(ctrls.nameCtrl, (currRow, 0), border=5, flag=_flag)
         if ctrls.updateCtrl:
             sizer.Add(ctrls.updateCtrl, (currRow, 2), flag=_flag)
@@ -865,7 +862,7 @@
         buttons.Add(CANCEL, 0, wx.ALL, border=3)
         buttons.Realize()
         # add to sizer
-        self.mainSizer.Add(buttons, flag=wx.ALL, border=2)
+        self.mainSizer.Add(buttons, flag=wx.ALIGN_RIGHT | wx.ALL, border=2)
         self.SetSizerAndFit(self.mainSizer)
         self.mainSizer.Layout()
         # move the position to be v near the top of screen and
@@ -1871,17 +1868,17 @@
             helpBtn = wx.Button(self, wx.ID_HELP, _translate(" Help "))
             helpBtn.SetHelpText(_translate("Get help about this component"))
             helpBtn.Bind(wx.EVT_BUTTON, self.onHelp)
-            buttons.Add(helpBtn, 0, border=3)
+            buttons.Add(helpBtn, 0, wx.ALIGN_RIGHT | wx.ALL, border=3)
         self.OKbtn = wx.Button(self, wx.ID_OK, _translate(" OK "))
         self.OKbtn.SetDefault()
-        buttons.Add(self.OKbtn, 0, border=3)
+        buttons.Add(self.OKbtn, 0, wx.ALIGN_RIGHT | wx.ALL, border=3)
         CANCEL = wx.Button(self, wx.ID_CANCEL, _translate(" Cancel "))
-        buttons.Add(CANCEL, 0, border=3)
+        buttons.Add(CANCEL, 0, wx.ALIGN_RIGHT | wx.ALL, border=3)
 
         buttons.Realize()
         self.ctrls.Fit()
         self.mainSizer.Add(self.ctrls, proportion=1, flag=wx.EXPAND)
-        self.mainSizer.Add(buttons, border=3, flag=wx.ALL | wx.ALIGN_RIGHT)
+        self.mainSizer.Add(buttons, flag=wx.ALIGN_RIGHT)
         self.SetSizerAndFit(self.mainSizer)
 
         # move the position to be v near the top of screen and to the
