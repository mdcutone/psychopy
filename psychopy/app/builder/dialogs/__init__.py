#!/usr/bin/env python
# -*- coding: utf-8 -*-

# Part of the PsychoPy library
# Copyright (C) 2002-2018 Jonathan Peirce (C) 2019-2022 Open Science Tools Ltd.
# Distributed under the terms of the GNU General Public License (GPL).

"""Dialog classes for the Builder, including ParamCtrls
"""
import sys

import os
import copy
import time
from collections import OrderedDict

import numpy
import re
import wx

import psychopy.experiment.utils
from psychopy.experiment import Param

from ... import dialogs
from .. import experiment
from .. validators import NameValidator, CodeSnippetValidator, WarningManager
from .dlgsConditions import DlgConditions
from .dlgsCode import DlgCodeComponentProperties, CodeBox
from . import paramCtrls
from psychopy import data, logging
from psychopy.localization import _translate
from psychopy.tools import versionchooser as vc
from ...colorpicker import PsychoColorPicker
from pathlib import Path

from ...themes import handlers

white = wx.Colour(255, 255, 255, 255)
codeSyntaxOkay = wx.Colour(220, 250, 220, 255)  # light green

from ..localizedStrings import _localizedDialogs as _localized


class ParamCtrls():

    def __init__(self, dlg, label, param, parent, fieldName,
                 browse=False, noCtrls=False, advanced=False, appPrefs=None):
        """Create a set of ctrls for a particular Component Parameter, to be
        used in Component Properties dialogs. These need to be positioned
        by the calling dlg.

        e.g.::

            param = experiment.Param(val='boo', valType='str')
            ctrls = ParamCtrls(dlg=self, label=fieldName,param=param)
            self.paramCtrls[fieldName] = ctrls  # keep track in the dlg
            sizer.Add(ctrls.nameCtrl, (currRow,0), (1,1),wx.ALIGN_RIGHT )
            sizer.Add(ctrls.valueCtrl, (currRow,1) )
            # these are optional (the parameter might be None)
            if ctrls.typeCtrl:
                sizer.Add(ctrls.typeCtrl, (currRow,2) )
            if ctrls.updateCtrl:
                sizer.Add(ctrls.updateCtrl, (currRow,3))

        If browse is True then a browseCtrl will be added (you need to
        bind events yourself). If noCtrls is True then no actual wx widgets
        are made, but attribute names are created

        `fieldName`'s value is always in en_US, and never for display,
        whereas `label` is only for display and can be translated or
        tweaked (e.g., add '$'). Component._localized.keys() are
        `fieldName`s, and .values() are `label`s.
        """
        super(ParamCtrls, self).__init__()
        self.param = param
        self.dlg = dlg
        self.dpi = self.dlg.dpi
        self.valueWidth = self.dpi * 3.5
        # try to find the experiment
        self.exp = None
        tryForExp = self.dlg

        while self.exp is None:
            if hasattr(tryForExp, 'frame'):
                self.exp = tryForExp.frame.exp
            else:
                try:
                    tryForExp = tryForExp.parent  # try going up a level
                except Exception:
                    tryForExp.parent

        # param has the fields:
        #   val, valType, allowedVals=[],allowedTypes=[],
        #   hint="", updates=None, allowedUpdates=None
        # we need the following:
        self.nameCtrl = self.valueCtrl = self.typeCtrl = None
        self.updateCtrl = self.browseCtrl = None
        if noCtrls:
            return  # we don't need to do any more

        if type(param.val) == numpy.ndarray:
            initial = param.val.tolist()  # convert numpy arrays to lists
        label = _translate(label)
        self.nameCtrl = wx.StaticText(parent, -1, label, size=wx.DefaultSize)

        if fieldName == 'Use version':
            # _localVersionsCache is the default (faster) when creating
            # settings. If remote info has become available in the meantime,
            # now populate with that as well
            if vc._remoteVersionsCache:
                options = vc._versionFilter(vc.versionOptions(local=False), wx.__version__)
                versions = vc._versionFilter(vc.availableVersions(local=False), wx.__version__)
                param.allowedVals = (options + [''] + versions)

        if param.inputType == "single":
            # Create single line string control
            self.valueCtrl = paramCtrls.SingleLineCtrl(parent,
                                                       val=str(param.val), valType=param.valType,
                                                       fieldName=fieldName, size=wx.Size(self.valueWidth, 24))
        elif param.inputType == 'multi':
            if param.valType == "extendedCode":
                # Create multiline code control
                self.valueCtrl = paramCtrls.CodeCtrl(parent,
                                                     val=str(param.val), valType=param.valType,
                                                     fieldName=fieldName, size=wx.Size(self.valueWidth, 144))
            else:
                # Create multiline string control
                self.valueCtrl = paramCtrls.MultiLineCtrl(parent,
                                                          val=str(param.val), valType=param.valType,
                                                          fieldName=fieldName, size=wx.Size(self.valueWidth, 144))
            # Set focus if field is text of a Textbox or Text component
            if fieldName == 'text':
                self.valueCtrl.SetFocus()
        elif param.inputType == 'spin':
            # Create single line string control
            self.valueCtrl = paramCtrls.SingleLineCtrl(parent,
                                                       val=str(param.val), valType=param.valType,
                                                       fieldName=fieldName, size=wx.Size(self.valueWidth, 24))
            # Will have to disable spinCtrl until we have a dropdown for inputType, sadly
            # self.valueCtrl = paramCtrls.IntCtrl(parent,
            #                                     val=param.val, valType=param.valType,
            #                                     fieldName=fieldName,size=wx.Size(self.valueWidth, 24),
            #                                     limits=param.allowedVals)
        elif param.inputType == 'choice':
            self.valueCtrl = paramCtrls.ChoiceCtrl(parent,
                                                   val=str(param.val), valType=param.valType,
                                                   choices=param.allowedVals, labels=param.allowedLabels,
                                                   fieldName=fieldName, size=wx.Size(self.valueWidth, 24))
        elif param.inputType == 'multiChoice':
            self.valueCtrl = paramCtrls.MultiChoiceCtrl(parent, valType=param.valType,
                                                        vals=param.val, choices=param.allowedVals, fieldName=fieldName,
                                                        size=wx.Size(self.valueWidth, -1))
        elif param.inputType == 'richChoice':
            self.valueCtrl = paramCtrls.RichChoiceCtrl(parent, valType=param.valType,
                                                       vals=param.val,
                                                       choices=param.allowedVals, labels=param.allowedLabels,
                                                       fieldName=fieldName,
                                                       size=wx.Size(self.valueWidth, -1))
        elif param.inputType == 'bool':
            self.valueCtrl = paramCtrls.BoolCtrl(parent,
                                                 name=fieldName, size=wx.Size(self.valueWidth, 24))
            self.valueCtrl.SetValue(bool(param))
        elif param.inputType == 'file' or browse:
            self.valueCtrl = paramCtrls.FileCtrl(parent,
                                                 val=str(param.val), valType=param.valType,
                                                 fieldName=fieldName, size=wx.Size(self.valueWidth, 24))
            self.valueCtrl.allowedVals = param.allowedVals
        elif param.inputType == 'survey':
            self.valueCtrl = paramCtrls.SurveyCtrl(parent,
                                                   val=str(param.val), valType=param.valType,
                                                   fieldName=fieldName, size=wx.Size(self.valueWidth, 24))
            self.valueCtrl.allowedVals = param.allowedVals
        elif param.inputType == 'fileList':
            self.valueCtrl = paramCtrls.FileListCtrl(parent,
                                                     choices=param.val, valType=param.valType,
                                                     size=wx.Size(self.valueWidth, 100), pathtype="rel")
        elif param.inputType == 'table':
            self.valueCtrl = paramCtrls.TableCtrl(parent, val=param.val, valType=param.valType,
                                                  fieldName=fieldName, size=wx.Size(self.valueWidth, 24))
        elif param.inputType == 'color':
            self.valueCtrl = paramCtrls.ColorCtrl(parent,
                                                  val=param.val, valType=param.valType,
                                                  fieldName=fieldName, size=wx.Size(self.valueWidth, 24))
        elif param.inputType == 'dict':
            self.valueCtrl = paramCtrls.DictCtrl(parent,
                                                 val=self.exp.settings.getInfo(), valType=param.valType,
                                                 fieldName=fieldName)
        elif param.inputType == 'inv':
            self.valueCtrl = paramCtrls.InvalidCtrl(parent,
                                                    val=str(param.val), valType=param.valType,
                                                    fieldName=fieldName, size=wx.Size(self.valueWidth, 24))
        else:
            self.valueCtrl = paramCtrls.SingleLineCtrl(parent,
                                                       val=str(param.val), valType=param.valType,
                                                       fieldName=fieldName,size=wx.Size(self.valueWidth, 24))
            logging.warn(f"Parameter {fieldName} has unrecognised inputType \"{param.inputType}\"")

        # if fieldName == 'Experiment info':
        #     # for expInfo convert from a string to the list-of-dicts
        # val = self.expInfoToListWidget(param.val)
        #     self.valueCtrl = dialogs.ListWidget(
        #         parent, val, order=['Field', 'Default'])
        if hasattr(self.valueCtrl, 'SetToolTip'):
            self.valueCtrl.SetToolTip(wx.ToolTip(_translate(param.hint)))
        if len(param.allowedVals) == 1 or param.readOnly:
            self.valueCtrl.Disable()  # visible but can't be changed

        # add a Validator to the valueCtrl
        if fieldName == "name":
            self.valueCtrl.SetValidator(NameValidator())
        elif param.inputType in ("single", "multi"):
            # only want anything that is valType code, or can be with $
            self.valueCtrl.SetValidator(CodeSnippetValidator(fieldName))

        # create the type control
        if len(param.allowedTypes):
            # are there any components with non-empty allowedTypes?
            self.typeCtrl = wx.Choice(parent, choices=param.allowedTypes)
            self.typeCtrl._choices = copy.copy(param.allowedTypes)
            index = param.allowedTypes.index(param.valType)
            self.typeCtrl.SetSelection(index)
            if len(param.allowedTypes) == 1:
                self.typeCtrl.Disable()  # visible but can't be changed

        # create update control
        if param.allowedUpdates is not None and len(param.allowedUpdates):
            # updates = display-only version of allowed updates
            updateLabels = [_localized[upd] for upd in param.allowedUpdates]
            # allowedUpdates = extend version of allowed updates that includes
            # "set during:static period"
            allowedUpdates = copy.copy(param.allowedUpdates)
            for routineName, routine in list(self.exp.routines.items()):
                for static in routine.getStatics():
                    # Note: replacing following line with
                    # "localizedMsg = _translate(msg)",
                    # poedit would not able to find this message.
                    msg = "set during: "
                    localizedMsg = _translate("set during: ")
                    fullName = "{}.{}".format(
                        routineName, static.params['name'])
                    allowedUpdates.append(msg + fullName)
                    updateLabels.append(localizedMsg + fullName)
            self.updateCtrl = wx.Choice(parent, choices=updateLabels)
            # stash non-localized choices to allow retrieval by index:
            self.updateCtrl._choices = copy.copy(allowedUpdates)
            # If parameter isn't in list, default to the first choice
            if param.updates not in allowedUpdates:
                param.updates = allowedUpdates[0]
            # get index of the currently set update value, set display:
            index = allowedUpdates.index(param.updates)
            # set by integer index, not string value
            self.updateCtrl.SetSelection(index)

        if param.allowedUpdates != None and len(param.allowedUpdates) == 1:
            self.updateCtrl.Disable()  # visible but can't be changed

    def _getCtrlValue(self, ctrl):
        """Retrieve the current value form the control (whatever type of ctrl
        it is, e.g. checkbox.GetValue, choice.GetSelection)
        Different types of control have different methods for retrieving
        value. This function checks them all and returns the value or None.

        .. note::
            Don't use GetStringSelection() here to avoid that translated value
            is returned. Instead, use GetSelection() to get index of selection
            and get untranslated value from _choices attribute.
        """
        if ctrl is None:
            return None
<<<<<<< HEAD
        elif hasattr(ctrl, 'getValue'):
            return ctrl.getValue()
=======
        elif ctrl == self.updateCtrl:
            return ctrl.GetStringSelection()
>>>>>>> 288789b2
        elif hasattr(ctrl, 'GetText'):
            return ctrl.GetText()
        elif hasattr(ctrl, 'GetValue'):  # e.g. TextCtrl
            val = ctrl.GetValue()
            if isinstance(self.valueCtrl, dialogs.ListWidget):
                val = self.expInfoFromListWidget(val)
            return val
        elif hasattr(ctrl, 'GetCheckedStrings'):
            return ctrl.GetCheckedStrings()
        elif hasattr(ctrl, 'GetLabel'):  # for wx.StaticText
            return ctrl.GetLabel()
        else:
            print("failed to retrieve the value for %s" % ctrl)
            return None

    def _setCtrlValue(self, ctrl, newVal):
        """Set the current value of the control (whatever type of ctrl it
        is, e.g. checkbox.SetValue, choice.SetSelection)
        Different types of control have different methods for retrieving
        value. This function checks them all and returns the value or None.

        .. note::
            Don't use SetStringSelection() here to avoid using translated
            value.  Instead, get index of the value using _choices attribute
            and use SetSelection() to set the value.
        """
        if ctrl is None:
            return None
        elif hasattr(ctrl, 'SetValue'):  # e.g. TextCtrl
            ctrl.SetValue(newVal)
        elif hasattr(ctrl, 'SetSelection'):  # for wx.Choice
            # _choices = list of non-localized strings, set during __init__
            # NOTE: add untranslated value to _choices if
            # _choices.index(newVal) fails.
            index = ctrl._choices.index(newVal)
            # set the display to the localized version of the string:
            ctrl.SetSelection(index)
        elif hasattr(ctrl, 'SetLabel'):  # for wx.StaticText
            ctrl.SetLabel(newVal)
        else:
            print("failed to retrieve the value for %s" % (ctrl))

    def getValue(self):
        """Get the current value of the value ctrl
        """
        return self._getCtrlValue(self.valueCtrl)

    def setValue(self, newVal):
        """Get the current value of the value ctrl
        """
        return self._setCtrlValue(self.valueCtrl, newVal)

    def getType(self):
        """Get the current value of the type ctrl
        """
        if self.typeCtrl:
            return self._getCtrlValue(self.typeCtrl)

    def getUpdates(self):
        """Get the current value of the updates ctrl
        """
        if self.updateCtrl:
            return self._getCtrlValue(self.updateCtrl)

    def setVisible(self, newVal=True):
        self._visible = newVal
        if hasattr(self.valueCtrl, "ShowAll"):
            self.valueCtrl.ShowAll(newVal)
        else:
            self.valueCtrl.Show(newVal)
        self.nameCtrl.Show(newVal)
        if self.updateCtrl:
            self.updateCtrl.Show(newVal)
        if self.typeCtrl:
            self.typeCtrl.Show(newVal)

    def getVisible(self):
        if hasattr(self, "_visible"):
            return self._visible
        else:
            return self.valueCtrl.IsShown()

    def expInfoToListWidget(self, expInfoStr):
        """Takes a string describing a dictionary and turns it into a format
        that the ListWidget can receive.

        returns: list of dicts of {Field:'', Default:''}
        """
        expInfo = self.exp.settings.getInfo()

        listOfDicts = []
        for field, default in list(expInfo.items()):
            listOfDicts.append({'Field': field, 'Default': default})
        return listOfDicts

    def expInfoFromListWidget(self, listOfDicts):
        """Creates a string representation of a dict from a list of
        field / default values.
        """
        expInfo = {}
        for field in listOfDicts:
            expInfo[field['Field']] = field['Default']
        expInfoStr = repr(expInfo)
        return expInfoStr

    def setChangesCallback(self, callbackFunction):
        """Set a callback to detect any changes in this value (whether it's
        a checkbox event or a text event etc

        :param callbackFunction: the function to be called when the valueCtrl
        changes value
        :return:
        """
        if isinstance(self.valueCtrl, wx.TextCtrl):
            self.valueCtrl.Bind(wx.EVT_KEY_UP, callbackFunction)
        elif isinstance(self.valueCtrl, CodeBox):
            self.valueCtrl.Bind(wx.stc.EVT_STC_CHANGE, callbackFunction)
        elif isinstance(self.valueCtrl, wx.ComboBox):
            self.valueCtrl.Bind(wx.EVT_COMBOBOX, callbackFunction)
        elif isinstance(self.valueCtrl, (wx.Choice, paramCtrls.RichChoiceCtrl)):
            self.valueCtrl.Bind(wx.EVT_CHOICE, callbackFunction)
        elif isinstance(self.valueCtrl, wx.CheckListBox):
            self.valueCtrl.Bind(wx.EVT_CHECKLISTBOX, callbackFunction)
        elif isinstance(self.valueCtrl, wx.CheckBox):
            self.valueCtrl.Bind(wx.EVT_CHECKBOX, callbackFunction)
        elif isinstance(self.valueCtrl, (paramCtrls.DictCtrl, paramCtrls.FileListCtrl)):
            pass
        else:
            print("setChangesCallback doesn't know how to handle ctrl {}"
                  .format(type(self.valueCtrl)))


class StartStopCtrls(wx.GridBagSizer):
    def __init__(self, parent, params):
        wx.GridBagSizer.__init__(self, 0, 0)
        # Make ctrls
        self.ctrls = {}
        self.parent = parent
        for name, param in params.items():
            if name in ['startVal', 'stopVal']:
                # Add dollar sign
                self.dollar = wx.StaticText(parent, label="$")
                self.Add(self.dollar, (0, 0), border=6, flag=wx.ALIGN_CENTER_VERTICAL | wx.TOP | wx.RIGHT)
                # Add ctrl
                self.ctrls[name] = wx.TextCtrl(parent,
                                               value=str(param.val), size=wx.Size(-1, 24))
                self.ctrls[name].Bind(wx.EVT_TEXT, self.updateCodeFont)
                self.updateCodeFont(self.ctrls[name])
                self.label = wx.StaticText(parent, label=param.label)
                self.Add(self.ctrls[name], (0, 2), border=6, flag=wx.EXPAND | wx.TOP)
            if name in ['startType', 'stopType']:
                localizedChoices = list(map(_translate, param.allowedVals or [param.val]))
                self.ctrls[name] = wx.Choice(parent,
                                             choices=localizedChoices,
                                             size=wx.Size(96, 24))
                self.ctrls[name]._choices = copy.copy(param.allowedVals)
                self.ctrls[name].SetSelection(param.allowedVals.index(str(param.val)))
                self.Add(self.ctrls[name], (0, 1), border=6, flag=wx.EXPAND | wx.TOP)
            if name in ['startEstim', 'durationEstim']:
                self.ctrls[name] = wx.TextCtrl(parent,
                                               value=str(param.val), size=wx.Size(-1, 24))
                self.ctrls[name].Bind(wx.EVT_TEXT, self.updateCodeFont)
                self.updateCodeFont(self.ctrls[name])
                self.estimLabel = wx.StaticText(parent,
                                                label=param.label, size=wx.Size(-1, 24))
                self.estimLabel.SetForegroundColour("grey")
                self.Add(self.estimLabel, (1, 1), border=6, flag=wx.EXPAND | wx.ALL)
                self.Add(self.ctrls[name], (1, 2), border=6, flag=wx.EXPAND | wx.TOP | wx.BOTTOM)
        self.AddGrowableCol(2)

    def getVisible(self):
        return all(ctrl.IsShown() for ctrl in self.ctrls.values())

    def setVisible(self, visible=True):
        # Show/hide controls
        for ctrl in self.ctrls.values():
            ctrl.Show(visible)
        # Show/hide labels
        if hasattr(self, "estimLabel"):
            self.estimLabel.Show(visible)
        if hasattr(self, "label"):
            self.label.Show(visible)
        # Set value to None if hidden (specific to start/stop)
        if not visible:
            if "startVal" in self.ctrls:
                self.ctrls["startVal"].Value = ""
            if "stopVal" in self.ctrls:
                self.ctrls["stopVal"].Value = ""
        # Layout
        self.parent.Layout()

    def updateCodeFont(self, evt=None):
        """Style input box according to code wanted"""
        if isinstance(evt, wx.TextCtrl):
            obj = evt
        else:
            obj = evt.EventObject
        if psychopy.experiment.utils.unescapedDollarSign_re.match(obj.GetLineText(0)):
            # Set font if code
            obj.SetFont(self.parent.GetTopLevelParent().app._codeFont.Bold())
        else:
            # Set font if not
            obj.SetFont(self.parent.GetTopLevelParent().app._mainFont)


class ParamNotebook(wx.Notebook, handlers.ThemeMixin):
    class CategoryPage(wx.Panel, handlers.ThemeMixin):
        def __init__(self, parent, dlg, params):
            wx.Panel.__init__(self, parent, size=(600, -1))
            self.parent = parent
            self.parent = parent
            self.dlg = dlg
            self.app = self.dlg.app
            # Setup sizer
            self.border = wx.BoxSizer()
            self.SetSizer(self.border)
            self.sizer = wx.GridBagSizer(0, 0)
            self.border.Add(self.sizer, border=12, proportion=1, flag=wx.ALL | wx.EXPAND)
            # Add controls
            self.ctrls = {}
            self.row = 0
            # Sort params
            sortedParams = OrderedDict(params)
            for name in reversed(self.parent.element.order):
                if name in sortedParams:
                    sortedParams.move_to_end(name, last=False)
            # Make name ctrl
            if "name" in sortedParams:
                param = sortedParams.pop("name")
                self.addParam("name", param)
            # Make start controls
            startParams = OrderedDict()
            for name in ['startVal', 'startType', 'startEstim']:
                if name in sortedParams:
                    startParams[name] = sortedParams.pop(name)
            if startParams:
                self.startCtrl = self.addStartStopCtrl(startParams)
            # Make stop controls
            stopParams = OrderedDict()
            for name in ['stopVal', 'stopType', 'durationEstim']:
                if name in sortedParams:
                    stopParams[name] = sortedParams.pop(name)
            if stopParams:
                self.stopCtrl = self.addStartStopCtrl(stopParams)
            # Make controls
            for name, param in sortedParams.items():
                self.addParam(name, param)
            # Add growable
            self.sizer.AddGrowableCol(1, 1)
            # Check depends
            self.checkDepends()

        def addParam(self, name, param):
            # Make ctrl
            self.ctrls[name] = ParamCtrls(self.dlg, param.label, param, self, name)
            # Add value ctrl
            _flag = wx.EXPAND | wx.ALL
            if hasattr(self.ctrls[name].valueCtrl, '_szr'):
                self.sizer.Add(self.ctrls[name].valueCtrl._szr, (self.row, 1), border=6, flag=_flag)
            else:
                self.sizer.Add(self.ctrls[name].valueCtrl, (self.row, 1), border=6, flag=_flag)
            # Add other ctrl stuff
            _flag = wx.LEFT | wx.RIGHT | wx.ALIGN_CENTER_VERTICAL
            self.sizer.Add(self.ctrls[name].nameCtrl, (self.row, 0), (1, 1), border=5, flag=_flag)
            if self.ctrls[name].typeCtrl:
                self.sizer.Add(self.ctrls[name].typeCtrl, (self.row, 2), border=5, flag=_flag)
            if self.ctrls[name].updateCtrl:
                self.sizer.Add(self.ctrls[name].updateCtrl, (self.row, 3), border=5, flag=_flag)
            # Link to depends callback
            self.ctrls[name].setChangesCallback(self.doValidate)
            if name == 'name':
                self.ctrls[name].valueCtrl.SetFocus()
            # Some param ctrls need to grow with page
            if param.inputType in ('multi', 'fileList'):
                self.sizer.AddGrowableRow(self.row, proportion=1)
            # Iterate row
            self.row += 1

        def addStartStopCtrl(self, params):
            # Make controls
            panel = StartStopCtrls(self, params)
            # Add to dict of ctrls
            self.ctrls.update(panel.ctrls)
            # Add label
            _flag = wx.LEFT | wx.RIGHT | wx.ALIGN_CENTER_VERTICAL
            self.sizer.Add(panel.label, (self.row, 0), (1, 1), border=5, flag=_flag)
            # Add ctrls
            _flag = wx.EXPAND | wx.ALL
            self.sizer.Add(panel, (self.row, 1), border=6, flag=_flag)
            # Iterate row
            self.row += 1

            return panel

        def checkDepends(self, event=None):
            """Checks the relationships between params that depend on each other

            Dependencies are a list of dicts like this (as in BaseComponent):
            {"dependsOn": "shape",
             "condition": "=='n vertices",
             "param": "n vertices",
             "true": "Enable",  # what to do with param if condition is True
             "false": "Disable",  # permitted: hide, show, enable, disable
            }"""
            isChanged = False
            for thisDep in self.parent.element.depends:
                if not (
                        thisDep['param'] in list(self.ctrls) + ['start', 'stop']
                        and thisDep['dependsOn'] in self.ctrls):
                    # If params are on another page, skip
                    continue
                # Get associated ctrl
                if thisDep['param'] == 'start':
                    dependentCtrls = self.startCtrl
                elif thisDep['param'] == 'stop':
                    dependentCtrls = self.stopCtrl
                else:
                    dependentCtrls = self.ctrls[thisDep['param']]
                dependencyCtrls = self.ctrls[thisDep['dependsOn']]
                condString = "dependencyCtrls.getValue() {}".format(thisDep['condition'])
                if eval(condString):
                    action = thisDep['true']
                else:
                    action = thisDep['false']
                if action == "hide":
                    # Track change if changed
                    if dependentCtrls.getVisible():
                        isChanged = True
                    # Apply visibiliy
                    dependentCtrls.setVisible(False)
                elif action == "show":
                    # Track change if changed
                    if not dependentCtrls.getVisible():
                        isChanged = True
                    dependentCtrls.setVisible(True)
                else:
                    # if action is "enable" then do ctrl.Enable() etc
                    for ctrlName in ['valueCtrl', 'nameCtrl', 'updatesCtrl']:
                        # disable/enable all parts of the control
                        if hasattr(dependentCtrls, ctrlName):
                            evalStr = ("dependentCtrls.{}.{}()"
                                       .format(ctrlName, action.title()))
                            eval(evalStr)
            # Update sizer
            if isChanged:
                self.sizer.SetEmptyCellSize((0, 0))
                self.sizer.Layout()
                if isinstance(self.dlg, wx.Dialog):
                    self.dlg.Fit()
                self.Refresh()

        def doValidate(self, event=None):
            self.Validate()
            self.checkDepends(event=event)
            if hasattr(self.dlg, "updateExperiment"):
                self.dlg.updateExperiment()

        def _applyAppTheme(self, target=None):
            self.SetBackgroundColour("white")

    def __init__(self, parent, element, experiment):
        wx.Notebook.__init__(self, parent)
        self.parent = parent
        self.exp = experiment
        self.element = element
        self.params = element.params
        # Setup sizer
        self.sizer = wx.BoxSizer(wx.VERTICAL)
        self.SetSizer(self.sizer)
        # Get arrays of params
        paramsByCateg = OrderedDict()
        for name, param in self.params.items():
            # Add categ if not present
            if param.categ not in paramsByCateg:
                paramsByCateg[param.categ] = OrderedDict()
            # Append param to categ
            paramsByCateg[param.categ][name] = param
        # Move high priority categs to the front
        for categ in reversed(['Basic', 'Layout', 'Appearance', 'Formatting', 'Texture']):
            if categ in paramsByCateg:
                paramsByCateg.move_to_end(categ, last=False)
        # Move low priority categs to the end
        for categ in ['Data', 'Custom', 'Hardware', 'Testing']:
            if categ in paramsByCateg:
                paramsByCateg.move_to_end(categ, last=True)
        # Setup pages
        self.paramCtrls = {}
        for categ, params in paramsByCateg.items():
            page = self.CategoryPage(self, self.parent, params)
            self.paramCtrls.update(page.ctrls)
            # Add page to notebook
            self.AddPage(page, _translate(categ))

    def checkDepends(self, event=None):
        """
        When check depends is called on the whole notebook, check each page
        """
        for i in range(self.GetPageCount()):
            self.GetPage(i).checkDepends(event)

    def getParams(self):
        """retrieves data from any fields in self.paramCtrls
        (populated during the __init__ function)

        The new data from the dlg get inserted back into the original params
        used in __init__ and are also returned from this method.
        
        .. note::
            Don't use GetStringSelection() here to avoid that translated value
            is returned. Instead, use GetSelection() to get index of selection
            and get untranslated value from _choices attribute.
        """
        # Create empty list to store fieldnames of params for deletion
        killList = []
        # get data from input fields
        for fieldName in self.params:
            param = self.params[fieldName]
            # Get control
            ctrl = self.paramCtrls[fieldName]
            # Get value
            if hasattr(ctrl, "getValue"):
                param.val = ctrl.getValue()
            elif hasattr(ctrl, "GetValue"):
                param.val = ctrl.GetValue()
            elif isinstance(ctrl, wx.Choice):
                if hasattr(ctrl, "_choices"):
                    param.val = ctrl._choices[ctrl.GetSelection()]
                else:
                    # use GetStringSelection()
                    # only if this control doesn't has _choices
                    param.val = ctrl.GetStringSelection()
            # Get type
            if hasattr(ctrl, "typeCtrl"):
                if ctrl.typeCtrl:
                    param.valType = ctrl.typeCtrl._choices[ctrl.typeCtrl.GetSelection()]
            # Get update type
            if hasattr(ctrl, "updateCtrl"):
                if ctrl.updateCtrl:
                    updates = ctrl.updateCtrl._choices[ctrl.updateCtrl.GetSelection()]
                    # may also need to update a static
                    if param.updates != updates:
                        self._updateStaticUpdates(fieldName,
                                                  param.updates, updates)
                        param.updates = updates
            # If requested, mark param for deletion
            if hasattr(ctrl, "valueCtrl") and isinstance(ctrl.valueCtrl, paramCtrls.InvalidCtrl) and ctrl.valueCtrl.forDeletion:
                killList.append(fieldName)
        # Delete params on kill list
        for fieldName in killList:
            del self.params[fieldName]
        return self.params

    def _updateStaticUpdates(self, fieldName, updates, newUpdates):
        """If the old/new updates ctrl is using a Static component then we
        need to remove/add the component name to the appropriate static
        """
        exp = self.exp
        compName = self.params['name'].val
        if hasattr(updates, 'startswith') and "during:" in updates:
            # remove the part that says 'during'
            updates = updates.split(': ')[1]
            origRoutine, origStatic = updates.split('.')
            _comp = exp.routines[origRoutine].getComponentFromName(origStatic)
            if _comp is not None:
                _comp.remComponentUpdate(origRoutine, compName, fieldName)
        if hasattr(newUpdates, 'startswith') and "during:" in newUpdates:
            # remove the part that says 'during'
            newUpdates = newUpdates.split(': ')[1]
            newRoutine, newStatic = newUpdates.split('.')
            _comp = exp.routines[newRoutine].getComponentFromName(newStatic)
            _comp.addComponentUpdate(newRoutine, compName, fieldName)


class _BaseParamsDlg(wx.Dialog):
    _style = wx.DEFAULT_DIALOG_STYLE | wx.DIALOG_NO_PARENT | wx.TAB_TRAVERSAL

    def __init__(self, frame, element, experiment,
                 suppressTitles=True,
                 showAdvanced=False,
                 size=wx.DefaultSize,
                 style=_style, editing=False,
                 timeout=None):

        # translate title
        if "name" in element.params:
            title = element.params['name'].val + _translate(' Properties')
        elif "expName" in element.params:
            title = element.params['expName'].val + _translate(' Properties')
        else:
            title = "Properties"
        # get help url
        if hasattr(element, 'url'):
            helpUrl = element.url
        else:
            helpUrl = None

        # use translated title for display
        wx.Dialog.__init__(self, parent=None, id=-1, title=title,
                           size=size, style=style)
        self.frame = frame
        self.app = frame.app
        self.dpi = self.app.dpi
        self.helpUrl = helpUrl
        self.params = params = element.params  # dict
        self.title = title
        self.timeout = timeout
        if (not editing and
                title != 'Experiment Settings' and
                'name' in self.params):
            # then we're adding a new component, so provide known-valid name:
            makeValid = self.frame.exp.namespace.makeValid
            self.params['name'].val = makeValid(params['name'].val)
        self.paramCtrls = {}
        CodeSnippetValidator.clsWarnings = {}
        self.suppressTitles = suppressTitles
        self.showAdvanced = showAdvanced
        self.order = element.order
        self.depends = element.depends
        self.data = []
        # max( len(str(self.params[x])) for x in keys )
        self.maxFieldLength = 10
        self.timeParams = ['startType', 'startVal', 'stopType', 'stopVal']
        self.codeFieldNameFromID = {}
        self.codeIDFromFieldName = {}
        # a list of all panels in the ctrl to be traversed by validator
        self.panels = []
        # need font size for STCs:
        if wx.Platform == '__WXMSW__':
            self.faceSize = 10
        elif wx.Platform == '__WXMAC__':
            self.faceSize = 14
        else:
            self.faceSize = 12

        # create main sizer
        self.mainSizer = wx.BoxSizer(wx.VERTICAL)

        self.ctrls = ParamNotebook(self, element, experiment)
        self.paramCtrls = self.ctrls.paramCtrls

        self.mainSizer.Add(self.ctrls,  # ctrls is the notebook of params
                           proportion=1, flag=wx.EXPAND | wx.ALL, border=5)

        self.SetSizerAndFit(self.mainSizer)

    def getParams(self):
        return self.ctrls.getParams()

    def openMonitorCenter(self, event):
        self.app.openMonitorCenter(event)
        self.paramCtrls['Monitor'].valueCtrl.SetFocus()
        # need to delay until the user closes the monitor center
        # self.paramCtrls['Monitor'].valueCtrl.Clear()
        # if wx.TheClipboard.Open():
        #    dataObject = wx.TextDataObject()
        #    if wx.TheClipboard.GetData(dataObject):
        #        self.paramCtrls['Monitor'].valueCtrl.
        #            WriteText(dataObject.GetText())
        #    wx.TheClipboard.Close()

    def launchColorPicker(self, event):
        # bring up a colorPicker
        dlg = PsychoColorPicker(self.frame)
        dlg.ShowModal()
        dlg.Destroy()

    @staticmethod
    def showScreenNumbers(evt=None, dur=5):
        """
        Spawn some PsychoPy windows to display each monitor's number.
        """
        from psychopy import visual
        for n in range(wx.Display.GetCount()):
            start = time.time()
            # Open a window on the appropriate screen
            win = visual.Window(
                pos=(0, 0),
                size=(128, 128),
                units="norm",
                screen=n,
                color="black"
            )
            # Draw screen number to the window
            screenNum = visual.TextBox2(
                win, text=str(n + 1),
                size=1, pos=0,
                alignment="center", anchor="center",
                letterHeight=0.5, bold=True,
                fillColor=None, color="white"
            )
            # Progress bar
            progBar = visual.Rect(
                win, anchor="bottom left",
                pos=(-1, -1), size=(0, 0.1)
            )

            # Frame loop
            t = 0
            while t < dur:
                t = time.time() - start
                # Set progress bar size
                progBar.size = (t / 5 * 2, 0.1)
                # Draw
                progBar.draw()
                screenNum.draw()
                win.flip()
            # Close window
            win.close()

    def onNewTextSize(self, event):
        self.Fit()  # for ExpandoTextCtrl this is needed

    def show(self, testing=False):
        """Adds an OK and cancel button, shows dialogue.

        This method returns wx.ID_OK (as from ShowModal), but also
        sets self.OK to be True or False
        """
        # add buttons for OK and Cancel
        buttons = wx.BoxSizer(wx.HORIZONTAL)
        # help button if we know the url
        if self.helpUrl != None:
            helpBtn = wx.Button(self, wx.ID_HELP, _translate(" Help "))
            _tip = _translate("Go to online help about this component")
            helpBtn.SetToolTip(wx.ToolTip(_tip))
            helpBtn.Bind(wx.EVT_BUTTON, self.onHelp)
            buttons.Add(helpBtn, 0,
                        flag=wx.LEFT | wx.ALL | wx.ALIGN_CENTER_VERTICAL,
                        border=3)
        self.OKbtn = wx.Button(self, wx.ID_OK, _translate(" OK "))
        # intercept OK button if a loop dialog, in case file name was edited:
        if type(self) == DlgLoopProperties:
            self.OKbtn.Bind(wx.EVT_BUTTON, self.onOK)
        self.OKbtn.SetDefault()
        CANCEL = wx.Button(self, wx.ID_CANCEL, _translate(" Cancel "))

        # Add validator stuff
        self.warnings = WarningManager(self)
        self.mainSizer.Add(self.warnings.output, border=3, flag=wx.EXPAND | wx.ALL)
        self.Validate()  # disables OKbtn if bad name, syntax error, etc

        buttons.AddStretchSpacer()

        # Add Okay and Cancel buttons
        if sys.platform == "win32":
            btns = [self.OKbtn, CANCEL]
        else:
            btns = [CANCEL, self.OKbtn]
        buttons.Add(btns[0], 0,
                    wx.ALL | wx.RIGHT | wx.ALIGN_CENTER_VERTICAL,
                    border=3)
        buttons.Add(btns[1], 0,
                    wx.ALL | wx.RIGHT | wx.ALIGN_CENTER_VERTICAL,
                    border=3)

        # buttons.Realize()
        # add to sizer
        self.mainSizer.Add(buttons, flag=wx.ALL | wx.EXPAND, border=3)
        self.SetSizerAndFit(self.mainSizer)
        self.mainSizer.Layout()
        # move the position to be v near the top of screen and
        # to the right of the left-most edge of builder
        builderPos = self.frame.GetPosition()
        self.SetPosition((builderPos[0] + 200, 20))

        # self.paramCtrls['name'].valueCtrl.SetFocus()
        # do show and process return
        if self.timeout is not None:
            timeout = wx.CallLater(self.timeout, self.autoTerminate)
            timeout.Start()
        if testing:
            self.Show()
        else:
            retVal = self.ShowModal()
            self.OK = bool(retVal == wx.ID_OK)
        return wx.ID_OK

    def autoTerminate(self, event=None, retval=1):
        """Terminates the dialog early, for use with a timeout

        :param event: an optional wx.EVT
        :param retval: an optional int to pass to EndModal()
        :return:
        """
        self.EndModal(retval)

    def Validate(self, *args, **kwargs):
        """Validate form data and disable OK button if validation fails.
        """
        return self.ctrls.Validate()

    def onOK(self, event=None):
        """Handler for OK button which should validate dialog contents.
        """
        valid = self.Validate()
        if not valid:
            return
        event.Skip()

    def onTextEventCode(self, event=None):
        """process text events for code components: change color to grey
        """
        codeBox = event.GetEventObject()
        textBeforeThisKey = codeBox.GetText()
        keyCode = event.GetKeyCode()
        pos = event.GetPosition()
        # ord(10)='\n', ord(13)='\l'
        if keyCode < 256 and keyCode not in [10, 13]:
            # new line is trigger to check syntax
            codeBox.setStatus('changed')
        elif (keyCode in (10, 13) and
                len(textBeforeThisKey) and
                textBeforeThisKey[-1] != ':'):
            # ... but skip the check if end of line is colon ord(58)=':'
            self._setNameColor(self._testCompile(codeBox))
        event.Skip()

    def _testCompile(self, ctrl, mode='exec'):
        """checks whether code.val is legal python syntax,
        returns error status

        mode = 'exec' (statement or expr) or 'eval' (expr only)
        """
        if hasattr(ctrl, 'GetText'):
            val = ctrl.GetText()
        elif hasattr(ctrl, 'GetValue'):
            # e.g. TextCtrl
            val = ctrl.GetValue()
        else:
            msg = 'Unknown type of ctrl in _testCompile: %s'
            raise ValueError(msg % (type(ctrl)))
        try:
            compile(val, '', mode)
            syntaxOk = True
            ctrl.setStatus('OK')
        except SyntaxError:
            ctrl.setStatus('error')
            syntaxOk = False
        return syntaxOk

    def checkCodeSyntax(self, event=None):
        """Checks syntax for whole code component by code box,
        sets box bg-color.
        """
        if hasattr(event, 'GetEventObject'):
            codeBox = event.GetEventObject()
        elif hasattr(event, 'GetText'):
            # we were given the control itself, not an event
            codeBox = event
        else:
            msg = ('checkCodeSyntax received unexpected event object (%s). '
                   'Should be a wx.Event or a CodeBox')
            raise ValueError(msg % type(event))
        text = codeBox.GetText()
        if not text.strip():
            # if basically empty
            codeBox.SetBackgroundColour(white)
            return
        # test syntax:
        goodSyntax = self._testCompile(codeBox)
        # not quite every dialog has a name (e.g. settings)
        # but if so then set its color
        if 'name' in self.paramCtrls:
            self._setNameColor(goodSyntax)

    def _setNameColor(self, goodSyntax):
        if goodSyntax:
            _nValCtrl = self.paramCtrls['name'].valueCtrl
            _nValCtrl.SetBackgroundColour(codeSyntaxOkay)
            self.nameOKlabel.SetLabel('')
        else:
            self.paramCtrls['name'].valueCtrl.SetBackgroundColour(white)
            self.nameOKlabel.SetLabel('syntax error')

    def checkCodeWanted(self, event=None):
        """check whether a $ is present (if so, set the display font)
        """
        if hasattr(event, 'GetEventObject'):
            strBox = event.GetEventObject()
        elif hasattr(event, 'GetValue'):
            # we were given the control itself, not an event
            strBox = event
        else:
            raise ValueError('checkCodeWanted received unexpected event'
                             ' object (%s).')
        try:
            val = strBox.GetValue()
            stc = False
        except Exception:
            if not hasattr(strBox, 'GetText'):
                # eg, wx.Choice control
                if hasattr(event, 'Skip'):
                    event.Skip()
                return
            val = strBox.GetText()
            # might be StyledTextCtrl
            stc = True

        if hasattr(event, 'Skip'):
            event.Skip()

    def _checkName(self, event=None, name=None):
        """checks namespace, return error-msg (str), enable (bool)
        """
        if event:
            newName = event.GetString()
        elif name:
            newName = name
        elif hasattr(self, 'paramCtrls'):
            newName = self.paramCtrls['name'].getValue()
        elif hasattr(self, 'globalCtrls'):
            newName = self.globalCtrls['name'].getValue()
        if newName == '':
            return _translate("Missing name"), False
        else:
            namespace = self.frame.exp.namespace
            used = namespace.exists(newName)
            sameOldName = bool(newName == self.params['name'].val)
            if used and not sameOldName:
                msg = _translate(
                    "That name is in use (it's a %s). Try another name.")
                return msg % _translate(used), False
            elif not namespace.isValid(newName):  # valid as a var name
                msg = _translate("Name must be alphanumeric or _, no spaces")
                return msg, False
            # warn but allow, chances are good that its actually ok
            elif namespace.isPossiblyDerivable(newName):
                msg = namespace.isPossiblyDerivable(newName)
                return msg, True
            else:
                return "", True

    def onHelp(self, event=None):
        """Uses self.app.followLink() to self.helpUrl
        """
        self.app.followLink(url=self.helpUrl)


class DlgLoopProperties(_BaseParamsDlg):
    _style = wx.DEFAULT_DIALOG_STYLE | wx.DIALOG_NO_PARENT | wx.RESIZE_BORDER

    def __init__(self, frame, title="Loop Properties", loop=None,
                 helpUrl=None, pos=wx.DefaultPosition, size=wx.DefaultSize,
                 style=_style, depends=[], timeout=None):
        # translate title
        localizedTitle = title.replace(' Properties',
                                       _translate(' Properties'))

        wx.Dialog.__init__(self, None, wx.ID_ANY, localizedTitle,
                           pos, size, style)
        self.helpUrl = helpUrl
        self.frame = frame
        self.exp = frame.exp
        self.app = frame.app
        self.dpi = self.app.dpi
        self.params = {}
        self.timeout = timeout
        self.panel = wx.Panel(self, -1)
        self.globalCtrls = {}
        self.constantsCtrls = {}
        self.staircaseCtrls = {}
        self.multiStairCtrls = {}
        self.currentCtrls = {}
        self.data = []
        self.mainSizer = wx.BoxSizer(wx.VERTICAL)
        self.conditions = None
        self.conditionsFile = None
        # create a valid new name; save old name in case we need to revert
        namespace = frame.exp.namespace
        defaultName = namespace.makeValid('trials')
        oldLoopName = defaultName
        if loop:
            oldLoopName = loop.params['name'].val

        # create default instances of the diff loop types
        # for 'random','sequential', 'fullRandom'
        self.trialHandler = experiment.loops.TrialHandler(
            exp=self.exp, name=oldLoopName, loopType='random',
            nReps=5, conditions=[])
        # for staircases:
        self.stairHandler = experiment.loops.StairHandler(
            exp=self.exp, name=oldLoopName, nReps=50, nReversals='',
            stepSizes='[0.8,0.8,0.4,0.4,0.2]', stepType='log', startVal=0.5)
        self.multiStairHandler = experiment.loops.MultiStairHandler(
            exp=self.exp, name=oldLoopName, nReps=50, stairType='simple',
            switchStairs='random', conditions=[], conditionsFile='')

        # replace defaults with the loop we were given
        if loop is None:
            self.currentType = 'random'
            self.currentHandler = self.trialHandler
        elif loop.type == 'TrialHandler':
            self.conditions = loop.params['conditions'].val
            self.conditionsFile = loop.params['conditionsFile'].val
            self.trialHandler = self.currentHandler = loop
            # could be 'random', 'sequential', 'fullRandom'
            self.currentType = loop.params['loopType'].val
        elif loop.type == 'StairHandler':
            self.stairHandler = self.currentHandler = loop
            self.currentType = 'staircase'
        elif loop.type == 'MultiStairHandler':
            self.conditions = loop.params['conditions'].val
            self.conditionsFile = loop.params['conditionsFile'].val
            self.multiStairHandler = self.currentHandler = loop
            self.currentType = 'interleaved staircases'
        elif loop.type == 'QuestHandler':
            pass  # what to do for quest?
        self.params['name'] = self.currentHandler.params['name']
        self.globalPanel = self.makeGlobalCtrls()
        self.stairPanel = self.makeStaircaseCtrls()
        # the controls for Method of Constants
        self.constantsPanel = self.makeConstantsCtrls()
        self.multiStairPanel = self.makeMultiStairCtrls()
        self.mainSizer.Add(self.globalPanel, border=12,
                           flag=wx.ALL | wx.EXPAND)
        self.mainSizer.Add(wx.StaticLine(self), border=6,
                           flag=wx.ALL | wx.EXPAND)
        self.mainSizer.Add(self.stairPanel, border=12,
                           flag=wx.ALL | wx.EXPAND)
        self.mainSizer.Add(self.constantsPanel, border=12,
                           flag=wx.ALL | wx.EXPAND)
        self.mainSizer.Add(self.multiStairPanel, border=12,
                           flag=wx.ALL | wx.EXPAND)
        self.setCtrls(self.currentType)
        # create a list of panels in the dialog, for the validator to step
        # through
        self.panels = [self.globalPanel, self.stairPanel,
                       self.constantsPanel, self.multiStairPanel]

        self.params = {}
        self.params.update(self.trialHandler.params)
        self.params.update(self.stairHandler.params)
        self.params.update(self.multiStairHandler.params)
        self.paramCtrls = {}
        self.paramCtrls.update(self.globalCtrls)
        self.paramCtrls.update(self.constantsCtrls)
        self.paramCtrls.update(self.staircaseCtrls)
        self.paramCtrls.update(self.multiStairCtrls)

        # show dialog and get most of the data
        self.show()
        if self.OK:
            self.params = self.getParams()
            # convert endPoints from str to list
            _endP = self.params['endPoints'].val
            self.params['endPoints'].val = eval("%s" % _endP)
            # then sort the list so the endpoints are in correct order
            self.params['endPoints'].val.sort()
            if loop:
                # editing an existing loop
                namespace.remove(oldLoopName)
            namespace.add(self.params['name'].val)
            # don't always have a conditionsFile
            if hasattr(self, 'condNamesInFile'):
                namespace.add(self.condNamesInFile)
            if hasattr(self, 'duplCondNames'):
                namespace.remove(self.duplCondNames)
        else:
            if loop is not None:
                # if we had a loop during init then revert to its old name
                loop.params['name'].val = oldLoopName

        # make sure we set this back regardless of whether OK
        # otherwise it will be left as a summary string, not a conditions
        if 'conditionsFile' in self.currentHandler.params:
            self.currentHandler.params['conditions'].val = self.conditions

    def Validate(self, *args, **kwargs):
        for ctrl in self.globalCtrls.values():
            checker = ctrl.valueCtrl.GetValidator()
            if checker:
                checker.Validate(self)
        return self.warnings.OK

    def makeGlobalCtrls(self):
        panel = wx.Panel(parent=self)
        panelSizer = wx.GridBagSizer(0, 0)
        panel.SetSizer(panelSizer)
        row = 0
        for fieldName in ('name', 'loopType', 'isTrials'):
            try:
                label = self.currentHandler.params[fieldName].label
            except Exception:
                label = fieldName
            self.globalCtrls[fieldName] = ctrls = ParamCtrls(
                dlg=self, parent=panel, label=label, fieldName=fieldName,
                param=self.currentHandler.params[fieldName])
            panelSizer.Add(ctrls.nameCtrl, [row, 0], border=3,
                           flag=wx.LEFT | wx.RIGHT | wx.ALIGN_CENTER_VERTICAL | wx.EXPAND)
            if hasattr(ctrls.valueCtrl, '_szr'):
                panelSizer.Add(ctrls.valueCtrl._szr, [row, 1], border=3,
                               flag=wx.EXPAND | wx.ALL)
            else:
                panelSizer.Add(ctrls.valueCtrl, [row, 1], border=3,
                               flag=wx.EXPAND | wx.ALL)
            row += 1
        panelSizer.AddGrowableCol(1, 1)
        self.globalCtrls['name'].valueCtrl.Bind(wx.EVT_TEXT, self.Validate)
        self.Bind(wx.EVT_CHOICE, self.onTypeChanged,
                  self.globalCtrls['loopType'].valueCtrl)
        return panel

    def makeConstantsCtrls(self):
        # a list of controls for the random/sequential versions
        # that can be hidden or shown
        handler = self.trialHandler
        # loop through the params
        keys = list(handler.params.keys())
        panel = wx.Panel(parent=self)
        panel.app=self.app
        panelSizer = wx.GridBagSizer(0, 0)
        panel.SetSizer(panelSizer)
        row = 0
        # add conditions stuff to the *end*
        if 'conditionsFile' in keys:
            keys.remove('conditionsFile')
            keys.append('conditionsFile')
        if 'conditions' in keys:
            keys.remove('conditions')
            keys.append('conditions')
        _flag = wx.LEFT | wx.RIGHT | wx.ALIGN_CENTER_VERTICAL | wx.EXPAND
        # then step through them
        for fieldName in keys:
            # try and get alternative "label" for the parameter
            try:
                label = self.currentHandler.params[fieldName].label
                if not label:
                    # it might exist but be empty
                    label = fieldName
            except Exception:
                label = fieldName
            # handle special cases
            if fieldName == 'endPoints':
                continue  # this was deprecated in v1.62.00
            if fieldName in self.globalCtrls:
                # these have already been made and inserted into sizer
                ctrls = self.globalCtrls[fieldName]
            elif fieldName == 'conditions':
                if 'conditions' in handler.params:
                    _cond = handler.params['conditions'].val
                    text, OK = self.getTrialsSummary(_cond)
                else:
                    text = _translate("No parameters set")
                    OK = True # No condition file is not an error
                # we'll create our own widgets
                ctrls = ParamCtrls(dlg=self, parent=panel, label=label,
                                   fieldName=fieldName,
                                   param=text, noCtrls=True)
                ctrls.valueCtrl = wx.StaticText(
                    panel, label=text, style=wx.ALIGN_RIGHT)
                if OK:
                    ctrls.valueCtrl.SetForegroundColour("Black")
                else:
                    ctrls.valueCtrl.SetForegroundColour("Red")
                if hasattr(ctrls.valueCtrl, "_szr"):
                    panelSizer.Add(ctrls.valueCtrl._szr, (row, 1),
                                   flag=wx.ALIGN_RIGHT)
                else:
                    panelSizer.Add(ctrls.valueCtrl, (row, 1),
                                   flag=wx.ALIGN_RIGHT)
                row += 1
            else:  # normal text entry field
                ctrls = ParamCtrls(dlg=self, parent=panel, label=label,
                                   fieldName=fieldName,
                                   param=handler.params[fieldName])
                panelSizer.Add(ctrls.nameCtrl, [row, 0], border=3, flag=wx.LEFT | wx.RIGHT | wx.ALIGN_CENTER_VERTICAL)
                if hasattr(ctrls.valueCtrl, "_szr"):
                    panelSizer.Add(ctrls.valueCtrl._szr, [row, 1], border=3, flag=wx.EXPAND | wx.ALL)
                else:
                    panelSizer.Add(ctrls.valueCtrl, [row, 1], border=3, flag=wx.EXPAND | wx.ALL)
                row += 1
            # Link conditions file browse button to its own special method
            if fieldName == 'conditionsFile':
                ctrls.valueCtrl.findBtn.Bind(wx.EVT_BUTTON, self.onBrowseTrialsFile)
            # store info about the field
            self.constantsCtrls[fieldName] = ctrls
        panelSizer.AddGrowableCol(1, 1)
        return panel

    def makeMultiStairCtrls(self):
        # a list of controls for the random/sequential versions
        panel = wx.Panel(parent=self)
        panel.app = self.app
        panelSizer = wx.GridBagSizer(0, 0)
        panel.SetSizer(panelSizer)
        row = 0
        # that can be hidden or shown
        handler = self.multiStairHandler
        # loop through the params
        keys = list(handler.params.keys())
        # add conditions stuff to the *end*
        # add conditions stuff to the *end*
        if 'conditionsFile' in keys:
            keys.remove('conditionsFile')
            keys.append('conditionsFile')
        if 'conditions' in keys:
            keys.remove('conditions')
            keys.append('conditions')
        # then step through them
        for fieldName in keys:
            # try and get alternative "label" for the parameter
            try:
                label = handler.params[fieldName].label
                if not label:  # it might exist but be empty
                    label = fieldName
            except Exception:
                label = fieldName
            # handle special cases
            if fieldName == 'endPoints':
                continue  # this was deprecated in v1.62.00
            if fieldName in self.globalCtrls:
                # these have already been made and inserted into sizer
                ctrls = self.globalCtrls[fieldName]
            elif fieldName == 'conditions':
                if 'conditions' in handler.params:
                    text, OK = self.getTrialsSummary(
                        handler.params['conditions'].val)
                else:
                    text = _translate(
                        "No parameters set (select a file above)")
                    OK = False
                # we'll create our own widgets
                ctrls = ParamCtrls(dlg=self, parent=panel, label=label,
                                   fieldName=fieldName,
                                   param=text, noCtrls=True)
                ctrls.valueCtrl = wx.StaticText(panel, label=text,
                                                style=wx.ALIGN_CENTER)
                if OK:
                    ctrls.valueCtrl.SetForegroundColour("Black")
                else:
                    ctrls.valueCtrl.SetForegroundColour("Red")
                if hasattr(ctrls.valueCtrl, "_szr"):
                    panelSizer.Add(ctrls.valueCtrl._szr, (row, 0),
                                   span=(1, 3), flag=wx.ALIGN_CENTER)
                else:
                    panelSizer.Add(ctrls.valueCtrl, (row, 0),
                                   span=(1, 3), flag=wx.ALIGN_CENTER)
                row += 1
            else:
                # normal text entry field
                ctrls = ParamCtrls(dlg=self, parent=panel, label=label,
                                   fieldName=fieldName,
                                   param=handler.params[fieldName])
                panelSizer.Add(ctrls.nameCtrl, [row, 0], border=3, flag=wx.LEFT | wx.RIGHT | wx.ALIGN_CENTER_VERTICAL)
                if hasattr(ctrls.valueCtrl, "_szr"):
                    panelSizer.Add(ctrls.valueCtrl._szr, [row, 1], border=3, flag=wx.EXPAND | wx.ALL)
                else:
                    panelSizer.Add(ctrls.valueCtrl, [row, 1], border=3, flag=wx.EXPAND | wx.ALL)
                row += 1
            # Bind file button with its own special method
            if fieldName == 'conditionsFile':
                ctrls.valueCtrl.findBtn.Bind(wx.EVT_BUTTON, self.onBrowseTrialsFile)
            # store info about the field
            self.multiStairCtrls[fieldName] = ctrls
        panelSizer.AddGrowableCol(1, 1)
        return panel

    def makeStaircaseCtrls(self):
        """Setup the controls for a StairHandler
        """
        panel = wx.Panel(parent=self)
        panelSizer = wx.GridBagSizer(0, 0)
        panel.SetSizer(panelSizer)
        row = 0
        handler = self.stairHandler
        # loop through the params
        for fieldName in handler.params:
            # try and get alternative "label" for the parameter
            try:
                label = handler.params[fieldName].label
                if not label:
                    # it might exist but be empty
                    label = fieldName
            except Exception:
                label = fieldName
            # handle special cases
            if fieldName == 'endPoints':
                continue  # this was deprecated in v1.62.00
            if fieldName in self.globalCtrls:
                # these have already been made and inserted into sizer
                ctrls = self.globalCtrls[fieldName]
            else:  # normal text entry field
                ctrls = ParamCtrls(dlg=self, parent=panel, label=label,
                                   fieldName=fieldName,
                                   param=handler.params[fieldName])
                panelSizer.Add(ctrls.nameCtrl, [row, 0], border=3, flag=wx.LEFT | wx.RIGHT | wx.ALIGN_CENTER_VERTICAL)
                if hasattr(ctrls.valueCtrl, "_szr"):
                    panelSizer.Add(ctrls.valueCtrl._szr, [row, 1], border=3, flag=wx.EXPAND | wx.ALL)
                else:
                    panelSizer.Add(ctrls.valueCtrl, [row, 1], border=3, flag=wx.EXPAND | wx.ALL)
                row += 1
            # store info about the field
            self.staircaseCtrls[fieldName] = ctrls
        panelSizer.AddGrowableCol(1, 1)
        return panel

    def getTrialsSummary(self, conditions):
        if type(conditions) == list and len(conditions) > 0:
            # get attr names (conditions[0].keys() inserts u'name' and u' is
            # annoying for novice)
            paramStr = "["
            for param in conditions[0]:
                paramStr += (str(param) + ', ')
            paramStr = paramStr[:-2] + "]"  # remove final comma and add ]
            # generate summary info
            msg = _translate('%(nCondition)i conditions, with %(nParam)i '
                             'parameters\n%(paramStr)s')
            vals = {'nCondition': len(conditions),
                    'nParam': len(conditions[0]),
                    'paramStr': paramStr}
            return msg % vals, True
        else:
            if (self.conditionsFile and
                    not os.path.isfile(self.conditionsFile)):
                return _translate("No parameters set (conditionsFile not found)"), False
            # No condition file is not an error
            return _translate("No parameters set"), True

    def setCtrls(self, ctrlType):
        # choose the ctrls to show/hide
        if ctrlType == 'staircase':
            self.currentHandler = self.stairHandler
            self.stairPanel.Show()
            self.constantsPanel.Hide()
            self.multiStairPanel.Hide()
            self.currentCtrls = self.staircaseCtrls
        elif ctrlType == 'interleaved staircases':
            self.currentHandler = self.multiStairHandler
            self.stairPanel.Hide()
            self.constantsPanel.Hide()
            self.multiStairPanel.Show()
            self.currentCtrls = self.multiStairCtrls
        else:
            self.currentHandler = self.trialHandler
            self.stairPanel.Hide()
            self.constantsPanel.Show()
            self.multiStairPanel.Hide()
            self.currentCtrls = self.constantsCtrls
        self.currentType = ctrlType
        # redo layout
        self.mainSizer.Layout()
        self.Fit()
        self.Refresh()

    @property
    def type(self):
        """What type of loop is represented by this dlg"""
        return self.currentHandler.type

    @type.setter
    def type(self, value):
        self.setCtrls(value)

    def onTypeChanged(self, evt=None):
        newType = evt.GetString()
        if newType == self.currentType:
            return
        self.setCtrls(newType)

    def onBrowseTrialsFile(self, event):
        self.conditionsFileOrig = self.conditionsFile
        self.conditionsOrig = self.conditions
        expFolder, expName = os.path.split(self.frame.filename)
        dlg = wx.FileDialog(self, message=_translate("Open file ..."),
                            style=wx.FD_OPEN, defaultDir=expFolder)
        if dlg.ShowModal() == wx.ID_OK:
            newFullPath = dlg.GetPath()
            if self.conditionsFile:
                _path = os.path.join(expFolder, self.conditionsFile)
                oldFullPath = os.path.abspath(_path)
                isSameFilePathAndName = bool(newFullPath == oldFullPath)
            else:
                isSameFilePathAndName = False

            try:
                newPath = str(Path(newFullPath).relative_to(expFolder))
            except ValueError:
                newPath = str(Path(newFullPath).absolute())
            self.conditionsFile = newPath
            needUpdate = False
            try:
                _c, _n = data.importConditions(dlg.GetPath(),
                                               returnFieldNames=True)
                self.conditions, self.condNamesInFile = _c, _n
                needUpdate = True
            except (ImportError, ValueError) as msg:
                msg = str(msg)
                if msg.startswith('Could not open'):
                    msg = _translate('Could not read conditions from:\n')
                    _file = newFullPath.split(os.path.sep)[-1]
                    self.currentCtrls['conditions'].setValue(msg + _file)
                    self.currentCtrls['conditions'].valueCtrl.SetForegroundColour("Red")
                    logging.error(
                        'Could not open as a conditions file: %s' % newFullPath)
                else:
                    mo = re.search(r'".+\.[0-9]+"$', msg)
                    if 'cannot contain punctuation or spaces' in msg and mo:
                        # column name is something like "stim.1", which may
                        # be in conditionsFile or generated by pandas when
                        # duplicated column names are found.
                        m2 = 'Parameters (column headers) cannot contain dots' \
                             ' or be duplicated.'
                    else:
                        # other exceptions
                        sep2 = os.linesep * 2
                        m2 = msg.replace(
                            'Conditions file ','').replace(': ', sep2)
                    # Display error message dialog
                    _title = _translate(
                        'Configuration error in conditions file')
                    dlgErr = dialogs.MessageDialog(
                        parent=self.frame, message=m2,
                        type='Info', title=_title).ShowModal()
                    msg = _translate('Bad condition name(s) in file:\n')
                    val = msg + newFullPath.split(os.path.sep)[-1]
                    self.currentCtrls['conditions'].setValue(val)
                    self.currentCtrls['conditions'].valueCtrl.SetForegroundColour("Red")
                    msg = 'Rejected bad condition name(s) in file: %s'
                    logging.error(msg % newFullPath)
                self.conditionsFile = self.conditionsFileOrig
                self.conditions = self.conditionsOrig
                return  # no update or display changes
            
            # check for Builder variables
            builderVariables = []
            for condName in self.condNamesInFile:
                if condName in self.exp.namespace.builder:
                    builderVariables.append(condName)
            if builderVariables:
                msg = _translate('Builder variable(s) ({}) in file:{}').format(
                    ','.join(builderVariables), newFullPath.split(os.path.sep)[-1])
                self.currentCtrls['conditions'].setValue(msg)
                self.currentCtrls['conditions'].valueCtrl.SetForegroundColour("Red")
                msg = 'Rejected Builder variable(s) ({}) in file:{}'.format(
                    ','.join(builderVariables), newFullPath.split(os.path.sep)[-1])
                logging.error(msg)
                self.conditionsFile = self.conditionsFileOrig
                self.conditions = self.conditionsOrig
                return  # no update or display changes

            # Replace backslashes
            self.conditionsFile = self.conditionsFile.replace("\\", "/")

            duplCondNames = []
            if len(self.condNamesInFile):
                for condName in self.condNamesInFile:
                    if self.exp.namespace.exists(condName):
                        duplCondNames.append(condName)
            # abbrev long strings to better fit in the dialog:
            duplCondNamesStr = ' '.join(duplCondNames)[:42]
            if len(duplCondNamesStr) == 42:
                duplCondNamesStr = duplCondNamesStr[:39] + '...'
            if len(duplCondNames):
                if isSameFilePathAndName:
                    msg = ('Assuming reloading file: same filename and '
                           'duplicate condition names in file: %s')
                    logging.info(msg % self.conditionsFile)
                else:
                    self.currentCtrls['conditionsFile'].setValue(self.conditionsFile)
                    val = ('Warning: Condition names conflict with existing'
                           ':\n[' + duplCondNamesStr + ']\nProceed'
                           ' anyway? (= safe if these are in old file)')
                    self.currentCtrls['conditions'].setValue(val)
                    self.currentCtrls['conditions'].valueCtrl.SetForegroundColour("Red")
                    msg = ('Duplicate condition names, different '
                           'conditions file: %s')
                    logging.warning(msg % duplCondNamesStr)
            # stash condition names but don't add to namespace yet, user can
            # still cancel
            # add after self.show() in __init__:
            self.duplCondNames = duplCondNames

            if (needUpdate
                    or ('conditionsFile' in list(self.currentCtrls.keys())
                        and not duplCondNames)):
                self.currentCtrls['conditionsFile'].setValue(self.conditionsFile)
                msg, OK = self.getTrialsSummary(self.conditions)
                self.currentCtrls['conditions'].setValue(msg)
                if OK:
                    self.currentCtrls['conditions'].valueCtrl.SetForegroundColour("Black")
                else:
                    self.currentCtrls['conditions'].valueCtrl.SetForegroundColour("Red")
                self.Layout()
                self.Fit()

    def getParams(self):
        """Retrieves data and re-inserts it into the handler and returns
        those handler params
        """
        # get data from input fields
        for fieldName in self.currentHandler.params:
            if fieldName == 'endPoints':
                continue  # this was deprecated in v1.62.00
            param = self.currentHandler.params[fieldName]
            if fieldName in ['conditionsFile']:
                param.val = self.conditionsFile
                # not the value from ctrl - that was abbreviated
                # see onOK() for partial handling = check for '...'
            else:  # most other fields
                # the various dlg ctrls for this param
                ctrls = self.currentCtrls[fieldName]
                param.val = ctrls.getValue()
                # from _baseParamsDlg (handles diff control types)
                if ctrls.typeCtrl:
                    param.valType = ctrls.getType()
                if ctrls.updateCtrl:
                    param.updates = ctrls.getUpdates()
        return self.currentHandler.params

    def refreshConditions(self):
        """user might have manually edited the conditionsFile name,
        which in turn affects self.conditions and namespace. It's harder
        to handle changes to long names that have been abbrev()'d, so
        skip them (names containing '...').
        """
        val = self.currentCtrls['conditionsFile'].valueCtrl.GetValue()
        if val.find('...') == -1 and self.conditionsFile != val:
            self.conditionsFile = val
            if self.conditions:
                self.exp.namespace.remove(list(self.conditions[0].keys()))
            if os.path.isfile(self.conditionsFile):
                try:
                    self.conditions = data.importConditions(
                        self.conditionsFile)
                    msg, OK = self.getTrialsSummary(self.conditions)
                    self.currentCtrls['conditions'].setValue(msg)
                    if OK:
                        self.currentCtrls['conditions'].valueCtrl.SetForegroundColour("Black")
                    else:
                        self.currentCtrls['conditions'].valueCtrl.SetForegroundColour("Red")
                except (ImportError, ValueError) as e:
                    msg1 = _translate(
                        'Badly formed condition name(s) in file:\n')
                    msg2 = _translate('.\nNeed to be legal as var name; '
                                      'edit file, try again.')
                    val = msg1 + str(e).replace(':', '\n') + msg2
                    self.currentCtrls['conditions'].setValue(val)
                    self.currentCtrls['conditions'].valueCtrl.SetForegroundColour("Red")
                    self.conditions = ''
                    msg3 = 'Reject bad condition name in conditions file: %s'
                    logging.error(msg3 % str(e).split(':')[0])
            else:
                self.conditions = None
                self.currentCtrls['conditions'].setValue(_translate(
                    "No parameters set (conditionsFile not found)"))
                self.currentCtrls['conditions'].valueCtrl.SetForegroundColour("Red")
        else:
            msg = ('DlgLoop: could not determine if a condition'
                   ' filename was edited')
            logging.debug(msg)
            # self.currentCtrls['conditions'] could be misleading here

    def onOK(self, event=None):
        # intercept OK in case user deletes or edits the filename manually
        if 'conditionsFile' in self.currentCtrls:
            self.refreshConditions()
        event.Skip()  # do the OK button press


class DlgComponentProperties(_BaseParamsDlg):

    def __init__(self, frame, element, experiment,
                 suppressTitles=True, size=wx.DefaultSize,
                 style=wx.DEFAULT_DIALOG_STYLE | wx.DIALOG_NO_PARENT,
                 editing=False,
                 timeout=None, testing=False, type=None):
        style = style | wx.RESIZE_BORDER
        self.type = type or element.type
        _BaseParamsDlg.__init__(self, frame=frame, element=element, experiment=experiment,
                                size=size,
                                style=style, editing=editing,
                                timeout=timeout)
        self.frame = frame
        self.app = frame.app
        self.dpi = self.app.dpi

        # for all components
        self.show(testing)
        if not testing:
            if self.OK:
                self.params = self.getParams()  # get new vals from dlg
            self.Destroy()


class DlgExperimentProperties(_BaseParamsDlg):

    def __init__(self, frame, element, experiment,
                 suppressTitles=False, size=wx.DefaultSize,
                 style=wx.DEFAULT_DIALOG_STYLE | wx.DIALOG_NO_PARENT,
                 timeout=None):
        style = style | wx.RESIZE_BORDER
        _BaseParamsDlg.__init__(self, frame=frame, element=element, experiment=experiment,
                                size=size,
                                style=style,
                                timeout=timeout)
        self.frame = frame
        self.app = frame.app
        self.dpi = self.app.dpi

        # for input devices:
        # do this just to set the initial values to be
        self.paramCtrls['Full-screen window'].setChangesCallback(self.onFullScrChange)
        self.onFullScrChange(event=None)
        self.Bind(wx.EVT_CHECKBOX, self.onFullScrChange,
                  self.paramCtrls['Full-screen window'].valueCtrl)

        # Add button to show screen numbers
        scrNumCtrl = self.paramCtrls['Screen'].valueCtrl
        self.screenNsBtn = wx.Button(scrNumCtrl.GetParent(), label=_translate("Show screen numbers"))
        scrNumCtrl._szr.Add(self.screenNsBtn, border=5, flag=wx.ALIGN_CENTER_VERTICAL | wx.RIGHT | wx.LEFT)
        scrNumCtrl.Layout()
        self.screenNsBtn.Bind(wx.EVT_BUTTON, self.showScreenNumbers)

        if timeout is not None:
            wx.FutureCall(timeout, self.Destroy)

        # for all components
        self.show()
        if self.OK:
            self.params = self.getParams()  # get new vals from dlg

        self.Destroy()

    def onFullScrChange(self, event=None):
        """full-screen has been checked / unchecked.
        Show or hide the window size field accordingly
        """
        if self.paramCtrls['Full-screen window'].valueCtrl.GetValue():
            # get screen size for requested display
            numDisplays = wx.Display.GetCount()
            try:
                screenValue = int(
                    self.paramCtrls['Screen'].valueCtrl.GetValue())
            except ValueError:
                # param control currently contains no integer value
                screenValue = 1
            if screenValue < 1 or screenValue > numDisplays:
                logging.error("User requested non-existent screen")
                screenN = 0
            else:
                screenN = screenValue - 1
            size = list(wx.Display(screenN).GetGeometry()[2:])
            # set vals and disable changes
            field = 'Window size (pixels)'
            self.paramCtrls[field].valueCtrl.SetValue(str(size))
            self.paramCtrls[field].param.val = size
            self.paramCtrls[field].valueCtrl.Disable()
            self.paramCtrls[field].nameCtrl.Disable()
            # enable show/hide mouse
            self.paramCtrls['Show mouse'].valueCtrl.Enable()
            self.paramCtrls['Show mouse'].nameCtrl.Enable()
        else:
            self.paramCtrls['Window size (pixels)'].valueCtrl.Enable()
            self.paramCtrls['Window size (pixels)'].nameCtrl.Enable()
            # set show mouse to visible and disable control
            self.paramCtrls['Show mouse'].valueCtrl.Disable()
            self.paramCtrls['Show mouse'].nameCtrl.Disable()
        self.mainSizer.Layout()
        self.Fit()
        self.Refresh()


class DlgNewRoutine(wx.Dialog):

    def __init__(self, parent, pos=wx.DefaultPosition, size=(512, -1),
                 style=wx.DEFAULT_DIALOG_STYLE | wx.DIALOG_NO_PARENT):
        self.parent = parent  # parent is probably the RoutinesNotebook (not the BuilderFrame)
        self.app = parent.app
        if hasattr(parent, 'frame'):
            self.frame = parent.frame
        else:
            self.frame = parent
        # Initialise dlg
        wx.Dialog.__init__(self, parent, title=_translate("New Routine"), name=_translate("New Routine"),
                           size=size, pos=pos, style=style)
        # Setup sizer
        self.border = wx.BoxSizer(wx.VERTICAL)
        self.SetSizer(self.border)
        self.sizer = wx.FlexGridSizer(cols=2, vgap=0, hgap=6)
        self.border.Add(self.sizer, border=12, proportion=1, flag=wx.EXPAND | wx.LEFT | wx.RIGHT | wx.TOP)
        # Get templates
        self.templates = self.frame.routineTemplates
        self.templatesByID = {}
        self.selectedTemplate = self.templates['Basic']['blank']  # until we know otherwise
        # New name ctrl
        self.nameLbl = wx.StaticText(self, -1, _translate("New Routine name:"))
        self.sizer.Add(self.nameLbl, border=6, flag=wx.ALL | wx.ALIGN_RIGHT)
        self.nameCtrl = wx.TextCtrl(self, -1, "", size=(200, -1))
        self.nameCtrl.SetToolTip(_translate(
            "What is the name for the new Routine? (e.g. instr, trial, feedback)"
        ))
        self.sizer.Add(self.nameCtrl, border=6, flag=wx.ALL | wx.ALIGN_TOP | wx.EXPAND)
        # Template picker
        self.templateLbl = wx.StaticText(self, -1, _translate("Routine Template:"))
        self.sizer.Add(self.templateLbl, border=6, flag=wx.ALL | wx.ALIGN_RIGHT)
        self.templateCtrl = wx.Button(self, -1, "Basic:blank", size=(200, -1))
        self.templateCtrl.SetToolTip(_translate(
            "Select a template to base your new Routine on"
        ))
        self.templateCtrl.Bind(wx.EVT_BUTTON, self.showTemplatesContextMenu)
        self.sizer.Add(self.templateCtrl, border=6, flag=wx.ALL | wx.ALIGN_TOP | wx.EXPAND)
        # Buttons
        self.btnSizer = wx.StdDialogButtonSizer()
        self.CANCEL = wx.Button(self, wx.ID_CANCEL, "Cancel")
        self.btnSizer.AddButton(self.CANCEL)
        self.OK = wx.Button(self, wx.ID_OK, "OK")
        self.btnSizer.AddButton(self.OK)
        self.btnSizer.Realize()
        self.border.Add(self.btnSizer, border=12, flag=wx.ALL | wx.ALIGN_RIGHT)

        self.Fit()
        self.Center()

    def showTemplatesContextMenu(self, evt):
        self.templateMenu = wx.Menu()
        self.templateMenu.Bind(wx.EVT_MENU, self.onSelectTemplate)
        self.templatesByID = {}
        for categName, categDict in self.templates.items():
            submenu = wx.Menu()
            self.templateMenu.Append(wx.ID_ANY, categName, submenu)
            for templateName, routine in categDict.items():
                id = wx.NewIdRef()
                self.templatesByID[id] = {
                    'routine': routine,
                    'name': templateName,
                    'categ': categName,
                }
                item = submenu.Append(id, templateName)

        btnPos = self.templateCtrl.GetRect()
        menuPos = (btnPos[0], btnPos[1] + btnPos[3])
        self.PopupMenu(self.templateMenu, menuPos)

    def onSelectTemplate(self, evt):

        id = evt.Id
        categ = self.templatesByID[id]['categ']
        templateName = self.templatesByID[id]['name']
        self.templateCtrl.SetLabelText(f"{categ}: {templateName}")
        self.selectedTemplate = self.templates[categ][templateName]
        self.Layout()  # update the size of the button
        self.Fit()
        # self.templateMenu.Destroy()  # destroy to avoid mem leak<|MERGE_RESOLUTION|>--- conflicted
+++ resolved
@@ -267,13 +267,10 @@
         """
         if ctrl is None:
             return None
-<<<<<<< HEAD
         elif hasattr(ctrl, 'getValue'):
             return ctrl.getValue()
-=======
         elif ctrl == self.updateCtrl:
             return ctrl.GetStringSelection()
->>>>>>> 288789b2
         elif hasattr(ctrl, 'GetText'):
             return ctrl.GetText()
         elif hasattr(ctrl, 'GetValue'):  # e.g. TextCtrl
