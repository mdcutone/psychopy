import wx
import webbrowser
from PIL import Image as pil

from .packages import InstallErrorDlg
from psychopy.app.themes import theme, handlers, colors, icons
from psychopy.app import utils
from psychopy.localization import _translate
from psychopy import plugins
import subprocess as sp
import sys
import requests


class AuthorInfo:
    """Plugin author information.

    Parameters
    ----------
    name : str
        Author name.
    email : str
        Author email URL.
    github : str
        GitHub repo URL (optional).
    avatar : str
        Avatar image file or URL.

    """
    def __init__(self,
                 name="",
                 email="",
                 github="",
                 avatar=None):
        self.name = name
        self.email = email
        self.github = github
        self.avatar = avatar

    @property
    def avatar(self):
        if hasattr(self, "_avatar"):
            return self._avatar

    @avatar.setter
    def avatar(self, value):
        self._requestedAvatar = value
        self._avatar = utils.ImageData(value)

    def __repr__(self):
        return (f"<psychopy.app.plugins.AuthorInfo: "
                f"{self.name} (@{self.github}, {self.email})>")


class PluginInfo:
    """Minimal class to store info about a plugin.

    Parameters
    ----------
    source : str
        Is this a community plugin ("community") or one curated by us
        ("curated")?
    pipname : str
        Name of plugin on pip, e.g. "psychopy-legacy".
    name : str
        Plugin name for display, e.g. "Psychopy Legacy".
    icon : wx.Bitmap, path or None
        Icon for the plugin, if any (if None, will use blank bitmap).
    description : str
        Description of the plugin.
    installed : bool or None
        Whether or not the plugin in installed on this system.
    active : bool
        Whether or not the plug is enabled on this system (if not installed,
        will always be False).

    """

    def __init__(self, source,
                 pipname, name="",
                 author=None, homepage="", docs="", repo="",
                 keywords=None,
                 icon=None, description=""):
        self.source = source
        self.pipname = pipname
        self.name = name
        self.author = author
        self.homepage = homepage
        self.docs = docs
        self.repo = repo
        self.icon = icon
        self.description = description
        self.keywords = keywords or []

    def __repr__(self):
        return (f"<psychopy.plugins.PluginInfo: {self.name} "
                f"[{self.pipname}] by {self.author} ({self.source})>")

    def __eq__(self, other):
        if isinstance(other, PluginInfo):
            return self.pipname == other.pipname
        else:
            return self.pipname == str(other)

    @property
    def icon(self):
        if hasattr(self, "_icon"):
            return self._icon

    @icon.setter
    def icon(self, value):
        self._requestedIcon = value
        self._icon = utils.ImageData(value)

    @property
    def active(self):
        """
        Is this plugin active? If so, it is loaded when the app starts.
        Otherwise, it remains installed but is not loaded.
        """
        return plugins.isStartUpPlugin(self.pipname)

    @active.setter
    def active(self, value):
        if value is None:
            # Setting active as None skips the whole process - useful for
            # avoiding recursion
            return

        if value:
            # If active, add to list of startup plugins
            plugins.startUpPlugins(self.pipname, add=True)
        else:
            # If active and changed to inactive, remove from list of startup
            # plugins.
            current = plugins.listPlugins(which='startup')
            if self.pipname in current:
                current.remove(self.pipname)
            plugins.startUpPlugins(current, add=False)

    def activate(self):
        self.active = True

    def deactivate(self):
        self.active = False

    @property
    def installed(self):
        current = plugins.listPlugins(which='all')
        return self.pipname in current

    @installed.setter
    def installed(self, value):
        if value is None:
            # Setting installed as None skips the whole process - useful for
            # avoiding recursion
            return
        # Get action string from value
        if value:
            act = "install"
        else:
            act = "uninstall"
        # Install/uninstall
        emts = [sys.executable, "-m", "pip", act, self.pipname]
        cmd = " ".join(emts)
        output = sp.Popen(cmd,
                          stdout=sp.PIPE,
                          stderr=sp.PIPE,
                          shell=True,
                          universal_newlines=True)
        stdout, stderr = output.communicate()
        sys.stdout.write(stdout)
        sys.stderr.write(stderr)
        # Throw up error dlg if needed
        if stderr:
            dlg = InstallErrorDlg(
                cmd=" ".join(emts[2:]),
                stdout=stdout,
                stderr=stderr
            )
            dlg.ShowModal()

    def install(self):
        self.installed = True

    def uninstall(self):
        self.installed = False

    @property
    def author(self):
        if hasattr(self, "_author"):
            return self._author

    @author.setter
    def author(self, value):
        if isinstance(value, AuthorInfo):
            # If given an AuthorInfo, use it directly
            self._author = value
        elif isinstance(value, dict):
            # If given a dict, make an AuthorInfo from it
            self._author = AuthorInfo(**value)
        else:
            # Otherwise, assume no author
            self._author = AuthorInfo()


class PluginManagerPanel(wx.Panel, handlers.ThemeMixin):
    def __init__(self, parent):
        wx.Panel.__init__(self, parent)
        # Setup sizer
        self.border = wx.BoxSizer(wx.VERTICAL)
        self.SetSizer(self.border)
        self.sizer = wx.BoxSizer(wx.HORIZONTAL)
        self.border.Add(self.sizer, proportion=1, border=6, flag=wx.ALL | wx.EXPAND)
        # Make list
        self.pluginList = PluginBrowserList(self)
        self.sizer.Add(self.pluginList, flag=wx.EXPAND | wx.ALL)
        # Seperator
        self.sizer.Add(wx.StaticLine(self, style=wx.LI_VERTICAL), border=6, flag=wx.EXPAND | wx.ALL)
        # Make viewer
        self.pluginViewer = PluginDetailsPanel(self)
        self.sizer.Add(self.pluginViewer, proportion=1, flag=wx.EXPAND | wx.ALL)
        # Cross-reference viewer & list
        self.pluginViewer.list = self.pluginList
        self.pluginList.viewer = self.pluginViewer
        # Mark installed on items now that we have necessary references
        for item in self.pluginList.items:
            item.markInstalled(item.info.installed)
        # Start of with nothing selected
        self.pluginList.onClick()

        self.Layout()
        self.theme = theme.app

    def _applyAppTheme(self):
        # Set colors
        self.SetBackgroundColour("white")


class PluginBrowserList(wx.Panel, handlers.ThemeMixin):
    class PluginListItem(wx.Window, handlers.ThemeMixin):
        """
        Individual item pointing to a plugin
        """
        def __init__(self, parent, info):
            wx.Window.__init__(self, parent=parent, style=wx.SIMPLE_BORDER)
            self.parent = parent
            # Link info object
            self.info = info
            # Setup sizer
            self.border = wx.BoxSizer(wx.VERTICAL)
            self.SetSizer(self.border)
            self.sizer = wx.BoxSizer(wx.HORIZONTAL)
            self.border.Add(self.sizer, proportion=1, border=6, flag=wx.ALL | wx.EXPAND)
            # Add active checkbox
            self.activeBtn = wx.CheckBox(self)
            self.activeBtn.Bind(wx.EVT_CHECKBOX, self.onActive)
            self.sizer.Add(self.activeBtn, border=3, flag=wx.ALL | wx.EXPAND)
            # Add label
            self.label = wx.BoxSizer(wx.VERTICAL)
            self.nameLbl = wx.StaticText(self, label=info.name)
            self.label.Add(self.nameLbl, flag=wx.ALIGN_LEFT)
            self.pipNameLbl = wx.StaticText(self, label=info.pipname)
            self.label.Add(self.pipNameLbl, flag=wx.ALIGN_LEFT)
            self.sizer.Add(self.label, proportion=1, border=3, flag=wx.ALL | wx.EXPAND)
            # Button sizer
            self.btnSizer = wx.BoxSizer(wx.HORIZONTAL)
            self.sizer.Add(self.btnSizer, border=3, flag=wx.ALL | wx.ALIGN_BOTTOM)
            # Add curated marker
            self.curatedMark = wx.StaticBitmap(self,
                                               bitmap=icons.ButtonIcon("star", size=16).bitmap)
            self.curatedMark.SetToolTipString(_translate(
                "This plugin is maintained by the Open Science Tools team."
            ))
            self.curatedMark.Show(info.source == "curated")
            self.btnSizer.Add(self.curatedMark, border=3, flag=wx.ALL | wx.EXPAND)
            # Add install button
            self.installBtn = PluginInstallBtn(self)
            self.installBtn.Bind(wx.EVT_BUTTON, self.onInstall)
            self.btnSizer.Add(self.installBtn, border=3, flag=wx.ALL | wx.EXPAND)

            # Map to onclick function
            self.Bind(wx.EVT_LEFT_DOWN, self.onClick)
            self.nameLbl.Bind(wx.EVT_LEFT_DOWN, self.onClick)
            self.pipNameLbl.Bind(wx.EVT_LEFT_DOWN, self.onClick)
            self.Bind(wx.EVT_SET_FOCUS, self.onFocus)
            self.Bind(wx.EVT_KILL_FOCUS, self.onFocus)

            # Set initial value
            self.markInstalled(info.installed)
            self.activeBtn.SetValue(info.active)

            # Bind navigation
            self.Bind(wx.EVT_NAVIGATION_KEY, self.onNavigation)

        def _applyAppTheme(self):
            # Set colors
            if self.HasFocus():
                bg = colors.app['panel_bg']
                fg = colors.app['text']
            else:
                bg = colors.app['tab_bg']
                fg = colors.app['text']
            self.SetBackgroundColour(bg)
            self.SetForegroundColour(fg)
            # Set label fonts
            from psychopy.app.themes import fonts
            self.nameLbl.SetFont(fonts.appTheme['h3'].obj)
            self.pipNameLbl.SetFont(fonts.coderTheme.base.obj)
            # Set text colors
            self.nameLbl.SetForegroundColour(fg)
            self.pipNameLbl.SetForegroundColour(fg)

            self.Update()
            self.Refresh()

        def onClick(self, evt=None):
            self.SetFocus()

        def onFocus(self, evt=None):
            if evt.GetEventType() == wx.EVT_SET_FOCUS.typeId:
                # Display info in viewer
                self.parent.viewer.info = self.info
            # Update appearance
            self._applyAppTheme()

        def onInstall(self, evt=None):
            # Mark pending
            self.markInstalled(None)
            # Install
            self.info.install()
            # Mark installed
            self.markInstalled(self.info.installed)

        def onActive(self, evt=None):
            # Activate/deactivate
            self.info.active = evt.IsChecked()

            # Continue with normal checkbox behaviour
            evt.Skip()

        def markInstalled(self, installed=True):
            """
            Shorthand to call markInstalled with self and corresponding item

            Parameters
            ----------
            installed : bool or None
                True if installed, False if not installed, None if pending/unclear
            """
            markInstalled(
                pluginItem=self,
                pluginPanel=self.parent.viewer,
                installed=installed
            )

        def onNavigation(self, evt=None):
            """
            Use the tab key to progress to the next panel, or the arrow keys to
            change selection in this panel.

            This is the same functionality as in a wx.ListCtrl
            """
            if evt.IsFromTab() and self.GetPrevSibling().HasFocus():
                # If navigating via tab, move on to next object
                if evt.GetDirection():
                    next = self.parent.GetNextSibling()
                else:
                    next = self.parent.GetPrevSibling()
                if hasattr(next, "SetFocus"):
                    next.SetFocus()
            else:
                # Do usual behaviour
                evt.Skip()

    def __init__(self, parent, viewer=None):
        wx.Panel.__init__(self, parent=parent)
        self.parent = parent
        self.viewer = viewer
        # Setup sizer
        self.border = wx.BoxSizer(wx.VERTICAL)
        self.SetSizer(self.border)
        self.sizer = wx.BoxSizer(wx.VERTICAL)
<<<<<<< HEAD
        self.border.Add(self.sizer, proportion=1, border=6,
                        flag=wx.ALL | wx.EXPAND)
        # Define categories
        self.categories = {
            "curated": _translate("Curated Plugins"),
            "community": _translate("Community Plugins"),
            "unknown": _translate("Unknown Source")
        }
        # Setup items sizers & labels
        self.itemSizers = {}
        self.itemLabels = {}
        for category, label in self.categories.items():
            # Create label
            self.itemLabels[category] = wx.StaticText(self, label=label)
            self.sizer.Add(self.itemLabels[category], border=3,
                           flag=wx.ALL | wx.EXPAND)
            # Create sizer
            self.itemSizers[category] = wx.BoxSizer(wx.VERTICAL)
            self.sizer.Add(self.itemSizers[category], border=3,
                           flag=wx.ALL | wx.EXPAND)
=======
        self.border.Add(self.sizer, proportion=1, border=6, flag=wx.ALL | wx.EXPAND)
        # Setup items sizers & labels
        self.itemSizer = wx.BoxSizer(wx.VERTICAL)
        self.sizer.Add(self.itemSizer, border=3, flag=wx.ALL | wx.EXPAND)
>>>>>>> 879376af

        # Bind deselect
        self.Bind(wx.EVT_LEFT_DOWN, self.onClick)

        # Setup items
        self.populate()

    def populate(self):
        self.items = []
        # Get all plugin details
        items = getAllPluginDetails()
        # Put installed packages at top of list
        items.sort(key=lambda obj: obj.installed, reverse=True)
        for item in items:
            self.appendItem(item)

    def onClick(self, evt=None):
        self.SetFocusIgnoringChildren()
        self.viewer.info = None

    def _applyAppTheme(self):
        # Set colors
        self.SetBackgroundColour("white")

    def appendItem(self, info):
        item = self.PluginListItem(self, info)
        self.items.append(item)
        self.itemSizer.Add(item, border=6, flag=wx.ALL | wx.EXPAND)

    def getItem(self, info):
        """
        Get the PluginListItem object associated with a PluginInfo object
        """
        for item in self.items:
            if item.info == info:
                return item


class PluginDetailsPanel(wx.Panel, handlers.ThemeMixin):
    iconSize = (128, 128)

    def __init__(self, parent, info=None, list=None):
        wx.Panel.__init__(self, parent)
        self.parent = parent
        self.list = list
        # Setup sizers
        self.border = wx.BoxSizer(wx.VERTICAL)
        self.SetSizer(self.border)
        self.sizer = wx.BoxSizer(wx.VERTICAL)
        self.border.Add(self.sizer, proportion=1, border=6, flag=wx.ALL | wx.EXPAND)
        self.headSizer = wx.BoxSizer(wx.HORIZONTAL)
        self.sizer.Add(self.headSizer, flag=wx.EXPAND)
        # Icon ctrl
        self.icon = wx.StaticBitmap(self, bitmap=wx.Bitmap(), size=self.iconSize, style=wx.SIMPLE_BORDER)
        self.headSizer.Add(self.icon, border=6, flag=wx.ALL | wx.EXPAND)
        # Title
        self.titleSizer = wx.BoxSizer(wx.VERTICAL)
        self.headSizer.Add(self.titleSizer, proportion=1, border=6, flag=wx.ALL | wx.EXPAND)
        self.title = wx.StaticText(self, label="...")
        self.titleSizer.Add(self.title, flag=wx.EXPAND)
        # Pip name
        self.pipName = wx.StaticText(self, label="psychopy-...")
        self.titleSizer.Add(self.pipName, flag=wx.EXPAND)
        # Buttons
        self.buttonSizer = wx.BoxSizer(wx.HORIZONTAL)
        self.titleSizer.AddStretchSpacer()
        self.titleSizer.Add(self.buttonSizer, flag=wx.EXPAND)
        self.installBtn = PluginInstallBtn(self)
        self.installBtn.Bind(wx.EVT_BUTTON, self.onInstall)
        self.buttonSizer.Add(self.installBtn, border=3, flag=wx.ALL | wx.ALIGN_BOTTOM)
        self.activeBtn = wx.CheckBox(self, label=_translate("Activated"))
        self.buttonSizer.Add(self.activeBtn, border=3, flag=wx.ALL | wx.ALIGN_BOTTOM)
        # Description
        self.description = utils.MarkdownCtrl(
            self, value="",
            style=wx.TE_READONLY | wx.TE_MULTILINE | wx.BORDER_NONE | wx.TE_NO_VSCROLL
        )
        self.sizer.Add(self.description, border=12, proportion=1, flag=wx.ALL | wx.EXPAND)

        self.sizer.Add(wx.StaticLine(self), border=6, flag=wx.EXPAND | wx.ALL)

        # Add author panel
        self.author = AuthorDetailsPanel(self, info=None)
        self.sizer.Add(self.author, border=6, flag=wx.EXPAND | wx.ALL)

        self.info = info
        self.Layout()
        self._applyAppTheme()

    def _applyAppTheme(self):
        # Set background
        self.SetBackgroundColour("white")
        # Set fonts
        from psychopy.app.themes import fonts
        self.title.SetFont(fonts.appTheme['h1'].obj)
        self.pipName.SetFont(fonts.coderTheme.base.obj)

    def markInstalled(self, installed=True):
        """
        Shorthand to call markInstalled with self and corresponding item

        Parameters
        ----------
        installed : bool or None
            True if installed, False if not installed, None if pending/unclear
        """
        if self.list:
            item = self.list.getItem(self.info)
        else:
            item = None
        markInstalled(
            pluginItem=item,
            pluginPanel=self,
            installed=installed
        )

    def onInstall(self, evt=None):
        # Mark as pending
        self.markInstalled(installed=None)
        # Do install
        self.info.installed = True
        # Mark according to install success
        self.markInstalled(self.info.installed)

    @property
    def info(self):
        """
        Information about this plugin
        """
        return self._info

    @info.setter
    def info(self, value):
        self.Enable(value is not None)
        # Handle None
        if value is None:
            value = PluginInfo(
                "community", "psychopy-...",
                name="..."
            )
        self._info = value
        # Set icon
        icon = value.icon
        if icon is None:
            icon = wx.Bitmap()
        if isinstance(icon, pil.Image):
            # Resize to fit ctrl
            icon = icon.resize(size=self.iconSize)
            # Supply an alpha channel if there is one
            if "A" in icon.getbands():
                alpha = icon.tobytes("raw", "A")
            else:
                alpha = None
            icon = wx.BitmapFromBuffer(
                width=icon.size[0],
                height=icon.size[1],
                dataBuffer=icon.tobytes("raw", "RGB"),
                alphaBuffer=alpha
            )
        if not isinstance(icon, wx.Bitmap):
            icon = wx.Bitmap(icon)
        self.icon.SetBitmap(icon)
        # Set names
        self.title.SetLabelText(value.name)
        self.pipName.SetLabelText(value.pipname)
        # Set installed
        self.markInstalled(value.installed)
        # Set activated
        self.activeBtn.SetValue(value.active)
        # Set description
        self.description.setValue(value.description)

        # Set author info
        self.author.info = value.author

        self.Layout()


class AuthorDetailsPanel(wx.Panel, handlers.ThemeMixin):
    avatarSize = (64, 64)

    def __init__(self, parent, info):
        wx.Panel.__init__(self, parent)

        # Setup sizers
        self.border = wx.BoxSizer(wx.VERTICAL)
        self.SetSizer(self.border)
        self.sizer = wx.BoxSizer(wx.HORIZONTAL)
        self.border.Add(self.sizer, proportion=1, border=6, flag=wx.ALL | wx.EXPAND)

        # Details sizer
        self.detailsSizer = wx.BoxSizer(wx.VERTICAL)
        self.sizer.Add(self.detailsSizer, proportion=1, border=6, flag=wx.LEFT | wx.EXPAND)
        # Name
        self.name = wx.StaticText(self)
        self.detailsSizer.Add(self.name, border=6, flag=wx.ALIGN_RIGHT | wx.ALL)

        # Button sizer
        self.buttonSizer = wx.BoxSizer(wx.HORIZONTAL)
        self.detailsSizer.Add(self.buttonSizer, border=3, flag=wx.ALIGN_RIGHT | wx.ALL)
        # Email button
        self.emailBtn = wx.Button(self, style=wx.BU_EXACTFIT)
        self.emailBtn.Bind(wx.EVT_BUTTON, self.onEmailBtn)
        self.buttonSizer.Add(self.emailBtn, border=3, flag=wx.EXPAND | wx.ALL)
        # GitHub button
        self.githubBtn = wx.Button(self, style=wx.BU_EXACTFIT)
        self.githubBtn.Bind(wx.EVT_BUTTON, self.onGithubBtn)
        self.buttonSizer.Add(self.githubBtn, border=3, flag=wx.EXPAND | wx.ALL)

        # Avatar
        self.avatar = wx.StaticBitmap(self, bitmap=wx.Bitmap(), size=self.avatarSize, style=wx.BORDER_NONE)
        self.sizer.Add(self.avatar, border=6, flag=wx.ALL | wx.EXPAND)

        # Set initial info
        if info is not None:
            self.info = info

        self.Layout()
        self._applyAppTheme()

    def _applyAppTheme(self):
        # Name font
        from psychopy.app.themes import fonts
        self.name.SetFont(fonts.appTheme['h4'].obj)
        # Email button bitmap
        self.emailBtn.SetBitmap(icons.ButtonIcon("email", 16).bitmap)
        self.emailBtn.SetBitmapDisabled(icons.ButtonIcon("email", 16).bitmap)
        # Github button bitmap
        self.githubBtn.SetBitmap(icons.ButtonIcon("github", 16).bitmap)
        self.githubBtn.SetBitmapDisabled(icons.ButtonIcon("github", 16).bitmap)

    @property
    def info(self):
        if hasattr(self, "_info"):
            return self._info

    @info.setter
    def info(self, value):
        # Alias None
        if value is None:
            value = AuthorInfo(
                name="..."
            )
        # Store value
        self._info = value
        # Update avatar
        icon = value.avatar
        if icon is None:
            icon = wx.Bitmap()
        if isinstance(icon, pil.Image):
            # Resize to fit ctrl
            icon = icon.resize(size=self.avatarSize)
            # Supply an alpha channel if there is one
            if "A" in icon.getbands():
                alpha = icon.tobytes("raw", "A")
            else:
                alpha = None
            icon = wx.BitmapFromBuffer(
                width=icon.size[0],
                height=icon.size[1],
                dataBuffer=icon.tobytes("raw", "RGB"),
                alphaBuffer=alpha
            )
        if not isinstance(icon, wx.Bitmap):
            icon = wx.Bitmap(icon)
        self.avatar.SetBitmap(icon)
        # Update name
        self.name.SetLabelText(value.name)
        # Show/hide buttons
        self.emailBtn.Show(bool(value.email))
        self.githubBtn.Show(bool(value.github))

    def onEmailBtn(self, evt=None):
        webbrowser.open(f"mailto:{self.info.email}")

    def onGithubBtn(self, evt=None):
        webbrowser.open(f"github.com/{self.info.github}")


class PluginInstallBtn(utils.HoverButton, handlers.ThemeMixin):
    """
    Install button for a plugin, comes with a method to update its appearance according to installation
    status & availability
    """
    def __init__(self, parent):
        # Initialise
        utils.HoverButton.__init__(
            self, parent,
            label="...",
            style=wx.BORDER_NONE | wx.BU_LEFT
        )

    def markInstalled(self, installed=True):
        """
        Mark on this button whether install has completed / is in progress / is available

        Parameters
        ----------
        installed : bool or None
            True if installed, False if not installed, None if pending/unclear
        """
        if installed is None:
            # If pending, disable and set label as ellipsis
            self.Disable()
            self.SetLabelText("...")
        elif installed:
            # If installed, disable and set label as installed
            self.Disable()
            self.SetLabelText(_translate("Installed"))
        else:
            # If not installed, enable and set label as not installed
            self.Enable()
            self.SetLabelText(_translate("Install"))

    def _applyAppTheme(self):
        # Do base method
        utils.HoverButton._applyAppTheme(self)
        # Setup icon
        self.SetBitmap(icons.ButtonIcon("download", 16).bitmap)
        self.SetBitmapDisabled(icons.ButtonIcon("greytick", 16).bitmap)
        self.SetBitmapMargins(6, 3)


def markInstalled(pluginItem, pluginPanel, installed=True):
    """
    Setup installed button according to install state

    Parameters
    ----------
    pluginItem : PluginBrowserList.PluginListItem
        Plugin list item associated with this plugin
    pluginPanel : PluginDetailsPanel
        Plugin viewer panel to update
    installed : bool or None
        True if installed, False if not installed, None if pending/unclear
    """
    # Update plugin item
    if pluginItem:
        pluginItem.installBtn.markInstalled(installed)
        pluginItem.activeBtn.Enable(bool(installed))
    # Update panel (if applicable)
    if pluginPanel and pluginItem and pluginPanel.info == pluginItem.info:
        pluginPanel.installBtn.markInstalled(installed)
        pluginPanel.activeBtn.Enable(bool(installed))


def getAllPluginDetails():
    """
    Placeholder function - returns an example list of objects with desired
    structure.
    """
    # Request plugin info list from server
    resp = requests.get("https://psychopy.org/plugins.json")
    # If 404, return None so the interface can handle this nicely rather than an
    # unhandled error.
    if resp.status_code == 404:
        return

    # Create PluginInfo objects from info list
    objs = []
    for info in resp.json():
        objs.append(
            PluginInfo(**info)
        )

    # Add info objects for local plugins which aren't found online
    localPlugins = plugins.listPlugins(which='all')
    for name in localPlugins:
        # Check whether plugin is accounted for
        if name not in objs:
            # If not, get its metadata
            data = plugins.pluginMetadata(name)
            # Create best representation we can from metadata
            author = AuthorInfo(
                name=data['Author'],
                email=data['Author-email']
            )
            info = PluginInfo(
                source="unknown",
                pipname=name, name=name,
                author=author,
                homepage=data['Home-page'],
                keywords=data['Keywords'],
                description=data['Summary']
            )
            # Add to list
            objs.append(info)

    return objs


if __name__ == "__main__":
    pass


<|MERGE_RESOLUTION|>--- conflicted
+++ resolved
@@ -381,33 +381,10 @@
         self.border = wx.BoxSizer(wx.VERTICAL)
         self.SetSizer(self.border)
         self.sizer = wx.BoxSizer(wx.VERTICAL)
-<<<<<<< HEAD
-        self.border.Add(self.sizer, proportion=1, border=6,
-                        flag=wx.ALL | wx.EXPAND)
-        # Define categories
-        self.categories = {
-            "curated": _translate("Curated Plugins"),
-            "community": _translate("Community Plugins"),
-            "unknown": _translate("Unknown Source")
-        }
-        # Setup items sizers & labels
-        self.itemSizers = {}
-        self.itemLabels = {}
-        for category, label in self.categories.items():
-            # Create label
-            self.itemLabels[category] = wx.StaticText(self, label=label)
-            self.sizer.Add(self.itemLabels[category], border=3,
-                           flag=wx.ALL | wx.EXPAND)
-            # Create sizer
-            self.itemSizers[category] = wx.BoxSizer(wx.VERTICAL)
-            self.sizer.Add(self.itemSizers[category], border=3,
-                           flag=wx.ALL | wx.EXPAND)
-=======
         self.border.Add(self.sizer, proportion=1, border=6, flag=wx.ALL | wx.EXPAND)
         # Setup items sizers & labels
         self.itemSizer = wx.BoxSizer(wx.VERTICAL)
         self.sizer.Add(self.itemSizer, border=3, flag=wx.ALL | wx.EXPAND)
->>>>>>> 879376af
 
         # Bind deselect
         self.Bind(wx.EVT_LEFT_DOWN, self.onClick)
