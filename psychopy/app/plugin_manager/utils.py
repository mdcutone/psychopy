<<<<<<< HEAD
import os
import webbrowser
import wx
import wx.richtext
from psychopy.plugins import getBundleInstallTarget, refreshBundlePaths
from psychopy.app.themes import handlers, icons, colors
=======
import wx
import wx.richtext
from psychopy.app.themes import handlers, icons
>>>>>>> 16956150
from psychopy.localization import _translate
from psychopy.tools import pkgtools


class InstallErrorDlg(wx.Dialog, handlers.ThemeMixin):
    """
    Dialog to display when something fails to install, contains info on what
    command was tried and what output was received.
    """
    def __init__(self, label, caption=_translate("PIP error"), cmd="", stdout="", stderr=""):
        from psychopy.app.themes import fonts
        # Initialise
        wx.Dialog.__init__(
            self, None,
            size=(480, 620),
            title=caption,
            style=wx.RESIZE_BORDER | wx.CLOSE_BOX | wx.CAPTION
        )
        # Setup sizer
        self.border = wx.BoxSizer(wx.VERTICAL)
        self.SetSizer(self.border)
        self.sizer = wx.BoxSizer(wx.VERTICAL)
        self.border.Add(self.sizer, proportion=1, border=6, flag=wx.ALL | wx.EXPAND)
        # Create title sizer
        self.title = wx.BoxSizer(wx.HORIZONTAL)
        self.sizer.Add(self.title, border=6, flag=wx.ALL | wx.EXPAND)
        # Create icon
        self.icon = wx.StaticBitmap(
            self, size=(32, 32),
            bitmap=icons.ButtonIcon(stem="stop", size=32).bitmap
        )
        self.title.Add(self.icon, border=6, flag=wx.ALL | wx.EXPAND)
        # Create title
        self.titleLbl = wx.StaticText(self, label=label)
        self.titleLbl.SetFont(fonts.appTheme['h3'].obj)
        self.title.Add(self.titleLbl, proportion=1, border=6, flag=wx.ALL | wx.ALIGN_CENTER_VERTICAL)
        # Show what we tried
        self.inLbl = wx.StaticText(self, label=_translate("We tried:"))
        self.sizer.Add(self.inLbl, border=6, flag=wx.ALL | wx.EXPAND)
        self.inCtrl = wx.TextCtrl(self, value=cmd, style=wx.TE_READONLY)
        self.inCtrl.SetBackgroundColour("white")
        self.inCtrl.SetFont(fonts.appTheme['code'].obj)
        self.sizer.Add(self.inCtrl, border=6, flag=wx.ALL | wx.EXPAND)
        # Show what we got
        self.outLbl = wx.StaticText(self, label=_translate("We got:"))
        self.sizer.Add(self.outLbl, border=6, flag=wx.ALL | wx.EXPAND)
        self.outCtrl = wx.TextCtrl(self, value=f"{stdout}\n{stderr}",
                                   size=(-1, 620), style=wx.TE_READONLY | wx.TE_MULTILINE)
        self.outCtrl.SetFont(fonts.appTheme['code'].obj)
        self.sizer.Add(self.outCtrl, proportion=1, border=6, flag=wx.ALL | wx.EXPAND)

        # Make buttons
        self.btns = self.CreateStdDialogButtonSizer(flags=wx.OK)
        self.border.Add(self.btns, border=6, flag=wx.ALIGN_RIGHT | wx.ALL)

        self.Layout()
        self._applyAppTheme()

    def ShowModal(self):
        # Make error noise
        wx.Bell()
        # Show as normal
        wx.Dialog.ShowModal(self)


def uninstallPackage(package):
    """
    Call `pkgtools.uninstallPackage` and handle any errors cleanly.
    """
    retcode, info = pkgtools.uninstallPackage(package)

    # Handle errors
    if retcode != 0:
        # Display output if error
        cmd = "\n>> " + " ".join(info['cmd']) + "\n"
        dlg = InstallErrorDlg(
            cmd=cmd,
            stdout=info['stdout'],
            stderr=info['stderr'],
            label=_translate("Package {} could not be uninstalled.").format(package)
        )
    else:
        # Display success message if success
        dlg = wx.MessageDialog(
            parent=None,
            caption=_translate("Package installed"),
            message=_translate("Package {} successfully uninstalled!").format(package),
            style=wx.ICON_INFORMATION
        )
    dlg.ShowModal()


def installPackage(package, stream):
    """
    Call `pkgtools.installPackage` and handle any errors cleanly.
    """
<<<<<<< HEAD
    # Show install dialog
    dlg = InstallStdoutDlg(
        parent=None, pipname=package
    )
    dlg.Show()

=======
    # Show output
    stream.open()
>>>>>>> 16956150
    # Install package
    installTarget = getBundleInstallTarget(package)
    os.mkdir(installTarget)  # make the directory if not present
    retcode, info = pkgtools.installPackage(
        package, target=installTarget)

    # Write command
<<<<<<< HEAD
    dlg.writeCmd(" ".join(info['cmd']))

    # Write output
    dlg.writeStdOut(info['stdout'])
    dlg.writeStdErr(info['stderr'])

    # Terminate output
    dlg.writeTerminus()

=======
    stream.writeCmd(" ".join(info['cmd']))
    # Write output
    stream.writeStdOut(info['stdout'])
    stream.writeStdErr(info['stderr'])
>>>>>>> 16956150
    # Report success
    if retcode:
        stream.writeStdOut(_translate("Installation complete. See above for info.\n"))
    else:
        stream.writeStdErr(_translate("Installation failed. See above for info.\n"))

<<<<<<< HEAD
    return dlg


if __name__ == "__main__":
    pass
=======
    return stream
>>>>>>> 16956150
<|MERGE_RESOLUTION|>--- conflicted
+++ resolved
@@ -1,15 +1,6 @@
-<<<<<<< HEAD
-import os
-import webbrowser
-import wx
-import wx.richtext
-from psychopy.plugins import getBundleInstallTarget, refreshBundlePaths
-from psychopy.app.themes import handlers, icons, colors
-=======
 import wx
 import wx.richtext
 from psychopy.app.themes import handlers, icons
->>>>>>> 16956150
 from psychopy.localization import _translate
 from psychopy.tools import pkgtools
 
@@ -106,52 +97,19 @@
     """
     Call `pkgtools.installPackage` and handle any errors cleanly.
     """
-<<<<<<< HEAD
-    # Show install dialog
-    dlg = InstallStdoutDlg(
-        parent=None, pipname=package
-    )
-    dlg.Show()
-
-=======
     # Show output
     stream.open()
->>>>>>> 16956150
     # Install package
-    installTarget = getBundleInstallTarget(package)
-    os.mkdir(installTarget)  # make the directory if not present
-    retcode, info = pkgtools.installPackage(
-        package, target=installTarget)
-
+    retcode, info = pkgtools.installPackage(package)
     # Write command
-<<<<<<< HEAD
-    dlg.writeCmd(" ".join(info['cmd']))
-
-    # Write output
-    dlg.writeStdOut(info['stdout'])
-    dlg.writeStdErr(info['stderr'])
-
-    # Terminate output
-    dlg.writeTerminus()
-
-=======
     stream.writeCmd(" ".join(info['cmd']))
     # Write output
     stream.writeStdOut(info['stdout'])
     stream.writeStdErr(info['stderr'])
->>>>>>> 16956150
     # Report success
     if retcode:
         stream.writeStdOut(_translate("Installation complete. See above for info.\n"))
     else:
         stream.writeStdErr(_translate("Installation failed. See above for info.\n"))
 
-<<<<<<< HEAD
-    return dlg
-
-
-if __name__ == "__main__":
-    pass
-=======
-    return stream
->>>>>>> 16956150
+    return stream