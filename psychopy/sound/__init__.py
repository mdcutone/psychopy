#!/usr/bin/env python
# -*- coding: utf-8 -*-

"""Load and play sounds

We have used a number of different Python libraries ("backends") for generating
sounds in PsychoPy. We started with `Pygame`, then tried `pyo` and `sounddevice`
but we now strongly recommend you use the PTB setting. That uses the
`PsychPortAudio`_ engine, written by Mario Kleiner for `Psychophysics Toolbox`_.

With the PTB backend you get some options about how aggressively you want to try
for low latency, and there is also an option to pre-schedule a sound to play at
a given time in the future.

By default PsychoPy will try to use the following Libs, in this order, for
sound reproduction but you can alter the order in
preferences > hardware > audioLib:
    ['sounddevice', 'pyo', 'pygame']
For portaudio-based backends (all except for pygame) there is also a
choice of the underlying sound driver (e.g. ASIO, CoreAudio etc).

After importing sound, the sound lib and driver being used will be stored as::
    `psychopy.sound.audioLib`
    `psychopy.sound.audioDriver`

.. PTB

.. _PsychPortAudio: http://psychtoolbox.org/docs/PsychPortAudio-Open
.. _Psychophysics Toolbox: http://psychtoolbox.org
"""

# Part of the PsychoPy library
# Copyright (C) 2002-2018 Jonathan Peirce (C) 2019-2024 Open Science Tools Ltd.
# Distributed under the terms of the GNU General Public License (GPL).

import sys
import os
import traceback
from psychopy import logging, prefs, constants
from psychopy.tools import systemtools
from .exceptions import DependencyError, SoundFormatError
from .audiodevice import *
from .audioclip import *  # import objects related to AudioClip
from . import microphone

__all__ = ["microphone"]

# # import transcription if possible
# try:
#     from .transcribe import *  # import transcription engine stuff
# except ImportError as err:
#     formatted_tb = ''.join(
#         traceback.format_exception(type(err), err, err.__traceback__))
#     logging.error(
#         "Failed to import psychopy.sound.transcribe. Transcription will not be"
#         "possible on this machine. For details see stack trace below:\n"
#         f"{formatted_tb}")

# used to check if we are on 64-bit Python
bits32 = sys.maxsize == 2 ** 32

# Globals for the sound library. We can only load one audio library at a time,
# so once these values are populated they cannot be changed without restarting
# Python.
pyoSndServer = None
Sound = None
audioLib = None
audioDriver = None
backend = None

# These are the names that can be used in the prefs to specifiy audio libraries.
# The available libraries are hard-coded at this point until we can overhaul
# the sound library to be more modular.
_audioLibs = ['PTB', 'sounddevice', 'pyo', 'pysoundcard', 'pygame']
failed = []  # keep track of audio libs that failed to load

# check if this is being imported on Travis/Github (has no audio card)
if systemtools.isVM_CI():
    # for sounddevice we built in some VM protection but not in pyo
    prefs.hardware['audioLib'] = ['ptb', 'sounddevice']

# ensure that the value for `audioLib` is a list
if isinstance(prefs.hardware['audioLib'], str):
    prefs.hardware['audioLib'] = [prefs.hardware['audioLib']]

thisLibName = None  # name of the library we are trying to load

# selection and fallback mechanism for audio libraries
for thisLibName in prefs.hardware['audioLib']:
    # Tell the user we are trying to load the specifeid audio library
    logging.info(f"Trying to load audio library: {thisLibName}")

    # Iterate over the list of audioLibs and try to load the first one that
    # is supported. If none are supported, load PTB as a fallback. If PTB isn't
    # installed, raise an error.
    thisLibName = thisLibName.lower()

    # lowercased list of valid audio libraries for safe comparisons
    validLibs = [libName.lower() for libName in _audioLibs]

    # check if `thisLibName` is a valid audio library
    if thisLibName not in validLibs:
        failed.append(thisLibName)
        logging.warning(f"Invalid audioLib pref: {thisLibName}. "
                        f"Valid options are: {_audioLibs}")
        continue

    # select the backend and set the Sound class
    if thisLibName == 'ptb':
        # The Psychtoolbox backend is preferred, provides the best performance
        # and is the only one that supports low-latency scheduling. If no other
        # audio backend can be loaded, we will use PTB.
        if not bits32:
            try:
                from . import backend_ptb as backend
                Sound = backend.SoundPTB
                audioDriver = backend.audioDriver
            except Exception:
                failed.append(thisLibName)
                continue
            else:
                break
        else:
            logging.warning("PTB backend is not supported on 32-bit Python. "
                            "Trying another backend...")
            continue
    elif thisLibName == 'pyo':
        # pyo is a wrapper around PortAudio, which is a cross-platform audio
        # library. It is the recommended backend for Windows and Linux.
        try:
            # Caution: even import failed inside, we still get a module object.
            # This is not the case for other backends and may not be desired.
            from . import backend_pyo as backend
            Sound = backend.SoundPyo
            pyoSndServer = backend.pyoSndServer
            audioDriver = backend.audioDriver
        except Exception:
            failed.append(thisLibName)
            continue
        else:
            break
    elif thisLibName == 'sounddevice':
        # sounddevice is a wrapper around PortAudio, which is a cross-platform
        # audio library. It is the recommended backend for Windows and Linux.
        try:
            # Caution: even import failed inside, we still get a module object.
            # This is not the case for other backends and may not be desired.
            from . import backend_sounddevice as backend
            Sound = backend.SoundDeviceSound
        except Exception:
            failed.append(thisLibName)
            continue
        else:
            break
    elif thisLibName == 'pygame':
        # pygame is a cross-platform audio library. It is no longer supported by
        # PsychoPy, but we keep it here for backwards compatibility until
        # something breaks.
        try:
            from . import backend_pygame as backend
            Sound = backend.SoundPygame
        except Exception:
            failed.append(thisLibName)
            continue
        else:
            break
    elif thisLibName == 'pysoundcard':
        # pysoundcard is a wrapper around PortAudio, which is a cross-platform
        # audio library.
        try:
            from . import backend_pysound as backend
            Sound = backend.SoundPySoundCard
        except Exception:
            failed.append(thisLibName)
            continue
        else:
            break
    else:
        # Catch-all for invalid audioLib prefs.
        msg = ("audioLib pref should be one of {!r}, not {!r}"
               .format(_audioLibs, thisLibName))
        raise ValueError(msg)
else:
    # if we get here, there is no audioLib that is supported, try for PTB
    msg = ("Failed to load any of the audioLibs: {!r}. Falling back to "
           "PsychToolbox ('ptb') backend for sound. Be sure to add 'ptb' to "
           "preferences to avoid seeing this message again.".format(failed))
    logging.error(msg)
    try:
        from . import backend_ptb as backend
        Sound = backend.SoundPTB
        audioDriver = backend.audioDriver
    except Exception:
        failed.append(thisLibName)


# we successfully loaded a backend if `Sound` is not None
if Sound is not None:
    audioLib = thisLibName
    init = backend.init
    if hasattr(backend, 'getDevices'):
        getDevices = backend.getDevices
    logging.info('sound is using audioLib: %s' % audioLib)
else:
    # if we get here, there is no audioLib that is supported
    logging.error(
        "No audioLib could be loaded. Tried: {}\n Check whether the necessary "
        "audioLibs are installed.".format(prefs.hardware['audioLib']))

# warn the user
if audioLib is not None:
    if audioLib.lower() != 'ptb':
        # Could be running PTB, just aren't?
        logging.warning("We strongly recommend you activate the PTB sound "
                        "engine in PsychoPy prefs as the preferred audio "
                        "engine. Its timing is vastly superior. Your prefs "
                        "are currently set to use {} (in that order)."
                        .format(prefs.hardware['audioLib']))


# function to set the device (if current lib allows it)
def setDevice(dev, kind=None):
    """Sets the device to be used for new streams being created.

    Parameters
    ----------
    dev: str or dict
        Name of the device to be used (name, index or sounddevice.device)
    kind: str
        One of [None, 'output', 'input']

    """
    if dev is None:
        # if given None, do nothing
        return

    global backend  # pull from module namespace
    if not hasattr(backend, 'defaultOutput'):
        raise IOError("Attempting to SetDevice (audio) but not supported by "
                      "the current audio library ({!r})".format(audioLib))

    if hasattr(dev, 'name'):
        dev = dev['name']

    if kind is None:
        backend.defaultInput = backend.defaultOutput = dev
    elif kind == 'input':
        backend.defaultInput = dev
    elif kind == 'output':
        backend.defaultOutput = dev
    else:
        if systemtools.isVM_CI():  # no audio device on CI, ignore
            return
        else:
            raise TypeError("`kind` should be one of [None, 'output', 'input'] "
                            "not {!r}".format(kind))


# Set the device according to user prefs (if current lib allows it)
deviceNames = []
if backend is None:
    raise ImportError("None of the audio library backends could be imported. "
                      "Tried: {}\n Check whether the necessary audioLibs are "
                      "installed and can be imported successfully."
                      .format(prefs.hardware['audioLib']))
elif hasattr(backend, 'defaultOutput'):
    pref = prefs.hardware['audioDevice']
    # is it a list or a simple string?
<<<<<<< HEAD
    if type(prefs.hardware['audioDevice']) is list:
=======
    if isinstance(pref, list):
>>>>>>> ea7ccf20
        # multiple options so use zeroth
        dev = pref[0]
    else:
        # a single option
        dev = pref
    # is it simply "default" (do nothing)
    if dev == 'default' or systemtools.isVM_CI():
        pass  # do nothing
    elif dev not in backend.getDevices(kind='output'):
        deviceNames = sorted(backend.getDevices(kind='output').keys())
        logging.warn(
            u"Requested audio device '{}' that is not available on "
            "this hardware. The 'audioDevice' preference should be one of "
            "{}".format(dev, deviceNames))
    else:
        setDevice(dev, kind='output')


if __name__ == "__main__":
    pass<|MERGE_RESOLUTION|>--- conflicted
+++ resolved
@@ -266,11 +266,7 @@
 elif hasattr(backend, 'defaultOutput'):
     pref = prefs.hardware['audioDevice']
     # is it a list or a simple string?
-<<<<<<< HEAD
-    if type(prefs.hardware['audioDevice']) is list:
-=======
     if isinstance(pref, list):
->>>>>>> ea7ccf20
         # multiple options so use zeroth
         dev = pref[0]
     else:
