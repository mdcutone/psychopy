--- conflicted
+++ resolved
@@ -2685,15 +2685,10 @@
         GL.glDeleteTextures(1, self._maskID)
 
     def _calcCyclesPerStim(self):
-<<<<<<< HEAD
-        if self.units in ['norm', 'height']: self._cycles=self.sf#this is the only form of sf that is not size dependent
-        else: self._cycles=self.sf*self.size
-=======
         if self.units in ['norm', 'height']:
             self._cycles = self.sf  #this is the only form of sf that is not size dependent
         else:
             self._cycles = self.sf * self.size
->>>>>>> 8c0a1e61
 
 class PatchStim(GratingStim):
     def __init__(self, *args, **kwargs):
@@ -3987,19 +3982,10 @@
         self.status=NOT_STARTED
 
         #size
-<<<<<<< HEAD
-        if size == None:
-            self.size = numpy.array([self.format.width, self.format.height], float)
-        elif type(size) in [tuple, list]:
-            self.size = numpy.array(size,float)
-        else:
-            self.size = numpy.array((size,size), float)
-=======
         if size == None: self.size= numpy.array([self.format.width,
                                                  self.format.height] , float)
         else:
             self.size = val2array(size)
->>>>>>> 8c0a1e61
 
         self.ori = ori
         self._calcPosRendered()
@@ -5573,12 +5559,8 @@
         """
         self._imName = value
 
-<<<<<<< HEAD
         wasLumImage = self.isLumImage
         self.isLumImage = createTexture(value, id=self.texID, stim=self,
-=======
-        self.isLumImage = createTexture(value, id=self._texID, stim=self,
->>>>>>> 8c0a1e61
             pixFormat=GL.GL_RGB, dataType=GL.GL_UNSIGNED_BYTE,
             maskParams=self.maskParams, forcePOW2=False)
         #if user requested size=None then update the size for new stim here
@@ -5601,26 +5583,6 @@
         if log and self.autoLog:
             self.win.logOnFlip("Set %s mask=%s" %(self.name, value),
                 level=logging.EXP,obj=self)
-<<<<<<< HEAD
-    def _setSizeToDefault(self):
-        """Set the size to default (e.g. to the size of the loaded image etc)
-        """
-        #calculate new size
-        if self.origSize is None:#not an image from a file
-            self.size=numpy.array([0.5,0.5])#this was PsychoPy's original default
-        else:
-            #we have an image - calculate the size in `units` that matches original pixel size
-            if self.units=='pix': self.size=numpy.array(self.origSize)
-            elif self.units=='deg': self.size= psychopy.misc.pix2deg(numpy.array(self.origSize, float), self.win.monitor)
-            elif self.units=='cm': self.size= psychopy.misc.pix2cm(numpy.array(self.origSize, float), self.win.monitor)
-            elif self.units=='norm': self.size= 2*numpy.array(self.origSize, float)/self.win.size
-            elif self.units=='height': self.size= numpy.array(self.origSize, float)/self.win.size[1]
-        #set it
-        self._calcSizeRendered()
-        self.needUpdate=True
-
-=======
->>>>>>> 8c0a1e61
 class BufferImageStim(GratingStim):
     """
     Take a "screen-shot" (full or partial), save to a ImageStim()-like RBGA object.
@@ -7779,8 +7741,6 @@
             self.logOnFlip("Set Window %s=%s (%s)" %(colorAttrib,newColor,colorSpace),
                 level=logging.EXP,obj=self)
 
-<<<<<<< HEAD
-=======
 def _setWithOperation(self, attrib, value, operation):
     """ Sets an object property (scalar or numpy array) with an operation
     History: introduced to avoid exec-calls"""
@@ -7798,7 +7758,6 @@
         raise ValueError('Unsupported value "', operation, '" for operation when setting', attrib, 'in', self.__class__.__name__)
     setattr(self, attrib, newValue)
 
->>>>>>> 8c0a1e61
 def getMsPerFrame(myWin, nFrames=60, showVisual=False, msg='', msDelay=0.):
     """Assesses the monitor refresh rate (average, median, SD) under current conditions, over at least 60 frames.
 
