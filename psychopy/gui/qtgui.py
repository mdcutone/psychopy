--- conflicted
+++ resolved
@@ -31,13 +31,10 @@
     from PyQt5 import QtWidgets
     from PyQt5 import QtGui
     from PyQt5.QtCore import Qt
-<<<<<<< HEAD
 else:
     from PyQt4 import QtGui
     QtWidgets = QtGui  # in qt4 these were all in one package
     from PyQt4.QtCore import Qt
-=======
->>>>>>> ccf85279
 
 from psychopy import logging
 import numpy as np
@@ -140,7 +137,7 @@
 
         if len(color):
             textLabel.setStyleSheet("color: {0};".format(color))
-            
+
         if isFieldLabel is True:
             self.layout.addWidget(textLabel, self.irow, 0, 1, 1)
         else:
@@ -430,7 +427,7 @@
         # to end soon.
 
 
- 
+
         if sort_keys:
             sortKeys = sort_keys
             logging.warning("Parameter 'sort_keys' is deprecated. "
@@ -514,7 +511,7 @@
                     msgBox.exec_()
                 #all required fields are not empty so allow box to close
                 self.okbutton.setEnabled(True)
-        
+
 
 
 def fileSaveDlg(initFilePath="", initFileName="",
