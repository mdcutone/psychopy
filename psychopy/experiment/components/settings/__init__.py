--- conflicted
+++ resolved
@@ -80,43 +80,6 @@
     iconFile = Path(__file__).parent / 'settings.png'
     tooltip = _translate("Edit settings for this experiment")
 
-<<<<<<< HEAD
-    def __init__(self, parentName, exp, expName='', fullScr=True,
-                 winSize=(1024, 768), screen=1, monitor='testMonitor', winBackend='pyglet',
-                 showMouse=False, saveLogFile=True, showExpInfo=True,
-                 expInfo="{'participant':'f\"{randint(0, 999999):06.0f}\"', 'session':'001'}",
-                 units='height', logging='warning',
-                 color='$[0,0,0]', colorSpace='rgb', enableEscape=True,
-                 backgroundImg="", backgroundFit="none",
-                 blendMode='avg',
-                 sortColumns="time", colPriority={'thisRow.t': "priority.CRITICAL", 'expName': "priority.LOW"},
-                 saveXLSXFile=False, saveCSVFile=False, saveHDF5File=False,
-                 saveWideCSVFile=True, savePsydatFile=True,
-                 savedDataFolder='', savedDataDelim='auto',
-                 clockFormat="float",
-                 useVersion='',
-                 eyetracker="None",
-                 mgMove='CONTINUOUS', mgBlink='MIDDLE_BUTTON', mgSaccade=0.5,
-                 gpAddress='127.0.0.1', gpPort=4242,
-                 elModel='EYELINK 1000 DESKTOP', elSimMode=False, elSampleRate=1000, elTrackEyes="RIGHT_EYE",
-                 elLiveFiltering="FILTER_LEVEL_OFF", elDataFiltering="FILTER_LEVEL_2",
-                 elTrackingMode='PUPIL_CR_TRACKING', elPupilMeasure='PUPIL_AREA', elPupilAlgorithm='ELLIPSE_FIT',
-                 elAddress='100.1.1.1',
-                 tbModel="", tbLicenseFile="", tbSerialNo="", tbSampleRate=60,
-                 plPupillometryOnly=False,
-                 plSurfaceName="psychopy_iohub_surface",
-                 plConfidenceThreshold=0.6,
-                 plPupilRemoteAddress="127.0.0.1",
-                 plPupilRemotePort=50020,
-                 plPupilRemoteTimeoutMs=1000,
-                 plPupilCaptureRecordingEnabled=True,
-                 plPupilCaptureRecordingLocation="",
-                 plCompanionAddress="neon.local",
-                 plCompanionPort=8080,
-                 plCompanionRecordingEnabled=True,
-                 keyboardBackend="ioHub",
-                 filename=None, exportHTML='on Sync', endMessage=''):
-=======
     def __init__(
             self, parentName, exp, expName='', fullScr=True,
             winSize=(1024, 768), screen=1, monitor='testMonitor', winBackend='pyglet',
@@ -133,6 +96,7 @@
             saveXLSXFile=False, saveCSVFile=False, saveHDF5File=False,
             saveWideCSVFile=True, savePsydatFile=True,
             savedDataFolder='', savedDataDelim='auto',
+            clockFormat="float",
             useVersion='',
             eyetracker="None",
             mgMove='CONTINUOUS', mgBlink='MIDDLE_BUTTON', mgSaccade=0.5,
@@ -156,7 +120,6 @@
             keyboardBackend="ioHub",
             filename=None, exportHTML='on Sync', endMessage=''
     ):
->>>>>>> 0784aebf
         self.type = 'Settings'
         self.exp = exp  # so we can access the experiment if necess
         self.exp.requirePsychopyLibs(['visual', 'gui', 'hardware'])
