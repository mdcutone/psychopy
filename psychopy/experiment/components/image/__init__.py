--- conflicted
+++ resolved
@@ -149,13 +149,8 @@
             elif val in [None, 'None', 'none']:
                 inits[paramName] = 'undefined'
 
-<<<<<<< HEAD
-        code = ("_.{inits[name]} = new ImageStim({{\n"
-                "    win : _.window, name : '{inits[name]}',{units}\n"
-=======
         code = ("my.{inits[name]} = new ImageStim({{\n"
                 "    win : my.window, name : '{inits[name]}',{units}\n"
->>>>>>> 15200203
                 "    image : {inits[image]}, mask : {inits[mask]},\n"
                 "    ori : {inits[ori]}, pos : {inits[pos]}, size : {inits[size]},\n"
                 "    color : new Color ({inits[color]}), opacity : {inits[opacity]},\n"
