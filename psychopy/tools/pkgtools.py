--- conflicted
+++ resolved
@@ -24,11 +24,8 @@
 import subprocess as sp
 from psychopy.preferences import prefs
 from psychopy.localization import _translate
-<<<<<<< HEAD
 from psychopy.app.themes import icons, handlers
-=======
 import psychopy.logging as logging
->>>>>>> 8bae68e0
 import pkg_resources
 import sys
 import os
@@ -213,34 +210,12 @@
     sys.stdout.write(stdout)
     sys.stderr.write(stderr)
 
-    # Handle errors
-    if output.returncode != 0:
-        # Display output if error
-        cmd = "\n>> " + " ".join(cmd) + "\n"
-        dlg = InstallErrorDlg(
-            cmd=cmd,
-            stdout=stdout,
-            stderr=stderr,
-            label=_translate("Package {} could not be installed.").format(package)
-        )
-    else:
-        # Display success message if success
-        dlg = wx.MessageDialog(
-            parent=None,
-            caption=_translate("Package installed"),
-            message=_translate("Package {} successfully installed!").format(package),
-            style=wx.ICON_INFORMATION
-        )
-    dlg.ShowModal()
-
     if stderr:   # any error, return False
         return False
 
     return True
 
 
-<<<<<<< HEAD
-=======
 def _getUserPackageTopLevels():
     """Get the top-level directories listed in package metadata installed to
     the user's PsychoPy directory.
@@ -402,7 +377,6 @@
     return True
 
 
->>>>>>> 8bae68e0
 def uninstallPackage(package):
     """Uninstall a package from the current distribution.
 
@@ -421,7 +395,72 @@
 
     Notes
     -----
-<<<<<<< HEAD
+    * The `--yes` flag is appended to the pip command. No confirmation will be
+      requested if the package already exists.
+
+    """
+    if _isUserPackage(package):  # delete 'manually' if in package dir
+        return _uninstallUserPackage(package)
+    else:  # use the following if in the main package dir
+        # construct the pip command and execute as a subprocess
+        cmd = [sys.executable, "-m", "pip", "uninstall", package, "--yes",
+               '--no-input', '--no-color']
+        # run command in subprocess
+        output = sp.Popen(
+            cmd,
+            stdout=sp.PIPE,
+            stderr=sp.PIPE,
+            shell=False,
+            universal_newlines=True)
+        stdout, stderr = output.communicate()  # blocks until process exits
+
+        sys.stdout.write(stdout)
+        sys.stderr.write(stderr)
+
+    # Handle errors
+    if output.returncode != 0:
+        # Display output if error
+        cmd = "\n>> " + " ".join(cmd) + "\n"
+        dlg = InstallErrorDlg(
+            cmd=cmd,
+            stdout=stdout,
+            stderr=stderr,
+            label=_translate("Package {} could not be installed.").format(package)
+        )
+    else:
+        # Display success message if success
+        dlg = wx.MessageDialog(
+            parent=None,
+            caption=_translate("Package installed"),
+            message=_translate("Package {} successfully installed!").format(package),
+            style=wx.ICON_INFORMATION
+        )
+    dlg.ShowModal()
+
+    if stderr:   # any error, return False
+        return False
+
+    return True
+
+
+def uninstallPackage(package):
+    """Uninstall a package from the current distribution.
+
+    Parameters
+    ----------
+    package : str
+        Package name (e.g., `'psychopy-connect'`, `'scipy'`, etc.) with version
+        if needed. You may also specify URLs to Git repositories and such.
+
+    Returns
+    -------
+    bool
+        `True` if the package removed without errors. If `False`, check 'stderr'
+        for more information. The package may still have uninstalled correctly,
+        but some other issues may have arose during the process.
+
+    Notes
+    -----
     * The `--yes` flag is appened to the pip command. No confirmation will be
       requested if the package already exists.
 
@@ -463,34 +502,6 @@
             style=wx.ICON_INFORMATION
         )
     dlg.ShowModal()
-=======
-    * The `--yes` flag is appended to the pip command. No confirmation will be
-      requested if the package already exists.
-
-    """
-    if _isUserPackage(package):  # delete 'manually' if in package dir
-        return _uninstallUserPackage(package)
-    else:  # use the following if in the main package dir
-        # construct the pip command and execute as a subprocess
-        cmd = [sys.executable, "-m", "pip", "uninstall", package, "--yes",
-               '--no-input', '--no-color']
-        # run command in subprocess
-        output = sp.Popen(
-            cmd,
-            stdout=sp.PIPE,
-            stderr=sp.PIPE,
-            shell=False,
-            universal_newlines=True)
-        stdout, stderr = output.communicate()  # blocks until process exits
-
-        sys.stdout.write(stdout)
-        sys.stderr.write(stderr)
-
-        if stderr:   # any error, return False
-            return False
-
-    return True
->>>>>>> 8bae68e0
 
 
 def isInstalled(packageName):
