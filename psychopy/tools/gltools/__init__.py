--- conflicted
+++ resolved
@@ -122,11 +122,7 @@
     'getProjectionMatrix',
     'maxSamples',
     'quadBuffersSupported',
-<<<<<<< HEAD
-    'getFramebufferBinding'
-=======
     'pixelUpload'
->>>>>>> 6e925ad5
 ]
 
 
