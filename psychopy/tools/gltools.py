--- conflicted
+++ resolved
@@ -94,11 +94,8 @@
 import psychopy.tools.mathtools as mt
 
 # create a query counter to get absolute GPU time
-<<<<<<< HEAD
-QUERY_COUNTER = None
-=======
+
 QUERY_COUNTER = None  # prevent genQueries from being called
->>>>>>> 58ba26e7
 
 
 # compatible Numpy and OpenGL types for common GL type enums
