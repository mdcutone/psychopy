--- conflicted
+++ resolved
@@ -409,10 +409,6 @@
         calibration.clearAllEventBuffers()
 
         return {"RESULT": "ALWAYS_OK"}
-<<<<<<< HEAD
-
-=======
->>>>>>> 5e36cfda
 
     def _getIOHubEventObject(self, native_event_data):
         """The _getIOHubEventObject method is called by the ioHub Process to
