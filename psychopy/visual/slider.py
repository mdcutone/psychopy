--- conflicted
+++ resolved
@@ -163,12 +163,8 @@
         self.tickLines = []
         self.tickLocs = None
         self.labelLocs = None
-<<<<<<< HEAD
-        self.labelHeight = labelHeight
         self.labelWrapWidth = labelWrapWidth
-=======
         self.labelHeight = labelHeight or min(self._size)
->>>>>>> 4a576ebb
         self._lineAspectRatio = 0.01
         self._updateMarkerPos = True
         self._dragging = False
