--- conflicted
+++ resolved
@@ -198,16 +198,6 @@
         self.outer.borderColor = value
 
     @property
-<<<<<<< HEAD
-    def units(self):
-        return ShapeStim.units.fget(self)
-
-    @units.setter
-    def units(self, value):
-        ShapeStim.units.fset(self, value)
-        if hasattr(self, "inner"):
-            self.inner.units = value
-=======
     def fillColor(self):
         return self.outer.fillColor
 
@@ -233,7 +223,6 @@
     def opacity(self, value):
         self.outer.opacity = value
         self.inner.opacity = value
->>>>>>> bd41b643
 
     def draw(self, win=None, keepMatrix=False):
         self.outer.draw(win, keepMatrix)
