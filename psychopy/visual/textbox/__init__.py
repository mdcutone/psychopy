--- conflicted
+++ resolved
@@ -63,7 +63,7 @@
     glGetFloatv(GL_SMOOTH_LINE_WIDTH_GRANULARITY,swg)
     gl_info['GL_SMOOTH_LINE_WIDTH_GRANULARITY']=swg
     return gl_info
-
+       
 class TextBox(object):
     """
     TextBox is a psychopy visual stimulus type that supports the presentation
@@ -74,10 +74,10 @@
 
     TextBox Features:
         * Each character displayed by TextBox is positioned very precisely,
-          allowing the exact window position and area of each text character
+          allowing the exact window position and area of each text character 
           to be reported.
-        * The text string being displayed can be changed and then displayed
-          **very** quickly (often in under 1 - 2 msec);
+        * The text string being displayed can be changed and then displayed 
+          **very** quickly (often in under 1 - 2 msec); 
           see TextBox Draw Performance section for details.
         * TextBox is a composite stimulus type, with the following graphical
           elements:
@@ -86,48 +86,34 @@
              - Text Grid Cell Lines
              - Text Grid Cell Areas
              - Text Glyphs
-          Attributes for each of the TextBox graphical elements can be specified
+          Attributes for each of the TextBox graphical elements can be specified 
           to control many aspects of how the textBox is displayed.
         * Different font character sets, colors, and sizes can be used within
-          a single TextBox. (Internally supported but not brought out to the
+          a single TextBox. (Internally supported but not brought out to the 
           user level API at this time. This will be fixed soon.)
-
+          
     Textbox Limitations:
-        * Only Monospace Fonts are supported.
-        * TTF files must be used.
+        * Only Monospace Fonts are supported. 
+        * TTF files must be used. 
         * Changing the text to be displayed after the Textbox is first drawn
           is very fast, however the initial time to create a TextBox instance
           is very slow ( relative to TextStim ).
         * TextBox's can not be rotated or flipped.
-
+        
     Textbox vs. TextStim:
         * TBC
-
+     
     """
-<<<<<<< HEAD
-    font_manager = SystemFontManager()
-=======
->>>>>>> 21dbc38b
     _textbox_instances={}
     _gl_info=None
-<<<<<<< HEAD
-    default_font_family_style=None
-    def __init__(self,
-=======
     def __init__(self, 
->>>>>>> 21dbc38b
              window=None,               # PsychoPy Window instance
              text='Default Test Text.', # Initial text to be displayed.
              font_name=None,            # Family name of Font
-             bold=False,                # Bold and italics are used to
+             bold=False,                # Bold and italics are used to 
              italic=False,             #    determine style of font
              font_size=32,              # Pt size to use for font.
-<<<<<<< HEAD
-             font_color=[0,0,0,1],      # Color to draw the text with.
-             font_background_color=None,# Color to fill each text cell with.
-=======
              font_color=[0,0,0,1],      # Color to draw the text with.  
->>>>>>> 21dbc38b
              dpi=72,                    # DPI used to create font bitmaps
              line_spacing=0,            # Amount of extra spacing to add between
              line_spacing_units='pix',  # lines of text.
@@ -141,10 +127,10 @@
              pos=(0.0,0.0),             # (x,y) screen position for the TextBox
                                         # stim. Specify using the unit
                                         # type the textBox is using.
-             align_horz='center',       # Determines how TextBox x pos is
+             align_horz='center',       # Determines how TextBox x pos is 
                                         # should be interpreted to.
                                         # 'left', 'center', 'right' are valid options.
-             align_vert='center',       # Determines how TextBox y pos is
+             align_vert='center',       # Determines how TextBox y pos is 
                                         # should be interpreted to.
                                         # 'left', 'center', 'right' are valid options.
              units='norm',                # Coordinate unit type to use for position
@@ -167,7 +153,7 @@
              interpolate=False,
 
              # -- Below TextStim params are NOT supported by TextBox --
-             depth=None,
+             depth=None, 
              rgb=None,
              contrast=None,
              ori=None,
@@ -177,73 +163,62 @@
              alignVert=None,
              fontFiles=None,
              wrapWidth=None,
-             flipHoriz=None,
+             flipHoriz=None, 
              flipVert=None,
              name=None                 # Name for the TextBox Stim
              ):
-        self._window=window
+        self._window=window  
         self._text=text
         self._label=name
         self._line_spacing=line_spacing
         self._line_spacing_units=line_spacing_units
         self._border_color=border_color
-<<<<<<< HEAD
-        self._background_color=background_color
-        self._grid_color=grid_color
-        self._grid_stroke_width=grid_stroke_width
-        self._border_stroke_width=border_stroke_width
-=======
         self._background_color=background_color        
         self._border_stroke_width=border_stroke_width         
->>>>>>> 21dbc38b
         self._grid_horz_justification=grid_horz_justification
         self._grid_vert_justification=grid_vert_justification
         self._align_horz=align_horz
-        self._align_vert=align_vert
+        self._align_vert=align_vert      
         self._size=size
         self._position=pos
         self._interpolate=interpolate
-<<<<<<< HEAD
-
-=======
         
         self._draw_start_dlist=None
         self._draw_end_dlist=None
         self._draw_te_background_dlist=None
 
         
->>>>>>> 21dbc38b
         if TextBox._gl_info is None:
             TextBox._gl_info =getGLInfo()
-
+        
         aliased_wrange=TextBox._gl_info['GL_ALIASED_LINE_WIDTH_RANGE']
         antia_wrange=TextBox._gl_info['GL_SMOOTH_LINE_WIDTH_RANGE']
         #antia_gran=TextBox._gl_info['GL_SMOOTH_LINE_WIDTH_GRANULARITY']
-
+        
         if grid_stroke_width and grid_color:
             if interpolate:
                 if grid_stroke_width < antia_wrange[0]:
-                    self._grid_stroke_width= antia_wrange[0]
+                    self._grid_stroke_width= antia_wrange[0]   
                 if grid_stroke_width > antia_wrange[1]:
-                    self._grid_stroke_width= antia_wrange[1]
+                    self._grid_stroke_width= antia_wrange[1]   
             else:
                 if grid_stroke_width < aliased_wrange[0]:
-                    self._grid_stroke_width= aliased_wrange[0]
+                    self._grid_stroke_width= aliased_wrange[0]   
                 if grid_stroke_width > aliased_wrange[1]:
-                    self._grid_stroke_width= aliased_wrange[1]
+                    self._grid_stroke_width= aliased_wrange[1]   
 
         if border_stroke_width and border_color:
             if interpolate:
                 if border_stroke_width < antia_wrange[0]:
-                    self._border_stroke_width= antia_wrange[0]
+                    self._border_stroke_width= antia_wrange[0]   
                 if border_stroke_width > antia_wrange[1]:
-                    self._border_stroke_width= antia_wrange[1]
+                    self._border_stroke_width= antia_wrange[1]   
             else:
                 if border_stroke_width < aliased_wrange[0]:
-                    self._border_stroke_width= aliased_wrange[0]
+                    self._border_stroke_width= aliased_wrange[0]   
                 if border_stroke_width > aliased_wrange[1]:
-                    self._border_stroke_width= aliased_wrange[1]
-
+                    self._border_stroke_width= aliased_wrange[1]   
+                    
         self._units=units
         if self._units is None:
             self._units=self._window.units
@@ -255,15 +230,15 @@
             self._opacity=float(opacity)
         else:
             raise ValueError("Text Box: opacity must be a number between 0.0 and 1.0, or None (which == 1.0). %s is not valid"%(str(opacity)))
-
-        self._color_space=color_space
+            
+        self._color_space=color_space    
         if self._color_space is None:
             self._color_space =self._window.colorSpace
-
+            
         #TODO: Implement support for autoLog
         self._auto_log=autoLog
-
-
+        
+        
         # Notify that a TextStim param was passed that is not supported by
         # TextBox. TODO: Move to log??
         if rgb:
@@ -294,13 +269,8 @@
         self._alignment=align_horz,align_vert
         self._current_glfont=None
         self._text_grid=None
-<<<<<<< HEAD
-        self._text_styles={}
-
-=======
-
-        
->>>>>>> 21dbc38b
+
+        
         if self._label is None:
             self._label='TextBox_%s'%(str(int(time.time())))
 
@@ -310,80 +280,6 @@
         gl_font=fm.getGLFont(font_name,font_size,bold,italic,dpi)
         self._current_glfont=gl_font
 
-<<<<<<< HEAD
-        text_style=None
-        if font_name:
-            matching_fonts=self.font_manager.getFontsMatching(font_name,bold=bold,italic=italic)
-            if matching_fonts:
-                text_style=matching_fonts[0]
-        else:
-            for family_name,style in self.font_manager.font_family_styles:
-                b,i=self.font_manager.booleansFromStyleName(style)
-                if b==bold and i==italic:
-                    text_style=self.font_manager.getFontsMatching(family_name,style=style)[0]
-
-        #print 'Text Info Match:',text_style
-        if text_style:
-            text_style=self.createTextStyle(text_style,
-                                            font_size=font_size,
-                                            dpi=dpi,
-                                            font_color=font_color,
-                                            font_background_color=font_background_color,
-                                            color_space=color_space,
-                                            opacity=opacity,
-                                            window=window)
-        #print 'text_style Match:',text_style
-
-        self._setActiveTextStyleFromArgs(text_style,font_file_name,
-                                         font_size,
-                                         dpi,
-                                         font_color,
-                                         font_background_color,
-                                         color_space,
-                                         opacity)
-
-        ###
-        #print 'self._active_text_style:', self._active_text_style
-        if TTFont._glyphs_loaded is False:
-            TTFont._loadGlyphs()
-            TTFont.getTextureAtlas().upload()
-
-        ###
-
-        # calculate max tile size, and set the value in the Glyph Set
-        TextBox._te_glyph_set_label_to_max_size[self._label]={}
-
-        max_width=0
-        max_height=0
-        for gs in self._text_styles.itervalues():
-            max_width=max(gs._font._max_tile_width,max_width)
-            max_height=max(gs._font._max_tile_height,max_height)
-
-        for gs in self._text_styles.itervalues():
-            gs.max_tile_sizes.append((max_width,max_height))
-            TextBox._te_glyph_set_label_to_max_size[self._label][gs.getLabel()]=(max_width,max_height)
-
-        ###
-
-        self._glyph_set_max_tile_sizes=self._te_glyph_set_label_to_max_size[self._label]
-
-        for gs_label,gs in GlyphSet.loaded_glyph_sets.iteritems():
-            gs.createDisplayListsForMaxTileSizes()
-
-        ###
-
-        self._text_grid=TextGrid(self, line_color=self._grid_color,
-                                 line_width=self._grid_stroke_width,
-                                 grid_horz_justification=self._grid_horz_justification,
-                                 grid_vert_justification=self._grid_vert_justification)
-
-        ###
-
-        self._text_grid._setActiveGlyphDisplayLists(
-            self._active_text_style._display_lists[self.getMaxTextCellSize()])
-
-        if not self._text or len(self._text) == 0:
-=======
         self._text_grid=TextGrid(self, line_color=grid_color, 
                  line_width=grid_stroke_width, font_color=font_color,
                  grid_horz_justification=grid_horz_justification,
@@ -392,20 +288,19 @@
         self._text_grid.setCurrentFontDisplayLists(gl_font.charcode2displaylist)
         
         if not self._text or len(self._text) == 0:                
->>>>>>> 21dbc38b
             self._text=u'\n'
         self._text_grid._createParsedTextDocument(self._text)
 
         ###
 
         self._textbox_instances[self.getLabel()]=proxy(self)
-
+        
     def getWindow(self):
         return self._window
 
     def getLabel(self):
         return self._label
-
+        
     def getName(self):
         return self._label
 
@@ -413,24 +308,24 @@
         return self._text
 
     def setText(self,text_source):
-        if not self._text:
+        if not self._text:                
             self._text=u'\n'
 
         self._text=text_source
         self._text_grid._setText(self._text)
-
+        
     def getUnits(self):
         return self._units
-
+            
     def getPosition(self):
         return self._position
 
-    def setPosition(self,pos):
+    def setPosition(self,pos):            
         self._position=pos
-
+        
     def getSize(self):
         return self._size
-
+        
     def getColorSpace(self):
         return self._color_space
 
@@ -500,99 +395,14 @@
 
     def getVertAlignment(self):
         return self._align_vert
-<<<<<<< HEAD
-
-    def getTextGrid(self):
-        return self._text_grid
-
-
-    @staticmethod
-    def createTextStyle(font_info=None,file_path=None,font_size=24,dpi=72,font_color=[0,0,0,1],font_background_color=None,color_space='rgb',opacity=1.0,window=None):
-        if len(TextBox._textbox_instances)>0:
-            raise ValueError("TextBox.createTextStyle can not be called after a TextBox object has been created. Current TextBox count: %d"%(len(TextBox._textbox_instances)))
-
-        font=None
-        if font_info:
-            font=TTFont.load(font_info.path,font_size,dpi)
-        else:
-            font=TTFont.load(file_path,font_size,dpi)
-
-        if font and font.getLabel() in TextBox._text_style_cache:
-            raise ValueError("TextBox.createTextStyle TextBox Label Already In Use: %s"%( font.getLabel()))
-
-        font_rgba=TextBox._toRGBA2(font_color,opacity,color_space,window)
-        back_rgba=None
-        if font_background_color:
-            back_rgba=TextBox._toRGBA2(font_background_color,opacity,color_space,window)
-        gs=GlyphSet.createCached(font,
-                                 font_rgba,
-                                 back_rgba,
-                                 org_color_info=dict(font_color=font_color,
-                                                     font_background_color=font_background_color,
-                                                     color_space=color_space,
-                                                     opacity=opacity))
-
-        return TextBox._text_style_cache.setdefault( font.getLabel(),proxy(gs))
-
-    def setActiveTextStyle(self,text_style_label):
-        if text_style_label and text_style_label in self._text_styles.keys():
-            self._active_text_style=self._text_styles.get(text_style_label)
-            self._text_grid._deleteDisplayList()
-            self._text_grid._setActiveGlyphDisplayLists(
-                self._active_text_style._display_lists[self.getMaxTextCellSize()])
-
-    def getActiveTextStyle(self):
-        return self._active_text_style
-
-=======
-            
->>>>>>> 21dbc38b
+            
     def getMaxTextCellSize(self):
         return self._current_glfont.max_tile_width,self._current_glfont.max_tile_height
 
     def getAlignment(self):
         return self._alignment
-
+     
     def draw(self):
-<<<<<<< HEAD
-#        atime=getTime()
-        self._text_grid._buildDisplayList()
-#        btime=getTime()
-        glCallList(self._text_grid._textgrid_dlist)
-#        ctime=getTime()
-        #glFinish()
-        #dtime=getTime()
-
-#        print 'BUILD LIST: %.3f'%((btime-atime)*1000.0)
-#        print 'CALL_LIST: %.3f'%((ctime-btime)*1000.0)
-#        #print 'FINISH: %.3f'%((dtime-ctime)*1000.0)
-#        print 'TOTAL: %.3f'%((ctime-atime)*1000.0)
-#        print '----'
-
-    def _te_start_gl(self):
-        glViewport( 0, 0, self._window.winHandle.screen.width,self._window.winHandle.screen.height )
-        glMatrixMode( GL_PROJECTION )
-        glLoadIdentity()
-        glOrtho( 0, self._window.winHandle.screen.width, 0, self._window.winHandle.screen.height, -1, 1 )
-        glMatrixMode( GL_MODELVIEW )
-        glLoadIdentity()
-        glDisable( GL_DEPTH_TEST )
-        glEnable( GL_BLEND )
-        glEnable( GL_COLOR_MATERIAL )
-        glColorMaterial( GL_FRONT_AND_BACK, GL_AMBIENT_AND_DIFFUSE )
-        glBlendFunc( GL_SRC_ALPHA, GL_ONE_MINUS_SRC_ALPHA )
-        if self._interpolate:
-            glEnable(GL_LINE_SMOOTH)
-            glEnable(GL_POLYGON_SMOOTH)
-        else:
-            glDisable(GL_LINE_SMOOTH)
-            glDisable(GL_POLYGON_SMOOTH)
-
-        # draw textbox_background and outline
-        t,l=self._getTopLeftPixPos()
-        glTranslatef(t,l, 0 )
-        if self._background_color or self._border_color:
-=======
         self._te_start_gl()
         self._te_bakground_dlist()
         self._text_grid._text_glyphs_gl() 
@@ -640,21 +450,20 @@
             # draw textbox_background and outline
             #t,l=self._getTopLeftPixPos()
             #glTranslatef(t,l, 0 )         
->>>>>>> 21dbc38b
             border_thickness=self._border_stroke_width
             size=self._getPixelSize()
             if self._border_stroke_width is None:
-                border_thickness=0
+                border_thickness=0            
             if self._background_color:
                 bcolor=self._toRGBA(self._background_color)
                 glColor4f(*bcolor)
                 #size=self._getPixelSize()
-                glRectf(0,0, size[0],-size[1])
+                glRectf(0,0, size[0],-size[1])      
             if self._border_color:
                 glLineWidth(border_thickness)
                 bcolor=self._toRGBA(self._border_color)
                 glColor4f(*bcolor)
-                glBegin(GL_LINES)
+                glBegin(GL_LINES)    
                 x1=0
                 y1=0
                 x2,y2=size
@@ -662,15 +471,15 @@
                 hbthick=border_thickness//2
                 if hbthick<1:
                     hbthick=1
-                glVertex2d(x1-border_thickness, y1+hbthick)
-                glVertex2d(x2+border_thickness, y1+hbthick)
-                glVertex2d(x2+hbthick, y1)
-                glVertex2d(x2+hbthick, -y2)
-                glVertex2d(x2+border_thickness, -y2-hbthick)
-                glVertex2d(x1-border_thickness, -y2-hbthick)
-                glVertex2d(x1-hbthick, -y2)
-                glVertex2d(x1-hbthick, y1)
-                glEnd()
+                glVertex2d(x1-border_thickness, y1+hbthick)             
+                glVertex2d(x2+border_thickness, y1+hbthick)              
+                glVertex2d(x2+hbthick, y1)                 
+                glVertex2d(x2+hbthick, -y2)              
+                glVertex2d(x2+border_thickness, -y2-hbthick)              
+                glVertex2d(x1-border_thickness, -y2-hbthick)                 
+                glVertex2d(x1-hbthick, -y2)                 
+                glVertex2d(x1-hbthick, y1)             
+                glEnd()    
             glColor4f(0.0,0.0,0.0,1.0)
             glEndList()
             self._draw_te_background_dlist=dl_index
@@ -683,18 +492,6 @@
             self._draw_te_background_dlist=None
 
     def _te_end_gl(self):
-<<<<<<< HEAD
-        rgb=self._window.rgb
-        rgb=TextBox._toRGBA2(rgb,1,self._window.colorSpace,self._window)
-        glClearColor(rgb[0],rgb[1],rgb[2], 1.0)
-        glViewport(0, 0, int(self._window.winHandle.screen.width), int(self._window.winHandle.screen.height))
-        glMatrixMode(GL_PROJECTION) # Reset The Projection Matrix
-        glLoadIdentity()
-        gluOrtho2D(-1,1,-1,1)
-        glMatrixMode(GL_MODELVIEW)# Reset The Projection Matrix
-        glLoadIdentity()
-
-=======
         if not self._draw_end_dlist:            
             dl_index = glGenLists(1)        
             glNewList(dl_index, GL_COMPILE)           
@@ -718,47 +515,46 @@
             glDeleteLists(self._draw_end_dlist, 1)
             self._draw_end_dlist=None
             
->>>>>>> 21dbc38b
     @staticmethod
     def _toPix(xy,units,window):
         if isinstance(xy, numbers.Number):
-            xy=xy,xy
+            xy=xy,xy           
         elif is_sequence(xy):
             if len(xy)==1:
                 xy=xy[0],xy[0]
             else:
                 xy=xy[:2]
-        else:
+        else:                
             return ValueError("TextBox: coord variables must be array-like or a single number. Invalid: %s"%(str(xy)))
 
         if not isinstance(xy[0], numbers.Number) or not isinstance(xy[1], numbers.Number):
             return ValueError("TextBox: coord variables must only contain numbers. Invalid: %s"%(str(xy)))
-
+                
         if units in ('pix','pixs'):
-            return xy
+            return xy           
         if units in ['deg','degs']:
-            return misc.deg2pix(xy[0],window.monitor),misc.deg2pix(xy[1],window.monitor)
+            return misc.deg2pix(xy[0],window.monitor),misc.deg2pix(xy[1],window.monitor)                        
         if units in ['cm']:
-            return misc.cm2pix(xy[0],window.monitor),misc.cm2pix(xy[1],window.monitor)
+            return misc.cm2pix(xy[0],window.monitor),misc.cm2pix(xy[1],window.monitor)                         
         if units in ['norm']:
             # -1.0 to 1.0
             if xy[0] <=1.0 and xy[0]>=-1.0 and xy[1] <=1.0 and xy[1]>=-1.0:
                 return xy[0]*window.size[0]/2.0,xy[1]*window.size[1]/2.0
 
         return ValueError("TextBox: %s, %s could not be converted to pix units"%(str(xy),str(units)))
-
+        
     def _toRGBA(self,color):
         return self.__class__._toRGBA2(color,self._opacity,self._color_space,self._window)
 
     @classmethod
     def _toRGBA2(cls,color,opacity=None,color_space=None,window=None):
-
+        
         if color is None:
             raise ValueError("TextBox: None is not a valid color input")
         if not colors.isValidColor(color):
             raise ValueError("TextBox: %s is not a valid color."%(str(color)))
 
-        valid_opacity=opacity>=0.0 and opacity<=1.0
+        valid_opacity=opacity>=0.0 and opacity<=1.0 
         if isinstance(color,basestring):
             if color[0] == '#' or color[0:2].lower() == '0x':
                 rgb255color=colors.hex2rgb255(color)
@@ -766,11 +562,11 @@
                     return rgb255color[0]/255.0,rgb255color[1]/255.0,rgb255color[2]/255.0,opacity
                 else:
                     raise ValueError("TextBox: %s is not a valid hex color."%(str(color)))
-
+           
 
             named_color=colors.colors.get(color.lower())
             if named_color and valid_opacity:
-                return (named_color[0]+1.0)/2.0,(named_color[1]+1.0)/2.0,(named_color[2]+1.0)/2.0,opacity
+                return (named_color[0]+1.0)/2.0,(named_color[1]+1.0)/2.0,(named_color[2]+1.0)/2.0,opacity                                
             raise ValueError("TextBox: String color value could not be translated: %s"%(str(color)))
 
         if isinstance(color,(float,int,long)) or (is_sequence(color) and len(color)==3):
@@ -778,13 +574,13 @@
             if color_space == 'dkl' and valid_opacity:
                 dkl_rgb=None
                 if window:
-                   dkl_rgb=window.dkl_rgb
+                   dkl_rgb=window.dkl_rgb 
                 rgb=colortools.dkl2rgb(color,dkl_rgb)
                 return (rgb[0]+1.0)/2.0,(rgb[1]+1.0)/2.0,(rgb[2]+1.0)/2.0,opacity
             if color_space == 'lms' and valid_opacity:
                 lms_rgb=None
                 if window:
-                   lms_rgb=window.lms_rgb
+                   lms_rgb=window.lms_rgb 
                 rgb=colortools.lms2rgb(color,lms_rgb)
                 return (rgb[0]+1.0)/2.0,(rgb[1]+1.0)/2.0,(rgb[2]+1.0)/2.0,opacity
             if color_space == 'hsv' and valid_opacity:
@@ -793,82 +589,60 @@
             if color_space == 'rgb255' and valid_opacity:
                 rgb=color
                 if [cc for cc in color if cc < 0 or cc > 255]:
-                    raise ValueError('TextBox: rgb255 colors must contain elements between 0 and 255. Value: '+str(rgb))
+                    raise ValueError('TextBox: rgb255 colors must contain elements between 0 and 255. Value: '+str(rgb)) 
                 return rgb[0]/255.0,rgb[1]/255.0,rgb[2]/255.0,opacity
             if color_space == 'rgb' and valid_opacity:
                 rgb=color
                 if [cc for cc in color if cc < -1.0 or cc > 1.0]:
-                    raise ValueError('TextBox: rgb colors must contain elements between -1.0 and 1.0. Value: '+str(rgb))
+                    raise ValueError('TextBox: rgb colors must contain elements between -1.0 and 1.0. Value: '+str(rgb)) 
                 return (rgb[0]+1.0)/2.0,(rgb[1]+1.0)/2.0,(rgb[2]+1.0)/2.0,opacity
 
         if is_sequence(color) and len(color)==4:
             if color_space == 'rgb255':
                 if [cc for cc in color if cc < 0 or cc > 255]:
-                    raise ValueError('TextBox: rgb255 colors must contain elements between 0 and 255. Value: '+str(color))
+                    raise ValueError('TextBox: rgb255 colors must contain elements between 0 and 255. Value: '+str(color)) 
                 return color[0]/255.0,color[1]/255.0,color[2]/255.0,color[3]/255.0
             if color_space == 'rgb':
                 if [cc for cc in color if cc < -1.0 or cc > 1.0]:
-                    raise ValueError('TextBox: rgb colors must contain elements between -1.0 and 1.0. Value: '+str(color))
+                    raise ValueError('TextBox: rgb colors must contain elements between -1.0 and 1.0. Value: '+str(color)) 
                 return (color[0]+1.0)/2.0,(color[1]+1.0)/2.0,(color[2]+1.0)/2.0,(color[3]+1.0)/2.0
 
         raise ValueError("TextBox: color: %s, opacity: %s, is not a valid color for color space %s."%(str(color),str(opacity),color_space))
-<<<<<<< HEAD
-
-    def _setActiveTextStyleFromArgs(self,text_style=None,font_file_name=None,font_size=None,dpi=None,font_color=None,font_background_color=None,color_space=None,opacity=None):
-        if text_style:
-            tslabel= text_style.getLabel()
-            if tslabel in self._text_styles.keys():
-                self._active_text_style=self._text_styles[tslabel]
-            elif tslabel in self._text_style_cache.keys():
-                self._active_text_style=self._text_styles[tslabel]
-            else:
-                self._text_styles.setdefault(text_style.getLabel(),text_style)
-                self._active_text_style=text_style
-        if self._active_text_style is None and font_file_name:
-                # create new font stim using TextBox args
-                self._active_text_style=self.createTextStyle(None,font_file_name,font_size,dpi,font_color,font_background_color,color_space,opacity,self._window)
-                if self._active_text_style:
-                    self._text_styles.setdefault(text_style.getLabel(),self._active_text_style)
-        if self._active_text_style is None:
-                raise ValueError("No Text Style could be created based on information given!")
-
-=======
                                      
->>>>>>> 21dbc38b
     def _reset(self):
-        self._text_grid.reset()
+        self._text_grid.reset()                       
 
     def _getPixelSize(self):
         if self._units == 'norm':
             r = self._toPix((self._size[0]-1.0,self._size[1]-1.0) ,self._units, self._window)
             return int(r[0]+self._window.size[0]/2),int(r[1]+self._window.size[1]/2)
         return [int(x) for x in self._toPix(self._size ,self._units, self._window)]
-
+     
     def _getPixelPosition(self):
         return [int(x) for x in self._toPix(self._position ,self._units, self._window)]
-
+                    
     def _getPixelTextLineSpacing(self):
         if self._line_spacing:
             max_size=self.getMaxTextCellSize()
             line_spacing_units=self._line_spacing_units
             line_spacing_height=self._line_spacing
-
+            
             if line_spacing_units == 'ratio':
                 # run though _toPix to validate line_spacing value type only
                 r=self._toPix(line_spacing_height,'pix',self._window)[0]
                 return max_size*r
-
+                
             return self._toPix(line_spacing_height,line_spacing_units,self._window)
         return 0
 
     def _getTopLeftPixPos(self):
-        # Create a window position based on the window size, alignment types,
+        # Create a window position based on the window size, alignment types, 
         #   TextBox size, etc...
         win_w,win_h=self._window.size
         te_w,te_h=self._getPixelSize()
         te_x,te_y=self._getPixelPosition()
         # convert te_x,te_y from psychopy pix coord to gl pix coord
-        te_x,te_y= te_x+win_w//2,te_y+win_h//2
+        te_x,te_y= te_x+win_w//2,te_y+win_h//2 
         # convert from alignment to top left
         horz_align,vert_align=self._align_horz,self._align_vert
         if horz_align.lower() == u'center':
@@ -879,42 +653,10 @@
             te_y=te_y+te_h//2
         if vert_align.lower() == u'bottom':
             te_y=te_y+te_h
-        return te_x,te_y
+        return te_x,te_y   
 
     def __del__(self):
         del self._textbox_instances[self.getName()]
         del self._current_glfont
         del self._text_grid
-<<<<<<< HEAD
-        if len(self._textbox_instances) == 0:
-            for gs in GlyphSet.loaded_glyph_sets.values():
-                if gs._label is not None:
-                    gs._free()
-
-#def _module_directory(local_function):
-#    mp=os.path.abspath(inspect.getsourcefile(local_function))
-#    moduleDirectory,mname=os.path.split(mp)
-#    return moduleDirectory
-#
-#_THIS_DIR=_module_directory(getTime)
-#TTFont.addSearchDirectories(_THIS_DIR)
-#TTFont.addSearchDirectories(os.path.join(_THIS_DIR,'fonts'))
-
-
-#_label=TextBox._default_text_style_info.get('label')
-#if _label and _label not in TextBox._text_style_cache:
-#        dtsi=TextBox._default_text_style_info
-#        label=_label
-#        file_name=dtsi['file_name']
-#        size=dtsi['font_size']
-#        dpi=dtsi['dpi']
-#        font_color=dtsi['font_color']
-#        background_color=dtsi['font_background_color']
-#        color_space=dtsi['color_space']
-#        opacity=dtsi['opacity']
-#        TextBox.createTextStyle(label,file_name,
-#                        size,dpi,font_color,
-#                        background_color,color_space,opacity)
-=======
-        
->>>>>>> 21dbc38b
+        