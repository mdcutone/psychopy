#!/bin/sh
CODESIGN_ID=$1
CODESIGN_PASSWORD=$2

if [ -z "$CODESIGN_ID" ]
then
    SIGN=1 # can't sign without a codesign ID
else
    SIGN=$3 # 1=Build-only, 2=Sign-and-Sign, 3=Sign-only
fi

# defVersion=$(python -c 'import psychopy; print(psychopy.__version__)')
version=$(<version)  # reads from the version file

declare -a pythons=("python3.10")
declare -a names=("PsychoPy_py310")
declare -a todo=(0) # or  (1 0) to do both

for i in todo; do
    # mount the disk image and delete previous copy of app
#    echo "Opening disk image for app"
#    hdiutil detach "/Volumes/PsychoPy" -quiet
#    hdiutil attach "../dist/StandalonePsychoPy3_tmpl.dmg"
#    osascript -e "set Volume 0.2"
#    say -v Karen "password"
#    sudo rm -R /Volumes/PsychoPy/PsychoPy3*   
    if (( $SIGN==1  || $SIGN==2 )); then
        echo "building"
        # remove old pyc files
        find . | grep -E "(__pycache__|\.pyc|\.pyo$)" | xargs rm -rf

        echo $i "BUILDING: ${pythons[$i]} __ ${names[$i]} in $(pwd)"
        dmgName="../dist/Standalone${names[$i]}-$version-MacOS.dmg"

        ${pythons[$i]} setupApp.py py2app || { echo 'setupApp.py failed' ; exit 1; }
<<<<<<< HEAD
        # copy over git-core folder
        mkdir dist/${names[$i]}.app/Contents/Resources/git-core
        cp -R -L $(which git) dist/${names[$i]}.app/Contents/Resources/git-core/git
=======
        # copy over contents of git-core folder
        mkdir  dist/${names[$i]}.app/Contents/Resources/git-core
        cp -R -L /usr/local/git/libexec/git-core/* dist/${names[$i]}.app/Contents/Resources/git-core
>>>>>>> df223b9c

        # remove matplotlib tests (45mb)
        rm -r dist/${names[$i]}.app/Contents/Resources/lib/python3.10/matplotlib/tests
        # strip all other architectures from binaries and move both to __fat copy
        mv dist/${names[$i]}.app dist/${names[$i]}__fat.app
        echo "stripping i386 using ditto"
        ditto --arch x86_64 dist/${names[$i]}__fat.app dist/${names[$i]}.app
    fi
    if (( $SIGN==2  || $SIGN==3 )); then
        echo "signing"
        # built and stripped. Now mac codesign. Running in 2 steps to allow the detach step to work
        ${pythons[$i]} building/apple_sign.py --app "${names[$i]}.app" --runPostDmgBuild 0 --id $CODESIGN_ID --pwd $CODESIGN_PASSWORD
        ${pythons[$i]} building/apple_sign.py --app "${names[$i]}.app" --runPreDmgBuild 0  --id $CODESIGN_ID --pwd $CODESIGN_PASSWORD
    fi
done<|MERGE_RESOLUTION|>--- conflicted
+++ resolved
@@ -33,15 +33,9 @@
         dmgName="../dist/Standalone${names[$i]}-$version-MacOS.dmg"
 
         ${pythons[$i]} setupApp.py py2app || { echo 'setupApp.py failed' ; exit 1; }
-<<<<<<< HEAD
-        # copy over git-core folder
-        mkdir dist/${names[$i]}.app/Contents/Resources/git-core
-        cp -R -L $(which git) dist/${names[$i]}.app/Contents/Resources/git-core/git
-=======
         # copy over contents of git-core folder
         mkdir  dist/${names[$i]}.app/Contents/Resources/git-core
         cp -R -L /usr/local/git/libexec/git-core/* dist/${names[$i]}.app/Contents/Resources/git-core
->>>>>>> df223b9c
 
         # remove matplotlib tests (45mb)
         rm -r dist/${names[$i]}.app/Contents/Resources/lib/python3.10/matplotlib/tests
